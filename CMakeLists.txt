--- conflicted
+++ resolved
@@ -208,13 +208,8 @@
 endif( )
 
 # Package specific CPACK vars
-<<<<<<< HEAD
 if(HIP_PLATFORM STREQUAL amd)
-  rocm_package_add_dependencies(DEPENDS "rocblas >= 4.1.0" "rocsolver >= 3.25.0")
-=======
-if( NOT USE_CUDA )
   rocm_package_add_dependencies(DEPENDS "rocblas >= 4.2.0" "rocsolver >= 3.26.0")
->>>>>>> 2e3075de
 endif( )
 
 set( CPACK_RESOURCE_FILE_LICENSE "${CMAKE_CURRENT_SOURCE_DIR}/LICENSE.md" )
