# ########################################################################
# Copyright 2016-2022 Advanced Micro Devices, Inc.
# ########################################################################

# The ROCm platform requires Ubuntu 16.04 or Fedora 24, which has cmake 3.5
cmake_minimum_required( VERSION 3.5 )

# We use C++14 features, this will add compile option: -std=c++14
set( CMAKE_CXX_STANDARD 14 )

if (NOT python)
    set(python "python3") # default for linux
endif()

# Consider removing this in the future
# This should appear before the project command, because it does not use FORCE
if( WIN32 )
  set( CMAKE_INSTALL_PREFIX "${PROJECT_BINARY_DIR}/package" CACHE PATH "Install path prefix, prepended onto install directories" )
else( )
  set( CMAKE_INSTALL_PREFIX "/opt/rocm" CACHE PATH "Install path prefix, prepended onto install directories" )
endif( )

# This has to be initialized before the project() command appears
# Set the default of CMAKE_BUILD_TYPE to be release, unless user specifies with -D.  MSVC_IDE does not use CMAKE_BUILD_TYPE
if( NOT DEFINED CMAKE_CONFIGURATION_TYPES AND NOT DEFINED CMAKE_BUILD_TYPE )
  set( CMAKE_BUILD_TYPE Release CACHE STRING "Choose the type of build, options are: None Debug Release RelWithDebInfo MinSizeRel." )
endif()

if (NOT WIN32)
    if ( NOT DEFINED CMAKE_Fortran_COMPILER AND NOT DEFINED ENV{FC} )
      set( CMAKE_Fortran_COMPILER  "gfortran" )
    endif()
    set( fortran_language "Fortran" )
endif( )

project( hipblas LANGUAGES CXX ${fortran_language} )

# This finds the rocm-cmake project, and installs it if not found
# rocm-cmake contains common cmake code for rocm projects to help setup and install
set( PROJECT_EXTERN_DIR ${CMAKE_CURRENT_BINARY_DIR}/extern )
find_package( ROCM 0.7.3 CONFIG QUIET PATHS /opt/rocm )
if( NOT ROCM_FOUND )
  set( rocm_cmake_tag "master" CACHE STRING "rocm-cmake tag to download" )
  file( DOWNLOAD https://github.com/RadeonOpenCompute/rocm-cmake/archive/${rocm_cmake_tag}.zip
    ${PROJECT_EXTERN_DIR}/rocm-cmake-${rocm_cmake_tag}.zip )

  execute_process( COMMAND ${CMAKE_COMMAND} -E tar xzf ${PROJECT_EXTERN_DIR}/rocm-cmake-${rocm_cmake_tag}.zip
    WORKING_DIRECTORY ${PROJECT_EXTERN_DIR} )
  execute_process( COMMAND ${CMAKE_COMMAND} -DCMAKE_INSTALL_PREFIX=${PROJECT_EXTERN_DIR}/rocm-cmake .
    WORKING_DIRECTORY ${PROJECT_EXTERN_DIR}/rocm-cmake-${rocm_cmake_tag} )
  execute_process( COMMAND ${CMAKE_COMMAND} --build rocm-cmake-${rocm_cmake_tag} --target install
    WORKING_DIRECTORY ${PROJECT_EXTERN_DIR})

  find_package( ROCM 0.7.3 REQUIRED CONFIG PATHS ${PROJECT_EXTERN_DIR}/rocm-cmake )
endif( )

include( ROCMSetupVersion )
include( ROCMCreatePackage )
include( ROCMInstallTargets )
include( ROCMPackageConfigHelpers )
include( ROCMInstallSymlinks )
<<<<<<< HEAD
include( ROCMClients )
=======
include( ROCMHeaderWrapper )
>>>>>>> 2d656779

set ( VERSION_STRING "0.51.0" )
rocm_setup_version( VERSION ${VERSION_STRING} )

if( NOT DEFINED ENV{HIP_PATH})
    set( HIP_PATH "/opt/rocm/hip" )
else( )
    set (HIP_PATH $ENV{HIP_PATH} )
endif( )

# Append our library helper cmake path and the cmake path for hip (for convenience)
# Users may override HIP path by specifying their own in CMAKE_MODULE_PATH
list( APPEND CMAKE_MODULE_PATH ${CMAKE_CURRENT_SOURCE_DIR}/cmake  ${ROCM_PATH}/lib/cmake/hip /opt/rocm/lib/cmake/hip ${HIP_PATH}/cmake)

# NOTE:  workaround until hip cmake modules fixes symlink logic in their config files; remove when fixed
list( APPEND CMAKE_PREFIX_PATH /opt/rocm /opt/rocm/llvm /opt/rocm/hip )

option( BUILD_VERBOSE "Output additional build information" OFF )

option( BUILD_WITH_SOLVER "Add additional functions from rocSOLVER" ON )

if( BUILD_WITH_SOLVER )
    add_definitions( -D__HIP_PLATFORM_SOLVER__ )
endif( )

# BUILD_SHARED_LIBS is a cmake built-in; we make it an explicit option such that it shows in cmake-gui
option( BUILD_SHARED_LIBS "Build hipBLAS as a shared library" ON )

# Find CUDA if the user wants a CUDA version.
option(USE_CUDA "Look for CUDA and use that as a backend if found" OFF)
if (USE_CUDA)
    find_package( CUDA REQUIRED )
endif()

# Hip headers required of all clients; clients use hip to allocate device memory
if( USE_CUDA)
    find_package( HIP MODULE REQUIRED )
else( )
    find_package( hip REQUIRED CONFIG PATHS ${HIP_PATH} ${ROCM_PATH} /opt/rocm)
endif( )

if( USE_CUDA )
    list( APPEND HIP_INCLUDE_DIRS "${HIP_ROOT_DIR}/include" )
endif( )

option(BUILD_CODE_COVERAGE "Build with code coverage enabled" OFF)
if(BUILD_CODE_COVERAGE)
  add_compile_options(-fprofile-arcs -ftest-coverage)
  add_link_options(--coverage)
endif()

option(BUILD_ADDRESS_SANITIZER "Build with address sanitizer enabled" OFF)
if(BUILD_ADDRESS_SANITIZER)
    set(CMAKE_CXX_FLAGS "${CMAKE_CXX_FLAGS} -fsanitize=address -shared-libasan")
    set(CMAKE_C_FLAGS "${CMAKE_C_FLAGS} -fsanitize=address -shared-libasan")
endif()


# FOR HANDLING ENABLE/DISABLE OPTIONAL BACKWARD COMPATIBILITY for FILE/FOLDER REORG
option(BUILD_FILE_REORG_BACKWARD_COMPATIBILITY "Build with file/folder reorg with backward compatibility enabled" ON)
if(BUILD_FILE_REORG_BACKWARD_COMPATIBILITY)
  rocm_wrap_header_dir(
    ${CMAKE_SOURCE_DIR}/library/include
    PATTERNS "*.h"
    GUARDS SYMLINK WRAPPER
    WRAPPER_LOCATIONS include
  )
endif()

add_subdirectory( library )

include( clients/cmake/build-options.cmake )

# force library install path to lib (CentOS 7 defaults to lib64)
set(CMAKE_INSTALL_LIBDIR "lib" CACHE INTERNAL "Installation directory for libraries" FORCE)

# Build clients of the library
if( BUILD_CLIENTS_SAMPLES OR BUILD_CLIENTS_TESTS OR BUILD_CLIENTS_BENCHMARKS )
  if(NOT CLIENTS_OS)
    rocm_set_os_id(CLIENTS_OS)
    string(TOLOWER "${CLIENTS_OS}" CLIENTS_OS)
    rocm_read_os_release(CLIENTS_OS_VERSION VERSION_ID)
  endif()
  set(GFORTRAN_PKG "gcc-gfortran")
  if(CLIENTS_OS STREQUAL "sles")
    set(GFORTRAN_PKG "gcc-fortran")
  elseif(CLIENTS_OS STREQUAL "centos" AND CLIENTS_OS_VERSION EQUAL 7)
    set(GFORTRAN_PKG "devtoolset-7-gcc-gfortran")
  endif()
  rocm_package_setup_component(clients)
  rocm_package_setup_client_component(clients-common)
  if(BUILD_CLIENTS_TESTS)
    rocm_package_setup_client_component(
      tests
      DEPENDS
        COMPONENT clients-common
        DEB "gfortran"
        RPM "${GFORTRAN_PKG}")
  endif()
  if(BUILD_CLIENTS_BENCHMARKS)
    rocm_package_setup_client_component(
      benchmarks
      DEPENDS
        COMPONENT clients-common
        DEB "gfortran"
        RPM "${GFORTRAN_PKG}")
  endif()
  add_subdirectory( clients )
endif( )

# The following code is setting variables to control the behavior of CPack to generate our
if( WIN32 )
    set( CPACK_SOURCE_GENERATOR "ZIP" )
    set( CPACK_GENERATOR "ZIP" )
endif( )

# Package specific CPACK vars
if( NOT USE_CUDA )
  rocm_package_add_dependencies(DEPENDS "rocblas >= 2.42.0" "rocsolver >= 3.16.0")
endif( )

set( CPACK_RESOURCE_FILE_LICENSE "${CMAKE_CURRENT_SOURCE_DIR}/LICENSE.md" )
set( CPACK_RPM_PACKAGE_LICENSE "MIT")

if (WIN32)
  SET( CMAKE_INSTALL_PREFIX "C:/hipSDK" CACHE PATH "Install path" FORCE )
  SET( INSTALL_PREFIX "C:/hipSDK" )
  SET( CPACK_SET_DESTDIR FALSE )
  SET( CPACK_PACKAGE_INSTALL_DIRECTORY "C:/hipSDK" )
  SET( CPACK_PACKAGING_INSTALL_PREFIX "" )
  set( CPACK_INCLUDE_TOPLEVEL_DIRECTORY OFF )
else()
  if( NOT CPACK_PACKAGING_INSTALL_PREFIX )
    set( CPACK_PACKAGING_INSTALL_PREFIX "${CMAKE_INSTALL_PREFIX}" )
  endif()
endif( )

set( CPACK_RPM_EXCLUDE_FROM_AUTO_FILELIST_ADDITION "\${CPACK_PACKAGING_INSTALL_PREFIX}" "\${CPACK_PACKAGING_INSTALL_PREFIX}/include" "\${CPACK_PACKAGING_INSTALL_PREFIX}/lib" )

# Give hipblas compiled for CUDA backend a different name
if( NOT USE_CUDA )
    set( package_name hipblas )
else( )
    set( package_name hipblas-alt )
endif( )

set( HIPBLAS_CONFIG_DIR "\${CPACK_PACKAGING_INSTALL_PREFIX}/${CMAKE_INSTALL_LIBDIR}" CACHE PATH "Path placed into ldconfig file" )

rocm_create_package(
    NAME ${package_name}
    DESCRIPTION "Radeon Open Compute BLAS marshalling library"
    MAINTAINER "hipBLAS Maintainer <hipblas-maintainer@amd.com>"
    LDCONFIG
    LDCONFIG_DIR ${HIPBLAS_CONFIG_DIR}
)


#
# ADDITIONAL TARGETS FOR CODE COVERAGE
#
if(BUILD_CODE_COVERAGE)
  #
  # > make coverage_cleanup (clean coverage related files.)
  # > make coverage GTEST_FILTER=<>
  # will run:
  #  > make coverage_analysis GTEST_FILTER=<> (analyze tests)
  #  > make coverage_output (generate html documentation)
  #

  #
  # Run coverage analysis
  #
  set(coverage_test ./clients/staging/hipblas-test)
  if (CMAKE_BUILD_TYPE STREQUAL "Debug")
    set(coverage_test ./clients/staging/hipblas-test-d)
  endif()

  add_custom_target(coverage_analysis
    COMMAND echo Coverage GTEST_FILTER=\${GTEST_FILTER}
    COMMAND ${coverage_test} --gtest_filter=\"\${GTEST_FILTER}\"
    WORKING_DIRECTORY ${CMAKE_BINARY_DIR}
    )

  add_dependencies(coverage_analysis hipblas)

  #
  # Prepare coverage output
  # This little script is generated because the option '--gcov-tool <program name>' of lcov cannot take arguments.
  #
  add_custom_target(coverage_output
    DEPENDS coverage_analysis
    COMMAND mkdir -p lcoverage
    COMMAND echo "\\#!/bin/bash" > llvm-gcov.sh
    COMMAND echo "\\# THIS FILE HAS BEEN GENERATED" >> llvm-gcov.sh
    COMMAND printf "exec /opt/rocm/llvm/bin/llvm-cov gcov $$\\@" >> llvm-gcov.sh
    COMMAND chmod +x llvm-gcov.sh
    )

  #
  # Generate coverage output.
  #
  add_custom_command(TARGET coverage_output
    COMMAND lcov --directory . --base-directory . --gcov-tool ${CMAKE_BINARY_DIR}/llvm-gcov.sh --capture -o lcoverage/raw_main_coverage.info
    COMMAND lcov --remove lcoverage/raw_main_coverage.info "'/opt/*'" "'/usr/*'" -o lcoverage/main_coverage.info
    COMMAND genhtml lcoverage/main_coverage.info --output-directory lcoverage
    )

  add_custom_target(coverage DEPENDS coverage_output)

  #
  # Coverage cleanup
  #
  add_custom_target(coverage_cleanup
    COMMAND find ${CMAKE_BINARY_DIR} -name *.gcda -delete
    WORKING_DIRECTORY ${CMAKE_BINARY_DIR}
    )
endif()
<|MERGE_RESOLUTION|>--- conflicted
+++ resolved
@@ -59,11 +59,8 @@
 include( ROCMInstallTargets )
 include( ROCMPackageConfigHelpers )
 include( ROCMInstallSymlinks )
-<<<<<<< HEAD
 include( ROCMClients )
-=======
 include( ROCMHeaderWrapper )
->>>>>>> 2d656779
 
 set ( VERSION_STRING "0.51.0" )
 rocm_setup_version( VERSION ${VERSION_STRING} )
