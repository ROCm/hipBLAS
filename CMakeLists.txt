--- conflicted
+++ resolved
@@ -45,12 +45,8 @@
 include( ROCMPackageConfigHelpers )
 include( ROCMInstallSymlinks )
 
-<<<<<<< HEAD
 set ( VERSION_STRING "0.17.0" )
 rocm_setup_version( VERSION ${VERSION_STRING} )
-=======
-rocm_setup_version( VERSION "0.16.1" )
->>>>>>> 26a32182
 
 # Append our library helper cmake path and the cmake path for hip (for convenience)
 # Users may override HIP path by specifying their own in CMAKE_MODULE_PATH
