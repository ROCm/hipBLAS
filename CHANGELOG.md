--- conflicted
+++ resolved
@@ -2,14 +2,9 @@
 
 ## (Unreleased) hipBLAS 0.51.0
 ### Added
-<<<<<<< HEAD
-- File/Folder Reorg
-  - Added File/Folder Reorg Changes with backward compatibility support enabled using ROCM-CMAKE wrapper functions.
 - Packages for test and benchmark executables on all supported OSes using CPack.
-=======
 - Added File/Folder Reorg Changes with backward compatibility support enabled using ROCM-CMAKE wrapper functions
 - Added user-specified initialization option to hipblas-bench
->>>>>>> 53448c30
 
 ### Fixed
 - Fixed version gathering in performance measuring script
