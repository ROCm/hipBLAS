--- conflicted
+++ resolved
@@ -1,15 +1,11 @@
 # Change Log for hipBLAS
 
-<<<<<<< HEAD
 ## (Unreleased) hipBLAS
 ### Added
 - File/Folder Reorg
   - Added File/Folder Reorg Changes with backward compatibility support enabled using ROCM-CMAKE wrapper functions.
 
-## (Unreleased) hipBLAS 0.50
-=======
 ## hipBLAS 0.50.0 for ROCm 5.1.0
->>>>>>> c9bec4dc
 ### Added
 - Added library version and device information to hipblas-test output
 - Added --rocsolver-path command line option to choose path to pre-built rocSOLVER, as
