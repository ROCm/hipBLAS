# Change Log for hipBLAS

<<<<<<< HEAD
=======

## (Unreleased) hipBLAS 0.54.0
### Added
- added option to opt-in to use __half for hipblasHalf type in the API for c++ users who define HIPBLAS_USE_HIP_HALF
- added scripts to plot performance for multiple functions
- data driven hipblas-bench and hipblas-test execution via external yaml format data files
- client smoke test added for quick validation using command hipblas-test --yaml hipblas_smoke.yaml

### Fixed
- fixed datatype conversion functions to support more rocBLAS/cuBLAS datatypes
- fixed geqrf to return successfully when nullptrs are passed in with n == 0 || m == 0
- fixed getrs to return successfully when given nullptrs with corresponding size = 0
- fixed getrs to give info = -1 when transpose is not an expected type
- fixed gels to return successfully when given nullptrs with corresponding size = 0
- fixed gels to give info = -1 when transpose is not in ('N', 'T') for real cases or not in ('N', 'C') for complex cases

### Changed
- changed reference code for Windows to OpenBLAS
- hipblas client executables all now begin with hipblas- prefix

>>>>>>> 8bd4c27a
## hipBLAS 0.53.0 for ROCm 5.4.0
### Added
- Allow for selection of int8 datatype
- Added support for hipblasXgels and hipblasXgelsStridedBatched operations (with s,d,c,z precisions),
  only supported with rocBLAS backend
- Added support for hipblasXgelsBatched operations (with s,d,c,z precisions)

## hipBLAS 0.52.0 for ROCm 5.3.0
### Added
- Added --cudapath option to install.sh to allow user to specify which cuda build they would like to use.
- Added --installcuda option to install.sh to install cuda via a package manager. Can be used with new --installcudaversion
  option to specify which version of cuda to install.

### Fixed
- Fixed #includes to support a compiler version.
- Fixed client dependency support in install.sh

## hipBLAS 0.51.0 for ROCm 5.2.0
### Added
- Packages for test and benchmark executables on all supported OSes using CPack.
- Added File/Folder Reorg Changes with backward compatibility support enabled using ROCM-CMAKE wrapper functions
- Added user-specified initialization option to hipblas-bench

### Fixed
- Fixed version gathering in performance measuring script

## hipBLAS 0.50.0 for ROCm 5.1.0
### Added
- Added library version and device information to hipblas-test output
- Added --rocsolver-path command line option to choose path to pre-built rocSOLVER, as
  absolute or relative path
- Added --cmake_install command line option to update cmake to minimum version if required
- Added cmake-arg parameter to pass in cmake arguments while building
- Added infrastructure to support readthedocs hipBLAS documentation.

### Fixed
- Added hipblasVersionMinor define. hipblaseVersionMinor remains defined
  for backwards compatibility.
- Doxygen warnings in hipblas.h header file.

### Changed
- rocblas-path command line option can be specified as either absolute or relative path
- Help message improvements in install.sh and rmake.py
- Updated googletest dependency from 1.10.0 to 1.11.0

## hipBLAS 0.49.0 for ROCm 5.0.0
### Added
- Added rocSOLVER functions to hipblas-bench
- Added option ROCM_MATHLIBS_API_USE_HIP_COMPLEX to opt-in to use hipFloatComplex and hipDoubleComplex
- Added compilation warning for future trmm changes
- Added documentation to hipblas.h
- Added option to forgo pivoting for getrf and getri when ipiv is nullptr
- Added code coverage option

### Fixed
- Fixed use of incorrect 'HIP_PATH' when building from source.
- Fixed windows packaging
- Allowing negative increments in hipblas-bench
- Removed boost dependency

## hipBLAS 0.48.0 for ROCm 4.5.0
### Added
- Added more support for hipblas-bench
- Added HIPBLAS_STATUS_UNKNOWN for unsupported backend status codes

### Fixed
- Avoid large offset overflow for gemv and hemv in hipblas-test

### Changed
- Packaging split into a runtime package called hipblas and a development package called hipblas-devel. The development package depends on runtime. The runtime package suggests the development package for all supported OSes except CentOS 7 to aid in the transition. The suggests feature in packaging is introduced as a deprecated feature and will be removed in a future rocm release.

## hipBLAS 0.46.0 for ROCm 4.3.0
### Added
- Added hipblasStatusToString

### Fixed
- Added catch() blocks around API calls to prevent the leak of C++ exceptions

## hipBLAS 0.44.0 for ROCm 4.2.0
### Added
- Made necessary changes to work with rocBLAS' gemm_ex changes. When using rocBLAS backend, hipBLAS will query the preferable
  layout of int8 data to be passed to gemm_ex, and will pass in the resulting flag. Users must be sure to use the preferable
  data format when calling gemm_ex with a rocBLAS backend.
- Added hipblas-bench with support for:
    - copy, swap, scal

## hipBLAS 0.42.0 for ROCm 4.1.0
### Added
- Added the following functions. All added functions include batched and strided-batched support with rocBLAS backend:
    - axpy_ex
    - dot_ex
    - nrm2_ex
    - rot_ex
    - scal_ex

### Fixed
- Fixed complex unit test bug caused by incorrect caxpy and zaxpy function signatures

## hipBLAS 0.40.0 for ROCm 4.0.0
### Added
- Added changelog
- Added hipblas-bench with support for:
    - gemv, trsm, gemm
- Added rocSOLVER as a cpack dependency

## hipBLAS 0.38.0 for ROCm 3.10.0
### Added
- Added hipblasSetAtomicsMode and hipblasGetAtomicsMode
- No longer look for CUDA backend unless --cuda build flag is passed

## hipBLAS 0.36.0 for ROCm 3.9.0
### Added
- Make device memory reallocate on demand

## hipBLAS 0.34.0 for ROCm 3.8.0
### Added
- Added --static build flag to allow for creating a static library

## hipBLAS 0.32.0 for ROCm 3.7.0
### Added
- Added --rocblas-path command line option to choose path to pre-built rocBLAS
- Added sgetriBatched, dgetriBatched, cgetriBatched, and zgetriBatched
- Added TrsmEx, TrsmBatchedEx, and TrsmStridedBatchedEx
- Added hipblasSetVectorAsync and hipblasGetVectorAsync
- Added hipblasSetMatrixAsync and hipblasGetMatrixAsync
- Added Fortran support for getrf, getrs, geqrf and all variants thereof

## hipBLAS 0.30.0 for ROCm 3.6.0
### Added
- Added the following functions. All added functions include batched and strided-batched support with rocBLAS backend:
    - stbsv, dtbsv, ctbsv, ztbsv
    - ssymm, dsymm, csymm, zsymm
    - cgeam, zgeam
    - chemm, zhemm
    - strtri, dtrtri, ctrtri, ztrtri
    - sdgmm, ddgmm, cdgmm, zdgmm
- Added GemmBatchedEx and GemmStridedBatchedEx
- Added Fortran support for BLAS functions

## hipBLAS 0.28.0 for ROCm 3.5.0
### Added
- Added the following functions. All added functions include batched and strided-batched support with rocBLAS backend:
    - sgbmv, dgbmv, cgbmv, zgbmv
    - chemv, zhemv
    - stbmv, dtbmv, ctbmv, ztbmv
    - strmv, trmv, ctrmv, ztrmv
    - chbmv, zhbmv
    - cher, zher
    - cher2, zher2
    - chpmv, zhpmv
    - chpr, zhpr
    - chpr2, zhpr2
    - ssbmv, dsbmv
    - sspmv, dspmv
    - ssymv, dsymv, csymv, zsymv
    - stpmv, dtpmv, ctpmv, ztpmv
    - cgeru, cgerc, zgeru, zgerc
    - sspr, dspr, cspr, zspr
    - sspr2, dspr2
    - csyr, zsyr
    - ssyr2, dsyr2, csyr2, zsyr2
    - stpsv, dtpsv, ctpsv, ztpsv
    - ctrsv, ztrsv
    - cherk, zherk
    - cherkx, zherkx
    - cher2k, zher2k
    - ssyrk, dsyrk, csyrk, zsyrk
    - ssyr2k, dsyr2k, csyr2k, zsyr2k
    - ssyrkx, dsyrkx, csyrkx, zsyrkx
    - ctrmm, ztrmm
    - ctrsm, ztrsm<|MERGE_RESOLUTION|>--- conflicted
+++ resolved
@@ -1,7 +1,5 @@
 # Change Log for hipBLAS
 
-<<<<<<< HEAD
-=======
 
 ## (Unreleased) hipBLAS 0.54.0
 ### Added
@@ -22,7 +20,6 @@
 - changed reference code for Windows to OpenBLAS
 - hipblas client executables all now begin with hipblas- prefix
 
->>>>>>> 8bd4c27a
 ## hipBLAS 0.53.0 for ROCm 5.4.0
 ### Added
 - Allow for selection of int8 datatype
