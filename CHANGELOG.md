--- conflicted
+++ resolved
@@ -3,31 +3,24 @@
 Documentation for hipBLAS is available at
 [https://rocm.docs.amd.com/projects/hipBLAS/en/latest/](https://rocm.docs.amd.com/projects/hipBLAS/en/latest/).
 
-<<<<<<< HEAD
 ## (Unreleased) hipBLAS 2.0.0 for ROCm 6.0.0
+
+### Additions
+
+* New option to define `HIPBLAS_USE_HIP_BFLOAT16` to switch API to use the `hip_bfloat16` type
+* New `hipblasGemmExWithFlags` API
 
 ### Deprecations
 
 * `hipblasDatatype_t`; use `hipDataType` instead
 * `hipblasComplex`; use `hipComplex` instead
 * `hipblasDoubleComplex`; use `hipDoubleComplex` instead
+* Use of `hipblasDatatype_t` for `hipblasGemmEx` for compute-type; use `hipblasComputeType_t` instead
 
 ### Removals
 
 * `hipblasXtrmm` (calculates B <- alpha * op(A) * B) has been replaced with `hipblasXtrmm` (calculates
   C <- alpha * op(A) * B)
-=======
-## hipBLAS 2.0.0 for ROCm 6.0.0
-### Added
-- added option to define HIPBLAS_USE_HIP_BFLOAT16 to switch API to use hip_bfloat16 type
-- added hipblasGemmExWithFlags API
-### Deprecated
-- hipblasDatatype_t is deprecated and will be removed in a future release and replaced with hipDataType
-- hipblasComplex and hipblasDoubleComplex are deprecated and will be removed in a future release and replaced with hipComplex and hipDoubleComplex
-- use of hipblasDatatype_t for hipblasGemmEx for compute-type is deprecated and will be replaced with hipblasComputeType_t in a future release
-### Removed
-- hipblasXtrmm that calculates B <- alpha * op(A) * B is removed and replaced with hipblasXtrmm that calculates C <- alpha * op(A) * B
->>>>>>> 9fa7607e
 
 ## hipBLAS 1.1.0 for ROCm 5.7.0
 
