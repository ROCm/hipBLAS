--- conflicted
+++ resolved
@@ -108,11 +108,7 @@
     parser.add_argument(      '--skip_ld_conf_entry', action='store_true', required=False, default = False,
                         help='Linux only: Skip ld.so.conf entry.')
 
-<<<<<<< HEAD
-    parser.add_argument( '-s', '--static', required=False, default = False, dest='static_lib', action='store_true',
-=======
     parser.add_argument('-s', '--static', required=False, default = False, dest='static_lib', action='store_true',
->>>>>>> b9670a21
                         help='Build hipblas as a static library.(optional, default: False). hipblas must be built statically when the used companion rocblas is also static')
 
     parser.add_argument(      '--src_path', type=str, required=False, default="",
