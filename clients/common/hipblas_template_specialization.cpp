--- conflicted
+++ resolved
@@ -37,7 +37,6 @@
     return hipblasDaxpy(handle, n, alpha, x, incx, y, incy);
 }
 
-<<<<<<< HEAD
 template <>
 hipblasStatus_t hipblasAxpy<hipComplex>(hipblasHandle_t   handle,
                                         int               n,
@@ -62,8 +61,6 @@
     return hipblasZaxpy(handle, n, alpha, x, incx, y, incy);
 }
 
-=======
->>>>>>> 1703cbc2
 // scal
 template <>
 hipblasStatus_t
@@ -93,7 +90,6 @@
     return hipblasCsscal(handle, n, alpha, x, incx);
 }
 
-<<<<<<< HEAD
 template <>
 hipblasStatus_t hipblasScal<hipDoubleComplex>(
     hipblasHandle_t handle, int n, const hipDoubleComplex* alpha, hipDoubleComplex* x, int incx)
@@ -116,27 +112,12 @@
     return hipblasSswap(handle, n, x, incx, y, incy);
 }
 
-=======
-        return hipblasZscal(handle, n, alpha, x, incx);
-    }
-*/
-
-//swap
-template <>
-hipblasStatus_t
-    hipblasSwap<float>(hipblasHandle_t handle, int n, float* x, int incx, float* y, int incy)
-{
-    return hipblasSswap(handle, n, x, incx, y, incy);
-}
-
->>>>>>> 1703cbc2
 template <>
 hipblasStatus_t
     hipblasSwap<double>(hipblasHandle_t handle, int n, double* x, int incx, double* y, int incy)
 {
     return hipblasDswap(handle, n, x, incx, y, incy);
 }
-<<<<<<< HEAD
 
 template <>
 hipblasStatus_t hipblasSwap<hipComplex>(
@@ -152,29 +133,6 @@
     return hipblasZswap(handle, n, x, incx, y, incy);
 }
 
-=======
-
-/*
-template<>
-hipblasStatus_t
-hipblasSwap<hipComplex>(    hipblasHandle_t handle, int n,
-                        hipComplex *x, int incx,
-                        hipComplex *y, int incy)
-{
-    return hipblasCswap(handle, n, x, incx, y, incy);
-}
-
-template<>
-hipblasStatus_t
-hipblasSwap<hipDoubleComplex>(    hipblasHandle_t handle, int n,
-                        hipDoubleComplex *x, int incx,
-                        hipDoubleComplex *y, int incy)
-{
-    return hipblasZswap(handle, n, x, incx, y, incy);
-}
-*/
-
->>>>>>> 1703cbc2
 // copy
 template <>
 hipblasStatus_t
@@ -424,50 +382,6 @@
     return hipblasIzamin(handle, n, x, incx, result);
 }
 
-<<<<<<< HEAD
-=======
-        return hipblasDzamax(handle, n, x, incx, result);
-    }
-*/
-
-// amin
-template <>
-hipblasStatus_t
-    hipblasIamin<float>(hipblasHandle_t handle, int n, const float* x, int incx, int* result)
-{
-    return hipblasIsamin(handle, n, x, incx, result);
-}
-
-template <>
-hipblasStatus_t
-    hipblasIamin<double>(hipblasHandle_t handle, int n, const double* x, int incx, int* result)
-{
-    return hipblasIdamin(handle, n, x, incx, result);
-}
-
-/*
-    template<>
-    hipblasStatus_t
-    hipblasAmin<hipComplex>(hipblasHandle_t handle,
-        int n,
-        const hipComplex *x, int incx,
-        int *result){
-
-        return hipblasScamin(handle, n, x, incx, result);
-    }
-
-    template<>
-    hipblasStatus_t
-    hipblasAmin<hipDoubleComplex>(hipblasHandle_t handle,
-        int n,
-        const hipDoubleComplex *x, int incx,
-        int *result){
-
-        return hipblasDzamin(handle, n, x, incx, result);
-    }
-*/
-
->>>>>>> 1703cbc2
 /*
  * ===========================================================================
  *    level 2 BLAS
