/* ************************************************************************
 * Copyright 2016 Advanced Micro Devices, Inc.
 *
 * ************************************************************************/

#include "hipblas.h"
#include "hipblas.hpp"
#include <typeinfo>

/*!\file
 * \brief provide template functions interfaces to ROCBLAS C89 interfaces
*/

/*
 * ===========================================================================
 *    level 1 BLAS
 * ===========================================================================
 */

// axpy
template <>
hipblasStatus_t hipblasAxpy<float>(hipblasHandle_t handle,
                                   int             n,
                                   const float*    alpha,
                                   const float*    x,
                                   int             incx,
                                   float*          y,
                                   int             incy)
{
    return hipblasSaxpy(handle, n, alpha, x, incx, y, incy);
}

template <>
hipblasStatus_t hipblasAxpy<double>(hipblasHandle_t handle,
                                    int             n,
                                    const double*   alpha,
                                    const double*   x,
                                    int             incx,
                                    double*         y,
                                    int             incy)
{
    return hipblasDaxpy(handle, n, alpha, x, incx, y, incy);
}

template <>
hipblasStatus_t hipblasAxpy<hipComplex>(hipblasHandle_t   handle,
                                        int               n,
                                        const hipComplex* alpha,
                                        const hipComplex* x,
                                        int               incx,
                                        hipComplex*       y,
                                        int               incy)
{
    return hipblasCaxpy(handle, n, alpha, x, incx, y, incy);
}

template <>
hipblasStatus_t hipblasAxpy<hipDoubleComplex>(hipblasHandle_t         handle,
                                              int                     n,
                                              const hipDoubleComplex* alpha,
                                              const hipDoubleComplex* x,
                                              int                     incx,
                                              hipDoubleComplex*       y,
                                              int                     incy)
{
    return hipblasZaxpy(handle, n, alpha, x, incx, y, incy);
}

// scal
template <>
hipblasStatus_t
    hipblasScal<float>(hipblasHandle_t handle, int n, const float* alpha, float* x, int incx)
{
    return hipblasSscal(handle, n, alpha, x, incx);
}

template <>
hipblasStatus_t
    hipblasScal<double>(hipblasHandle_t handle, int n, const double* alpha, double* x, int incx)
{
    return hipblasDscal(handle, n, alpha, x, incx);
}

template <>
hipblasStatus_t
    hipblasScal<hipComplex>(hipblasHandle_t handle, int n, const hipComplex* alpha, hipComplex* x, int incx)
{
    return hipblasCscal(handle, n, alpha, x, incx);
}

template <>
hipblasStatus_t
    hipblasScal<hipComplex, float>(hipblasHandle_t handle, int n, const float* alpha, hipComplex* x, int incx)
{
    return hipblasCsscal(handle, n, alpha, x, incx);
}

template <>
hipblasStatus_t
    hipblasScal<hipDoubleComplex>(hipblasHandle_t handle, int n, const hipDoubleComplex* alpha, hipDoubleComplex* x, int incx)
{
    return hipblasZscal(handle, n, alpha, x, incx);
}

template <>
hipblasStatus_t
    hipblasScal<hipDoubleComplex, double>(hipblasHandle_t handle, int n, const double* alpha, hipDoubleComplex* x, int incx)
{
    return hipblasZdscal(handle, n, alpha, x, incx);
}

<<<<<<< HEAD
/*
    //swap
    template<>
    hipblasStatus_t
    hipblasSwap<float>(    hipblasHandle_t handle, int n,
                            float *x, int incx,
                            float *y, int incy)
    {
        return hipblasSwap(handle, n, x, incx, y, incy);
    }
=======
        return hipblasZscal(handle, n, alpha, x, incx);
    }
*/
#include <iostream>
//swap
template<>
hipblasStatus_t
hipblasSwap<float>(hipblasHandle_t handle, int n,
                   float *x, int incx,
                   float *y, int incy)
{
    return hipblasSswap(handle, n, x, incx, y, incy);
}
>>>>>>> eb5386d3

template<>
hipblasStatus_t
hipblasSwap<double>(hipblasHandle_t handle, int n,
                    double *x, int incx,
                    double *y, int incy)
{
    return hipblasDswap(handle, n, x, incx, y, incy);
}

/*
template<>
hipblasStatus_t
hipblasSwap<hipComplex>(    hipblasHandle_t handle, int n,
                        hipComplex *x, int incx,
                        hipComplex *y, int incy)
{
    return hipblasCswap(handle, n, x, incx, y, incy);
}

template<>
hipblasStatus_t
hipblasSwap<hipDoubleComplex>(    hipblasHandle_t handle, int n,
                        hipDoubleComplex *x, int incx,
                        hipDoubleComplex *y, int incy)
{
    return hipblasZswap(handle, n, x, incx, y, incy);
}
*/

// copy
template <>
hipblasStatus_t
    hipblasCopy<float>(hipblasHandle_t handle, int n, const float* x, int incx, float* y, int incy)
{
    return hipblasScopy(handle, n, x, incx, y, incy);
}

template <>
hipblasStatus_t hipblasCopy<double>(
    hipblasHandle_t handle, int n, const double* x, int incx, double* y, int incy)
{
    return hipblasDcopy(handle, n, x, incx, y, incy);
}

template <>
hipblasStatus_t
    hipblasCopy<hipComplex>(hipblasHandle_t handle, int n, const hipComplex* x, int incx, hipComplex* y, int incy)
{
    return hipblasCcopy(handle, n, x, incx, y, incy);
}

template <>
hipblasStatus_t
    hipblasCopy<hipDoubleComplex>(hipblasHandle_t handle, int n, const hipDoubleComplex* x, int incx, hipDoubleComplex* y, int incy)
{
    return hipblasZcopy(handle, n, x, incx, y, incy);
}

/*
    template<>
    hipblasStatus_t
    hipblasCopy<hipComplex>(    hipblasHandle_t handle, int n,
                            const hipComplex *x, int incx,
                            hipComplex *y, int incy)
    {
        return hipblasCcopy(handle, n, x, incx, y, incy);
    }

    template<>
    hipblasStatus_t
    hipblasCopy<hipDoubleComplex>(    hipblasHandle_t handle, int n,
                            const hipDoubleComplex *x, int incx,
                            hipDoubleComplex *y, int incy)
    {
        return hipblasZcopy(handle, n, x, incx, y, incy);
    }
*/
// dot
template <>
hipblasStatus_t hipblasDot<float>(hipblasHandle_t handle,
                                  int             n,
                                  const float*    x,
                                  int             incx,
                                  const float*    y,
                                  int             incy,
                                  float*          result)
{
    return hipblasSdot(handle, n, x, incx, y, incy, result);
}

template <>
hipblasStatus_t hipblasDot<double>(hipblasHandle_t handle,
                                   int             n,
                                   const double*   x,
                                   int             incx,
                                   const double*   y,
                                   int             incy,
                                   double*         result)
{
    return hipblasDdot(handle, n, x, incx, y, incy, result);
}

template <>
hipblasStatus_t hipblasDot<hipComplex>(hipblasHandle_t   handle,
                                       int               n,
                                       const hipComplex* x,
                                       int               incx,
                                       const hipComplex* y,
                                       int               incy,
                                       hipComplex*       result)
{
    return hipblasCdotu(handle, n, x, incx, y, incy, result);
}

template <>
hipblasStatus_t hipblasDot<hipDoubleComplex>(hipblasHandle_t         handle,
                                             int                     n,
                                             const hipDoubleComplex* x,
                                             int                     incx,
                                             const hipDoubleComplex* y,
                                             int                     incy,
                                             hipDoubleComplex*       result)
{
    return hipblasZdotu(handle, n, x, incx, y, incy, result);
}

template <>
hipblasStatus_t hipblasDotc<hipComplex>(hipblasHandle_t   handle,
                                        int               n,
                                        const hipComplex* x,
                                        int               incx,
                                        const hipComplex* y,
                                        int               incy,
                                        hipComplex*       result)
{
    return hipblasCdotc(handle, n, x, incx, y, incy, result);
}

template <>
hipblasStatus_t hipblasDotc<hipDoubleComplex>(hipblasHandle_t         handle,
                                              int                     n,
                                              const hipDoubleComplex* x,
                                              int                     incx,
                                              const hipDoubleComplex* y,
                                              int                     incy,
                                              hipDoubleComplex*       result)
{
    return hipblasZdotc(handle, n, x, incx, y, incy, result);
}

// asum
template <>
hipblasStatus_t hipblasAsum<float, float>(
    hipblasHandle_t handle, int n, const float* x, int incx, float* result)
{

    return hipblasSasum(handle, n, x, incx, result);
}

template <>
hipblasStatus_t hipblasAsum<double, double>(
    hipblasHandle_t handle, int n, const double* x, int incx, double* result)
{

    return hipblasDasum(handle, n, x, incx, result);
}

template<>
hipblasStatus_t
hipblasAsum<hipComplex, float>(hipblasHandle_t handle,
                               int n,
                               const hipComplex *x, int incx,
                               float *result)
{

    return hipblasScasum(handle, n, x, incx, result);
}

template<>
hipblasStatus_t
hipblasAsum<hipDoubleComplex, double>(hipblasHandle_t handle,
                                      int n,
                                      const hipDoubleComplex *x, int incx,
                                      double *result)
{

    return hipblasDzasum(handle, n, x, incx, result);
}

// nrm2
template <>
hipblasStatus_t hipblasNrm2<float, float>(
    hipblasHandle_t handle, int n, const float* x, int incx, float* result)
{

    return hipblasSnrm2(handle, n, x, incx, result);
}

template <>
hipblasStatus_t hipblasNrm2<double, double>(
    hipblasHandle_t handle, int n, const double* x, int incx, double* result)
{

    return hipblasDnrm2(handle, n, x, incx, result);
}

template <>
hipblasStatus_t hipblasNrm2<hipComplex, float>(
    hipblasHandle_t handle, int n, const hipComplex* x, int incx, float* result)
{

    return hipblasScnrm2(handle, n, x, incx, result);
}

template <>
hipblasStatus_t hipblasNrm2<hipDoubleComplex, double>(
    hipblasHandle_t handle, int n, const hipDoubleComplex* x, int incx, double* result)
{

    return hipblasDznrm2(handle, n, x, incx, result);
}

/*
    //amin
    template<>
    hipblasStatus_t
    hipblasAmin<float>(hipblasHandle_t handle,
        int n,
        const float *x, int incx,
        int *result){

        return hipblasSamin(handle, n, x, incx, result);
    }

    template<>
    hipblasStatus_t
    hipblasAmin<double>(hipblasHandle_t handle,
        int n,
        const double *x, int incx,
        int *result){

        return hipblasDamin(handle, n, x, incx, result);
    }

    template<>
    hipblasStatus_t
    hipblasAmin<hipComplex>(hipblasHandle_t handle,
        int n,
        const hipComplex *x, int incx,
        int *result){

        return hipblasScamin(handle, n, x, incx, result);
    }

    template<>
    hipblasStatus_t
    hipblasAmin<hipDoubleComplex>(hipblasHandle_t handle,
        int n,
        const hipDoubleComplex *x, int incx,
        int *result){

        return hipblasDzamin(handle, n, x, incx, result);
    }
*/
// amax
template <>
hipblasStatus_t
    hipblasIamax<float>(hipblasHandle_t handle, int n, const float* x, int incx, int* result)
{
    return hipblasIsamax(handle, n, x, incx, result);
}

template <>
hipblasStatus_t
    hipblasIamax<double>(hipblasHandle_t handle, int n, const double* x, int incx, int* result)
{
    return hipblasIdamax(handle, n, x, incx, result);
}

template <>
hipblasStatus_t
    hipblasIamax<hipComplex>(hipblasHandle_t handle, int n, const hipComplex* x, int incx, int* result)
{
    return hipblasIcamax(handle, n, x, incx, result);
}

template <>
hipblasStatus_t
    hipblasIamax<hipDoubleComplex>(hipblasHandle_t handle, int n, const hipDoubleComplex* x, int incx, int* result)
{
    return hipblasIzamax(handle, n, x, incx, result);
}

/*
    template<>
    hipblasStatus_t
    hipblasAmax<hipComplex>(hipblasHandle_t handle,
        int n,
        const hipComplex *x, int incx,
        int *result){

        return hipblasScamax(handle, n, x, incx, result);
    }

    template<>
    hipblasStatus_t
    hipblasAmax<hipDoubleComplex>(hipblasHandle_t handle,
        int n,
        const hipDoubleComplex *x, int incx,
        int *result){

        return hipblasDzamax(handle, n, x, incx, result);
    }
*/

// amin
template <>
hipblasStatus_t
    hipblasIamin<float>(hipblasHandle_t handle, int n, const float* x, int incx, int* result)
{
    return hipblasIsamin(handle, n, x, incx, result);
}

template <>
hipblasStatus_t
    hipblasIamin<double>(hipblasHandle_t handle, int n, const double* x, int incx, int* result)
{
    return hipblasIdamin(handle, n, x, incx, result);
}

/*
    template<>
    hipblasStatus_t
    hipblasAmin<hipComplex>(hipblasHandle_t handle,
        int n,
        const hipComplex *x, int incx,
        int *result){

        return hipblasScamin(handle, n, x, incx, result);
    }

    template<>
    hipblasStatus_t
    hipblasAmin<hipDoubleComplex>(hipblasHandle_t handle,
        int n,
        const hipDoubleComplex *x, int incx,
        int *result){

        return hipblasDzamin(handle, n, x, incx, result);
    }
*/

/*
 * ===========================================================================
 *    level 2 BLAS
 * ===========================================================================
 */

template <>
hipblasStatus_t hipblasGemv<float>(hipblasHandle_t    handle,
                                   hipblasOperation_t transA,
                                   int                m,
                                   int                n,
                                   const float*       alpha,
                                   const float*       A,
                                   int                lda,
                                   const float*       x,
                                   int                incx,
                                   const float*       beta,
                                   float*             y,
                                   int                incy)
{
    return hipblasSgemv(handle, transA, m, n, alpha, A, lda, x, incx, beta, y, incy);
}

template <>
hipblasStatus_t hipblasGemv<double>(hipblasHandle_t    handle,
                                    hipblasOperation_t transA,
                                    int                m,
                                    int                n,
                                    const double*      alpha,
                                    const double*      A,
                                    int                lda,
                                    const double*      x,
                                    int                incx,
                                    const double*      beta,
                                    double*            y,
                                    int                incy)
{
    return hipblasDgemv(handle, transA, m, n, alpha, A, lda, x, incx, beta, y, incy);
}

template <>
hipblasStatus_t hipblasGemv<hipComplex>(hipblasHandle_t    handle,
                                        hipblasOperation_t transA,
                                        int                m,
                                        int                n,
                                        const hipComplex*  alpha,
                                        const hipComplex*  A,
                                        int                lda,
                                        const hipComplex*  x,
                                        int                incx,
                                        const hipComplex*  beta,
                                        hipComplex*        y,
                                        int                incy)
{
    return hipblasCgemv(handle, transA, m, n, alpha, A, lda, x, incx, beta, y, incy);
}

template <>
hipblasStatus_t hipblasGemv<hipDoubleComplex>(hipblasHandle_t         handle,
                                              hipblasOperation_t      transA,
                                              int                     m,
                                              int                     n,
                                              const hipDoubleComplex* alpha,
                                              const hipDoubleComplex* A,
                                              int                     lda,
                                              const hipDoubleComplex* x,
                                              int                    incx,
                                              const hipDoubleComplex* beta,
                                              hipDoubleComplex*       y,
                                              int                     incy)
{
    return hipblasZgemv(handle, transA, m, n, alpha, A, lda, x, incx, beta, y, incy);
}

template <>
hipblasStatus_t hipblasGer<float>(hipblasHandle_t handle,
                                  int             m,
                                  int             n,
                                  const float*    alpha,
                                  const float*    x,
                                  int             incx,
                                  const float*    y,
                                  int             incy,
                                  float*          A,
                                  int             lda)
{

    return hipblasSger(handle, m, n, alpha, x, incx, y, incy, A, lda);
}

template <>
hipblasStatus_t hipblasGer<double>(hipblasHandle_t handle,
                                   int             m,
                                   int             n,
                                   const double*   alpha,
                                   const double*   x,
                                   int             incx,
                                   const double*   y,
                                   int             incy,
                                   double*         A,
                                   int             lda)
{

    return hipblasDger(handle, m, n, alpha, x, incx, y, incy, A, lda);
}

/*
 * ===========================================================================
 *    level 3 BLAS
 * ===========================================================================
 */

//

/*
    template<>
    hipblasStatus_t
    hipblasTrtri<float>(hipblasHandle_t handle,
        hipblasFillMode_t uplo,
        hipblasDiagType_t diag,
        int n,
        float *A, int lda,
        float *invA, int ldinvA){
        return hipblasStrtri(handle, uplo, diag, n, A, lda, invA, ldinvA);
    }

    template<>
    hipblasStatus_t
    hipblasTrtri<double>(hipblasHandle_t handle,
        hipblasFillMode_t uplo,
        hipblasDiagType_t diag,
        int n,
        double *A, int lda,
        double *invA, int ldinvA){
        return hipblasDtrtri(handle, uplo, diag, n, A, lda, invA, ldinvA);
    }

    template<>
    hipblasStatus_t
    hipblasTrtri_batched<float>(hipblasHandle_t handle,
        hipblasFillMode_t uplo,
        hipblasDiagType_t diag,
        int n,
        float *A, int lda, int bsa,
        float *invA, int ldinvA, int bsinvA,
        int batch_count){
        return hipblasStrtri_batched(handle, uplo, diag, n, A, lda, bsa, invA, ldinvA, bsinvA,
   batch_count);
    }

    template<>
    hipblasStatus_t
    hipblasTrtri_batched<double>(hipblasHandle_t handle,
        hipblasFillMode_t uplo,
        hipblasDiagType_t diag,
        int n,
        double *A, int lda, int bsa,
        double *invA, int ldinvA, int bsinvA,
        int batch_count){
        return hipblasDtrtri_batched(handle, uplo, diag, n, A, lda, bsa, invA, ldinvA, bsinvA,
   batch_count);
    }
*/

template <>
hipblasStatus_t hipblasGemm<float>(hipblasHandle_t    handle,
                                   hipblasOperation_t transA,
                                   hipblasOperation_t transB,
                                   int                m,
                                   int                n,
                                   int                k,
                                   const float*       alpha,
                                   const float*       A,
                                   int                lda,
                                   const float*       B,
                                   int                ldb,
                                   const float*       beta,
                                   float*             C,
                                   int                ldc)
{
    return hipblasSgemm(handle, transA, transB, m, n, k, alpha, A, lda, B, ldb, beta, C, ldc);
}

template <>
hipblasStatus_t hipblasGemm<double>(hipblasHandle_t    handle,
                                    hipblasOperation_t transA,
                                    hipblasOperation_t transB,
                                    int                m,
                                    int                n,
                                    int                k,
                                    const double*      alpha,
                                    const double*      A,
                                    int                lda,
                                    const double*      B,
                                    int                ldb,
                                    const double*      beta,
                                    double*            C,
                                    int                ldc)
{
    return hipblasDgemm(handle, transA, transB, m, n, k, alpha, A, lda, B, ldb, beta, C, ldc);
}

template <>
hipblasStatus_t hipblasGemmStridedBatched<float>(hipblasHandle_t    handle,
                                                 hipblasOperation_t transA,
                                                 hipblasOperation_t transB,
                                                 int                m,
                                                 int                n,
                                                 int                k,
                                                 const float*       alpha,
                                                 const float*       A,
                                                 int                lda,
                                                 int                bsa,
                                                 const float*       B,
                                                 int                ldb,
                                                 int                bsb,
                                                 const float*       beta,
                                                 float*             C,
                                                 int                ldc,
                                                 int                bsc,
                                                 int                batch_count)
{

    return hipblasSgemmStridedBatched(handle,
                                      transA,
                                      transB,
                                      m,
                                      n,
                                      k,
                                      alpha,
                                      A,
                                      lda,
                                      bsa,
                                      B,
                                      ldb,
                                      bsb,
                                      beta,
                                      C,
                                      ldc,
                                      bsc,
                                      batch_count);
}

template <>
hipblasStatus_t hipblasGemmStridedBatched<double>(hipblasHandle_t    handle,
                                                  hipblasOperation_t transA,
                                                  hipblasOperation_t transB,
                                                  int                m,
                                                  int                n,
                                                  int                k,
                                                  const double*      alpha,
                                                  const double*      A,
                                                  int                lda,
                                                  int                bsa,
                                                  const double*      B,
                                                  int                ldb,
                                                  int                bsb,
                                                  const double*      beta,
                                                  double*            C,
                                                  int                ldc,
                                                  int                bsc,
                                                  int                batch_count)
{

    return hipblasDgemmStridedBatched(handle,
                                      transA,
                                      transB,
                                      m,
                                      n,
                                      k,
                                      alpha,
                                      A,
                                      lda,
                                      bsa,
                                      B,
                                      ldb,
                                      bsb,
                                      beta,
                                      C,
                                      ldc,
                                      bsc,
                                      batch_count);
}

template <>
hipblasStatus_t hipblasGemmBatched<float>(hipblasHandle_t    handle,
                                          hipblasOperation_t transA,
                                          hipblasOperation_t transB,
                                          int                m,
                                          int                n,
                                          int                k,
                                          const float*       alpha,
                                          const float*       A[],
                                          int                lda,
                                          const float*       B[],
                                          int                ldb,
                                          const float*       beta,
                                          float*             C[],
                                          int                ldc,
                                          int                batch_count)
{
    return hipblasSgemmBatched(
        handle, transA, transB, m, n, k, alpha, A, lda, B, ldb, beta, C, ldc, batch_count);
}

template <>
hipblasStatus_t hipblasGemmBatched<double>(hipblasHandle_t    handle,
                                           hipblasOperation_t transA,
                                           hipblasOperation_t transB,
                                           int                m,
                                           int                n,
                                           int                k,
                                           const double*      alpha,
                                           const double*      A[],
                                           int                lda,
                                           const double*      B[],
                                           int                ldb,
                                           const double*      beta,
                                           double*            C[],
                                           int                ldc,
                                           int                batch_count)
{
    return hipblasDgemmBatched(
        handle, transA, transB, m, n, k, alpha, A, lda, B, ldb, beta, C, ldc, batch_count);
}

template <>
hipblasStatus_t hipblasTrsm<float>(hipblasHandle_t    handle,
                                   hipblasSideMode_t  side,
                                   hipblasFillMode_t  uplo,
                                   hipblasOperation_t transA,
                                   hipblasDiagType_t  diag,
                                   int                m,
                                   int                n,
                                   const float*       alpha,
                                   float*             A,
                                   int                lda,
                                   float*             B,
                                   int                ldb)
{
    return hipblasStrsm(handle, side, uplo, transA, diag, m, n, alpha, A, lda, B, ldb);
}

template <>
hipblasStatus_t hipblasTrsm<double>(hipblasHandle_t    handle,
                                    hipblasSideMode_t  side,
                                    hipblasFillMode_t  uplo,
                                    hipblasOperation_t transA,
                                    hipblasDiagType_t  diag,
                                    int                m,
                                    int                n,
                                    const double*      alpha,
                                    double*            A,
                                    int                lda,
                                    double*            B,
                                    int                ldb)
{
    return hipblasDtrsm(handle, side, uplo, transA, diag, m, n, alpha, A, lda, B, ldb);
}

template <>
hipblasStatus_t hipblasGeam<float>(hipblasHandle_t    handle,
                                   hipblasOperation_t transA,
                                   hipblasOperation_t transB,
                                   int                m,
                                   int                n,
                                   const float*       alpha,
                                   const float*       A,
                                   int                lda,
                                   const float*       beta,
                                   const float*       B,
                                   int                ldb,
                                   float*             C,
                                   int                ldc)
{
    return hipblasSgeam(handle, transA, transB, m, n, alpha, A, lda, beta, B, ldb, C, ldc);
}

template <>
hipblasStatus_t hipblasGeam<double>(hipblasHandle_t    handle,
                                    hipblasOperation_t transA,
                                    hipblasOperation_t transB,
                                    int                m,
                                    int                n,
                                    const double*      alpha,
                                    const double*      A,
                                    int                lda,
                                    const double*      beta,
                                    const double*      B,
                                    int                ldb,
                                    double*            C,
                                    int                ldc)
{
    return hipblasDgeam(handle, transA, transB, m, n, alpha, A, lda, beta, B, ldb, C, ldc);
}<|MERGE_RESOLUTION|>--- conflicted
+++ resolved
@@ -109,22 +109,7 @@
     return hipblasZdscal(handle, n, alpha, x, incx);
 }
 
-<<<<<<< HEAD
-/*
-    //swap
-    template<>
-    hipblasStatus_t
-    hipblasSwap<float>(    hipblasHandle_t handle, int n,
-                            float *x, int incx,
-                            float *y, int incy)
-    {
-        return hipblasSwap(handle, n, x, incx, y, incy);
-    }
-=======
-        return hipblasZscal(handle, n, alpha, x, incx);
-    }
-*/
-#include <iostream>
+
 //swap
 template<>
 hipblasStatus_t
@@ -134,7 +119,6 @@
 {
     return hipblasSswap(handle, n, x, incx, y, incy);
 }
->>>>>>> eb5386d3
 
 template<>
 hipblasStatus_t
