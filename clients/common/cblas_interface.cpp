--- conflicted
+++ resolved
@@ -808,28 +808,19 @@
 
 // ger
 template <>
-<<<<<<< HEAD
 void cblas_ger<float, false>(
-=======
-void cblas_ger<float>(
->>>>>>> 9a876a06
     int m, int n, float alpha, float* x, int incx, float* y, int incy, float* A, int lda)
 {
     cblas_sger(CblasColMajor, m, n, alpha, x, incx, y, incy, A, lda);
 }
 
 template <>
-<<<<<<< HEAD
 void cblas_ger<double, false>(
-=======
-void cblas_ger<double>(
->>>>>>> 9a876a06
     int m, int n, double alpha, double* x, int incx, double* y, int incy, double* A, int lda)
 {
     cblas_dger(CblasColMajor, m, n, alpha, x, incx, y, incy, A, lda);
 }
 
-<<<<<<< HEAD
 template <>
 void cblas_ger<hipblasComplex, false>(int             m,
                                       int             n,
@@ -916,38 +907,6 @@
                                       hipblasDoubleComplex* y,
                                       int                   incy)
 {
-=======
-// hbmv
-template <>
-void cblas_hbmv<hipblasComplex>(hipblasFillMode_t uplo,
-                                int               n,
-                                int               k,
-                                hipblasComplex    alpha,
-                                hipblasComplex*   A,
-                                int               lda,
-                                hipblasComplex*   x,
-                                int               incx,
-                                hipblasComplex    beta,
-                                hipblasComplex*   y,
-                                int               incy)
-{
-    cblas_chbmv(CblasColMajor, (CBLAS_UPLO)uplo, n, k, &alpha, A, lda, x, incx, &beta, y, incy);
-}
-
-template <>
-void cblas_hbmv<hipblasDoubleComplex>(hipblasFillMode_t     uplo,
-                                      int                   n,
-                                      int                   k,
-                                      hipblasDoubleComplex  alpha,
-                                      hipblasDoubleComplex* A,
-                                      int                   lda,
-                                      hipblasDoubleComplex* x,
-                                      int                   incx,
-                                      hipblasDoubleComplex  beta,
-                                      hipblasDoubleComplex* y,
-                                      int                   incy)
-{
->>>>>>> 9a876a06
     cblas_zhbmv(CblasColMajor, (CBLAS_UPLO)uplo, n, k, &alpha, A, lda, x, incx, &beta, y, incy);
 }
 
@@ -1173,7 +1132,6 @@
     cblas_dspmv(CblasColMajor, (CBLAS_UPLO)uplo, n, alpha, AP, x, incx, beta, y, incy);
 }
 
-<<<<<<< HEAD
 // spr
 template <>
 void cblas_spr(hipblasFillMode_t uplo, int n, float alpha, float* x, int incx, float* AP)
@@ -1232,8 +1190,6 @@
     cblas_dspr2(CblasColMajor, (CBLAS_UPLO)uplo, n, alpha, x, incx, y, incy, AP);
 }
 
-=======
->>>>>>> 9a876a06
 // symv
 template <>
 void cblas_symv(hipblasFillMode_t uplo,
@@ -1625,7 +1581,6 @@
         CblasColMajor, CBLAS_UPLO(uplo), CBLAS_TRANSPOSE(transA), CBLAS_DIAG(diag), m, A, x, incx);
 }
 
-<<<<<<< HEAD
 // tpsv
 template <>
 void cblas_tpsv(hipblasFillMode_t  uplo,
@@ -1679,8 +1634,6 @@
         CblasColMajor, CBLAS_UPLO(uplo), CBLAS_TRANSPOSE(transA), CBLAS_DIAG(diag), n, AP, x, incx);
 }
 
-=======
->>>>>>> 9a876a06
 // trmv
 template <>
 void cblas_trmv<float>(hipblasFillMode_t  uplo,
