/* ************************************************************************
 * Copyright 2016-2020 Advanced Micro Devices, Inc.
 *
 * ************************************************************************/

#include "cblas_interface.h"
#include "cblas.h"
#include "hipblas.h"
#include "utility.h"
#include <cmath>
#include <memory>
#include <typeinfo>

/*!\file
 * \brief provide template functions interfaces to CBLAS C89 interfaces, it is only used for testing
 * not part of the GPU library
*/

#ifdef __cplusplus
extern "C" {
#endif

void strtri_(char* uplo, char* diag, int* n, float* A, int* lda, int* info);
void dtrtri_(char* uplo, char* diag, int* n, double* A, int* lda, int* info);
//  void    ctrtri_(char* uplo, char* diag, int* n, hipblasComplex* A,  int* lda, int *info);
//  void    ztrtri_(char* uplo, char* diag, int* n, hipblasDoubleComplex* A, int* lda, int *info);

void sgetrf_(int* m, int* n, float* A, int* lda, int* ipiv, int* info);
void dgetrf_(int* m, int* n, double* A, int* lda, int* ipiv, int* info);
void cgetrf_(int* m, int* n, hipblasComplex* A, int* lda, int* ipiv, int* info);
void zgetrf_(int* m, int* n, hipblasDoubleComplex* A, int* lda, int* ipiv, int* info);
<<<<<<< HEAD
=======

void sgetrs_(
    char* trans, int* n, int* nrhs, float* A, int* lda, int* ipiv, float* B, int* ldb, int* info);
void dgetrs_(
    char* trans, int* n, int* nrhs, double* A, int* lda, int* ipiv, double* B, int* ldb, int* info);
void cgetrs_(char*           trans,
             int*            n,
             int*            nrhs,
             hipblasComplex* A,
             int*            lda,
             int*            ipiv,
             hipblasComplex* B,
             int*            ldb,
             int*            info);
void zgetrs_(char*                 trans,
             int*                  n,
             int*                  nrhs,
             hipblasDoubleComplex* A,
             int*                  lda,
             int*                  ipiv,
             hipblasDoubleComplex* B,
             int*                  ldb,
             int*                  info);

void sgeqrf_(int* m, int* n, float* A, int* lda, float* tau, float* work, int* lwork, int* info);
void dgeqrf_(int* m, int* n, double* A, int* lda, double* tau, double* work, int* lwork, int* info);
void cgeqrf_(int*            m,
             int*            n,
             hipblasComplex* A,
             int*            lda,
             hipblasComplex* tau,
             hipblasComplex* work,
             int*            lwork,
             int*            info);
void zgeqrf_(int*                  m,
             int*                  n,
             hipblasDoubleComplex* A,
             int*                  lda,
             hipblasDoubleComplex* tau,
             hipblasDoubleComplex* work,
             int*                  lwork,
             int*                  info);
>>>>>>> 742e0e73

void spotrf_(char* uplo, int* m, float* A, int* lda, int* info);
void dpotrf_(char* uplo, int* m, double* A, int* lda, int* info);
void cpotrf_(char* uplo, int* m, hipblasComplex* A, int* lda, int* info);
void zpotrf_(char* uplo, int* m, hipblasDoubleComplex* A, int* lda, int* info);

void cspr_(
    char* uplo, int* n, hipblasComplex* alpha, hipblasComplex* x, int* incx, hipblasComplex* A);

void zspr_(char*                 uplo,
           int*                  n,
           hipblasDoubleComplex* alpha,
           hipblasDoubleComplex* x,
           int*                  incx,
           hipblasDoubleComplex* A);

void csyr_(char*           uplo,
           int*            n,
           hipblasComplex* alpha,
           hipblasComplex* x,
           int*            incx,
           hipblasComplex* a,
           int*            lda);
void zsyr_(char*                 uplo,
           int*                  n,
           hipblasDoubleComplex* alpha,
           hipblasDoubleComplex* x,
           int*                  incx,
           hipblasDoubleComplex* a,
           int*                  lda);

void csymv_(char*           uplo,
            int*            n,
            hipblasComplex* alpha,
            hipblasComplex* A,
            int*            lda,
            hipblasComplex* x,
            int*            incx,
            hipblasComplex* beta,
            hipblasComplex* y,
            int*            incy);

void zsymv_(char*                 uplo,
            int*                  n,
            hipblasDoubleComplex* alpha,
            hipblasDoubleComplex* A,
            int*                  lda,
            hipblasDoubleComplex* x,
            int*                  incx,
            hipblasDoubleComplex* beta,
            hipblasDoubleComplex* y,
            int*                  incy);

#ifdef __cplusplus
}
#endif

/*
 * ===========================================================================
 *    level 1 BLAS
 * ===========================================================================
 */

// axpy
template <>
void cblas_axpy<hipblasHalf>(
    int n, const hipblasHalf alpha, const hipblasHalf* x, int incx, hipblasHalf* y, int incy)
{
    size_t        abs_incx = incx >= 0 ? incx : -incx;
    size_t        abs_incy = incy >= 0 ? incy : -incy;
    vector<float> x_float(n * abs_incx);
    vector<float> y_float(n * abs_incy);

    for(size_t i = 0; i < n; i++)
    {
        x_float[i * abs_incx] = half_to_float(x[i * abs_incx]);
        y_float[i * abs_incy] = half_to_float(y[i * abs_incy]);
    }

    cblas_saxpy(n, half_to_float(alpha), x_float.data(), incx, y_float.data(), incy);

    for(size_t i = 0; i < n; i++)
    {
        y[i * abs_incx] = float_to_half(y_float[i * abs_incx]);
    }
}

template <>
void cblas_axpy<float>(int n, const float alpha, const float* x, int incx, float* y, int incy)
{
    cblas_saxpy(n, alpha, x, incx, y, incy);
}

template <>
void cblas_axpy<double>(int n, const double alpha, const double* x, int incx, double* y, int incy)
{
    cblas_daxpy(n, alpha, x, incx, y, incy);
}

template <>
void cblas_axpy<hipblasComplex>(int                   n,
                                const hipblasComplex  alpha,
                                const hipblasComplex* x,
                                int                   incx,
                                hipblasComplex*       y,
                                int                   incy)
{
    cblas_caxpy(n, &alpha, x, incx, y, incy);
}

template <>
void cblas_axpy<hipblasDoubleComplex>(int                         n,
                                      const hipblasDoubleComplex  alpha,
                                      const hipblasDoubleComplex* x,
                                      int                         incx,
                                      hipblasDoubleComplex*       y,
                                      int                         incy)
{
    cblas_zaxpy(n, &alpha, x, incx, y, incy);
}

// scal
template <>
void cblas_scal<float>(int n, const float alpha, float* x, int incx)
{
    cblas_sscal(n, alpha, x, incx);
}

template <>
void cblas_scal<double>(int n, const double alpha, double* x, int incx)
{
    cblas_dscal(n, alpha, x, incx);
}

template <>
void cblas_scal<hipblasComplex>(int n, const hipblasComplex alpha, hipblasComplex* x, int incx)
{
    cblas_cscal(n, &alpha, x, incx);
}

template <>
void cblas_scal<hipblasComplex, float>(int n, const float alpha, hipblasComplex* x, int incx)
{
    cblas_csscal(n, alpha, x, incx);
}

template <>
void cblas_scal<hipblasDoubleComplex>(int                        n,
                                      const hipblasDoubleComplex alpha,
                                      hipblasDoubleComplex*      x,
                                      int                        incx)
{
    cblas_zscal(n, &alpha, x, incx);
}

template <>
void cblas_scal<hipblasDoubleComplex, double>(int                   n,
                                              const double          alpha,
                                              hipblasDoubleComplex* x,
                                              int                   incx)
{
    cblas_zdscal(n, alpha, x, incx);
}

// copy
template <>
void cblas_copy<float>(int n, float* x, int incx, float* y, int incy)
{
    cblas_scopy(n, x, incx, y, incy);
}

template <>
void cblas_copy<double>(int n, double* x, int incx, double* y, int incy)
{
    cblas_dcopy(n, x, incx, y, incy);
}

template <>
void cblas_copy<hipblasComplex>(int n, hipblasComplex* x, int incx, hipblasComplex* y, int incy)
{
    cblas_ccopy(n, x, incx, y, incy);
}

template <>
void cblas_copy<hipblasDoubleComplex>(
    int n, hipblasDoubleComplex* x, int incx, hipblasDoubleComplex* y, int incy)
{
    cblas_zcopy(n, x, incx, y, incy);
}

// swap
template <>
void cblas_swap<float>(int n, float* x, int incx, float* y, int incy)
{
    cblas_sswap(n, x, incx, y, incy);
}

template <>
void cblas_swap<double>(int n, double* x, int incx, double* y, int incy)
{
    cblas_dswap(n, x, incx, y, incy);
}

template <>
void cblas_swap<hipblasComplex>(int n, hipblasComplex* x, int incx, hipblasComplex* y, int incy)
{
    cblas_cswap(n, x, incx, y, incy);
}

template <>
void cblas_swap<hipblasDoubleComplex>(
    int n, hipblasDoubleComplex* x, int incx, hipblasDoubleComplex* y, int incy)
{
    cblas_zswap(n, x, incx, y, incy);
}

// dot
template <>
void cblas_dot<hipblasHalf>(
    int n, const hipblasHalf* x, int incx, const hipblasHalf* y, int incy, hipblasHalf* result)
{
    size_t        abs_incx = incx >= 0 ? incx : -incx;
    size_t        abs_incy = incy >= 0 ? incy : -incy;
    vector<float> x_float(n * abs_incx);
    vector<float> y_float(n * abs_incy);

    for(size_t i = 0; i < n; i++)
    {
        x_float[i * abs_incx] = half_to_float(x[i * abs_incx]);
        y_float[i * abs_incy] = half_to_float(y[i * abs_incy]);
    }
    *result = float_to_half(cblas_sdot(n, x_float.data(), incx, y_float.data(), incy));
}

template <>
void cblas_dot<hipblasBfloat16>(int                    n,
                                const hipblasBfloat16* x,
                                int                    incx,
                                const hipblasBfloat16* y,
                                int                    incy,
                                hipblasBfloat16*       result)
{
    size_t        abs_incx = incx >= 0 ? incx : -incx;
    size_t        abs_incy = incy >= 0 ? incy : -incy;
    vector<float> x_float(n * abs_incx);
    vector<float> y_float(n * abs_incy);

    for(size_t i = 0; i < n; i++)
    {
        x_float[i * abs_incx] = bfloat16_to_float(x[i * abs_incx]);
        y_float[i * abs_incy] = bfloat16_to_float(y[i * abs_incy]);
    }
    *result = float_to_bfloat16(cblas_sdot(n, x_float.data(), incx, y_float.data(), incy));
}

template <>
void cblas_dot<float>(int n, const float* x, int incx, const float* y, int incy, float* result)
{
    *result = cblas_sdot(n, x, incx, y, incy);
}

template <>
void cblas_dot<double>(int n, const double* x, int incx, const double* y, int incy, double* result)
{
    *result = cblas_ddot(n, x, incx, y, incy);
}

template <>
void cblas_dot<hipblasComplex>(int                   n,
                               const hipblasComplex* x,
                               int                   incx,
                               const hipblasComplex* y,
                               int                   incy,
                               hipblasComplex*       result)
{
    cblas_cdotu_sub(n, x, incx, y, incy, result);
}

template <>
void cblas_dot<hipblasDoubleComplex>(int                         n,
                                     const hipblasDoubleComplex* x,
                                     int                         incx,
                                     const hipblasDoubleComplex* y,
                                     int                         incy,
                                     hipblasDoubleComplex*       result)
{
    cblas_zdotu_sub(n, x, incx, y, incy, result);
}

template <>
void cblas_dotc<hipblasComplex>(int                   n,
                                const hipblasComplex* x,
                                int                   incx,
                                const hipblasComplex* y,
                                int                   incy,
                                hipblasComplex*       result)
{
    cblas_cdotc_sub(n, x, incx, y, incy, result);
}

template <>
void cblas_dotc<hipblasDoubleComplex>(int                         n,
                                      const hipblasDoubleComplex* x,
                                      int                         incx,
                                      const hipblasDoubleComplex* y,
                                      int                         incy,
                                      hipblasDoubleComplex*       result)
{
    cblas_zdotc_sub(n, x, incx, y, incy, result);
}

// nrm2
template <>
void cblas_nrm2<float, float>(int n, const float* x, int incx, float* result)
{
    *result = cblas_snrm2(n, x, incx);
}

template <>
void cblas_nrm2<double, double>(int n, const double* x, int incx, double* result)
{
    *result = cblas_dnrm2(n, x, incx);
}

template <>
void cblas_nrm2<hipblasComplex, float>(int n, const hipblasComplex* x, int incx, float* result)
{
    *result = cblas_scnrm2(n, x, incx);
}

template <>
void cblas_nrm2<hipblasDoubleComplex, double>(int                         n,
                                              const hipblasDoubleComplex* x,
                                              int                         incx,
                                              double*                     result)
{
    *result = cblas_dznrm2(n, x, incx);
}

///////////////////
// rot functions //
///////////////////
// LAPACK fortran library functionality
extern "C" {
void crot_(const int*            n,
           hipblasComplex*       cx,
           const int*            incx,
           hipblasComplex*       cy,
           const int*            incy,
           const float*          c,
           const hipblasComplex* s);
void csrot_(const int*      n,
            hipblasComplex* cx,
            const int*      incx,
            hipblasComplex* cy,
            const int*      incy,
            const float*    c,
            const float*    s);

void crotg_(hipblasComplex* a, hipblasComplex* b, float* c, hipblasComplex* s);
}

// rot
template <>
void cblas_rot<float>(int n, float* x, int incx, float* y, int incy, float c, float s)
{
    cblas_srot(n, x, incx, y, incy, c, s);
}

template <>
void cblas_rot<double>(int n, double* x, int incx, double* y, int incy, double c, double s)
{
    cblas_drot(n, x, incx, y, incy, c, s);
}

template <>
void cblas_rot<hipblasComplex, float>(
    int n, hipblasComplex* x, int incx, hipblasComplex* y, int incy, float c, hipblasComplex s)
{
    crot_(&n, x, &incx, y, &incx, &c, &s);
}

template <>
void cblas_rot<hipblasComplex, float, float>(
    int n, hipblasComplex* x, int incx, hipblasComplex* y, int incy, float c, float s)
{
    csrot_(&n, x, &incx, y, &incx, &c, &s);
}

// rotg
template <>
void cblas_rotg<float>(float* a, float* b, float* c, float* s)
{
    cblas_srotg(a, b, c, s);
}

template <>
void cblas_rotg<double>(double* a, double* b, double* c, double* s)
{
    cblas_drotg(a, b, c, s);
}

template <>
void cblas_rotg<hipblasComplex, float>(hipblasComplex* a,
                                       hipblasComplex* b,
                                       float*          c,
                                       hipblasComplex* s)
{
    crotg_(a, b, c, s);
}

// rotm
template <>
void cblas_rotm<float>(int n, float* x, int incx, float* y, int incy, float* param)
{
    cblas_srotm(n, x, incx, y, incy, param);
}

template <>
void cblas_rotm<double>(int n, double* x, int incx, double* y, int incy, double* param)
{
    cblas_drotm(n, x, incx, y, incy, param);
}

// rotmg
template <>
void cblas_rotmg<float>(float* d1, float* d2, float* x1, float* y1, float* param)
{
    cblas_srotmg(d1, d2, x1, *y1, param);
}

template <>
void cblas_rotmg<double>(double* d1, double* d2, double* x1, double* y1, double* param)
{
    cblas_drotmg(d1, d2, x1, *y1, param);
}

// asum
template <>
void cblas_asum<float, float>(int n, const float* x, int incx, float* result)
{
    *result = cblas_sasum(n, x, incx);
}

template <>
void cblas_asum<double, double>(int n, const double* x, int incx, double* result)
{
    *result = cblas_dasum(n, x, incx);
}

template <>
void cblas_asum<hipblasComplex, float>(int n, const hipblasComplex* x, int incx, float* result)
{
    *result = cblas_scasum(n, x, incx);
}

template <>
void cblas_asum<hipblasDoubleComplex, double>(int                         n,
                                              const hipblasDoubleComplex* x,
                                              int                         incx,
                                              double*                     result)
{
    *result = cblas_dzasum(n, x, incx);
}

// amax
template <>
void cblas_iamax<float>(int n, const float* x, int incx, int* result)
{
    *result = (int)cblas_isamax(n, x, incx);
}

template <>
void cblas_iamax<double>(int n, const double* x, int incx, int* result)
{
    *result = (int)cblas_idamax(n, x, incx);
}

template <>
void cblas_iamax<hipblasComplex>(int n, const hipblasComplex* x, int incx, int* result)
{
    *result = (int)cblas_icamax(n, x, incx);
}

template <>
void cblas_iamax<hipblasDoubleComplex>(int n, const hipblasDoubleComplex* x, int incx, int* result)
{
    *result = (int)cblas_izamax(n, x, incx);
}

// amin
// amin is not implemented in cblas, make local version
template <typename T>
double abs_helper(T val)
{
    return val < 0 ? -val : val;
}

template <>
double abs_helper(hipblasComplex val)
{
    return std::abs(val.x) + std::abs(val.y);
}

template <>
double abs_helper(hipblasDoubleComplex val)
{
    return std::abs(val.x) + std::abs(val.y);
}

template <typename T>
int cblas_iamin_helper(int N, const T* X, int incx)
{
    int minpos = -1;
    if(N > 0 && incx > 0)
    {
        auto min = abs_helper(X[0]);
        minpos   = 0;
        for(size_t i = 1; i < N; ++i)
        {
            auto a = abs_helper(X[i * incx]);
            if(a < min)
            {
                min    = a;
                minpos = i;
            }
        }
    }
    return minpos;
}

template <>
void cblas_iamin<float>(int n, const float* x, int incx, int* result)
{
    *result = (int)cblas_iamin_helper(n, x, incx);
}

template <>
void cblas_iamin<double>(int n, const double* x, int incx, int* result)
{
    *result = (int)cblas_iamin_helper(n, x, incx);
}

template <>
void cblas_iamin<hipblasComplex>(int n, const hipblasComplex* x, int incx, int* result)
{
    *result = (int)cblas_iamin_helper(n, x, incx);
}

template <>
void cblas_iamin<hipblasDoubleComplex>(int n, const hipblasDoubleComplex* x, int incx, int* result)
{
    *result = (int)cblas_iamin_helper(n, x, incx);
}

/*
 * ===========================================================================
 *    level 2 BLAS
 * ===========================================================================
 */

// gbmv
template <>
void cblas_gbmv<float>(hipblasOperation_t transA,
                       int                m,
                       int                n,
                       int                kl,
                       int                ku,
                       float              alpha,
                       float*             A,
                       int                lda,
                       float*             x,
                       int                incx,
                       float              beta,
                       float*             y,
                       int                incy)
{
    cblas_sgbmv(CblasColMajor,
                (CBLAS_TRANSPOSE)transA,
                m,
                n,
                kl,
                ku,
                alpha,
                A,
                lda,
                x,
                incx,
                beta,
                y,
                incy);
}

template <>
void cblas_gbmv<double>(hipblasOperation_t transA,
                        int                m,
                        int                n,
                        int                kl,
                        int                ku,
                        double             alpha,
                        double*            A,
                        int                lda,
                        double*            x,
                        int                incx,
                        double             beta,
                        double*            y,
                        int                incy)
{
    cblas_dgbmv(CblasColMajor,
                (CBLAS_TRANSPOSE)transA,
                m,
                n,
                kl,
                ku,
                alpha,
                A,
                lda,
                x,
                incx,
                beta,
                y,
                incy);
}

template <>
void cblas_gbmv<hipblasComplex>(hipblasOperation_t transA,
                                int                m,
                                int                n,
                                int                kl,
                                int                ku,
                                hipblasComplex     alpha,
                                hipblasComplex*    A,
                                int                lda,
                                hipblasComplex*    x,
                                int                incx,
                                hipblasComplex     beta,
                                hipblasComplex*    y,
                                int                incy)
{
    cblas_cgbmv(CblasColMajor,
                (CBLAS_TRANSPOSE)transA,
                m,
                n,
                kl,
                ku,
                &alpha,
                A,
                lda,
                x,
                incx,
                &beta,
                y,
                incy);
}

template <>
void cblas_gbmv<hipblasDoubleComplex>(hipblasOperation_t    transA,
                                      int                   m,
                                      int                   n,
                                      int                   kl,
                                      int                   ku,
                                      hipblasDoubleComplex  alpha,
                                      hipblasDoubleComplex* A,
                                      int                   lda,
                                      hipblasDoubleComplex* x,
                                      int                   incx,
                                      hipblasDoubleComplex  beta,
                                      hipblasDoubleComplex* y,
                                      int                   incy)
{
    cblas_zgbmv(CblasColMajor,
                (CBLAS_TRANSPOSE)transA,
                m,
                n,
                kl,
                ku,
                &alpha,
                A,
                lda,
                x,
                incx,
                &beta,
                y,
                incy);
}

// gemv
template <>
void cblas_gemv<float>(hipblasOperation_t transA,
                       int                m,
                       int                n,
                       float              alpha,
                       float*             A,
                       int                lda,
                       float*             x,
                       int                incx,
                       float              beta,
                       float*             y,
                       int                incy)
{
    cblas_sgemv(
        CblasColMajor, (CBLAS_TRANSPOSE)transA, m, n, alpha, A, lda, x, incx, beta, y, incy);
}

template <>
void cblas_gemv<double>(hipblasOperation_t transA,
                        int                m,
                        int                n,
                        double             alpha,
                        double*            A,
                        int                lda,
                        double*            x,
                        int                incx,
                        double             beta,
                        double*            y,
                        int                incy)
{
    cblas_dgemv(
        CblasColMajor, (CBLAS_TRANSPOSE)transA, m, n, alpha, A, lda, x, incx, beta, y, incy);
}

template <>
void cblas_gemv<hipblasComplex>(hipblasOperation_t transA,
                                int                m,
                                int                n,
                                hipblasComplex     alpha,
                                hipblasComplex*    A,
                                int                lda,
                                hipblasComplex*    x,
                                int                incx,
                                hipblasComplex     beta,
                                hipblasComplex*    y,
                                int                incy)
{
    cblas_cgemv(
        CblasColMajor, (CBLAS_TRANSPOSE)transA, m, n, &alpha, A, lda, x, incx, &beta, y, incy);
}

template <>
void cblas_gemv<hipblasDoubleComplex>(hipblasOperation_t    transA,
                                      int                   m,
                                      int                   n,
                                      hipblasDoubleComplex  alpha,
                                      hipblasDoubleComplex* A,
                                      int                   lda,
                                      hipblasDoubleComplex* x,
                                      int                   incx,
                                      hipblasDoubleComplex  beta,
                                      hipblasDoubleComplex* y,
                                      int                   incy)
{
    cblas_zgemv(
        CblasColMajor, (CBLAS_TRANSPOSE)transA, m, n, &alpha, A, lda, x, incx, &beta, y, incy);
}

// ger
template <>
void cblas_ger<float, false>(
    int m, int n, float alpha, float* x, int incx, float* y, int incy, float* A, int lda)
{
    cblas_sger(CblasColMajor, m, n, alpha, x, incx, y, incy, A, lda);
}

template <>
void cblas_ger<double, false>(
    int m, int n, double alpha, double* x, int incx, double* y, int incy, double* A, int lda)
{
    cblas_dger(CblasColMajor, m, n, alpha, x, incx, y, incy, A, lda);
}

template <>
void cblas_ger<hipblasComplex, false>(int             m,
                                      int             n,
                                      hipblasComplex  alpha,
                                      hipblasComplex* x,
                                      int             incx,
                                      hipblasComplex* y,
                                      int             incy,
                                      hipblasComplex* A,
                                      int             lda)
{
    cblas_cgeru(CblasColMajor, m, n, &alpha, x, incx, y, incy, A, lda);
}

template <>
void cblas_ger<hipblasComplex, true>(int             m,
                                     int             n,
                                     hipblasComplex  alpha,
                                     hipblasComplex* x,
                                     int             incx,
                                     hipblasComplex* y,
                                     int             incy,
                                     hipblasComplex* A,
                                     int             lda)
{
    cblas_cgerc(CblasColMajor, m, n, &alpha, x, incx, y, incy, A, lda);
}

template <>
void cblas_ger<hipblasDoubleComplex, false>(int                   m,
                                            int                   n,
                                            hipblasDoubleComplex  alpha,
                                            hipblasDoubleComplex* x,
                                            int                   incx,
                                            hipblasDoubleComplex* y,
                                            int                   incy,
                                            hipblasDoubleComplex* A,
                                            int                   lda)
{
    cblas_zgeru(CblasColMajor, m, n, &alpha, x, incx, y, incy, A, lda);
}

template <>
void cblas_ger<hipblasDoubleComplex, true>(int                   m,
                                           int                   n,
                                           hipblasDoubleComplex  alpha,
                                           hipblasDoubleComplex* x,
                                           int                   incx,
                                           hipblasDoubleComplex* y,
                                           int                   incy,
                                           hipblasDoubleComplex* A,
                                           int                   lda)
{
    cblas_zgerc(CblasColMajor, m, n, &alpha, x, incx, y, incy, A, lda);
}

// hbmv
template <>
void cblas_hbmv<hipblasComplex>(hipblasFillMode_t uplo,
                                int               n,
                                int               k,
                                hipblasComplex    alpha,
                                hipblasComplex*   A,
                                int               lda,
                                hipblasComplex*   x,
                                int               incx,
                                hipblasComplex    beta,
                                hipblasComplex*   y,
                                int               incy)
{
    cblas_chbmv(CblasColMajor, (CBLAS_UPLO)uplo, n, k, &alpha, A, lda, x, incx, &beta, y, incy);
}

template <>
void cblas_hbmv<hipblasDoubleComplex>(hipblasFillMode_t     uplo,
                                      int                   n,
                                      int                   k,
                                      hipblasDoubleComplex  alpha,
                                      hipblasDoubleComplex* A,
                                      int                   lda,
                                      hipblasDoubleComplex* x,
                                      int                   incx,
                                      hipblasDoubleComplex  beta,
                                      hipblasDoubleComplex* y,
                                      int                   incy)
{
    cblas_zhbmv(CblasColMajor, (CBLAS_UPLO)uplo, n, k, &alpha, A, lda, x, incx, &beta, y, incy);
}

// hemv
template <>
void cblas_hemv<hipblasComplex>(hipblasFillMode_t uplo,
                                int               n,
                                hipblasComplex    alpha,
                                hipblasComplex*   A,
                                int               lda,
                                hipblasComplex*   x,
                                int               incx,
                                hipblasComplex    beta,
                                hipblasComplex*   y,
                                int               incy)
{
    cblas_chemv(CblasColMajor, (CBLAS_UPLO)uplo, n, &alpha, A, lda, x, incx, &beta, y, incy);
}

template <>
void cblas_hemv<hipblasDoubleComplex>(hipblasFillMode_t     uplo,
                                      int                   n,
                                      hipblasDoubleComplex  alpha,
                                      hipblasDoubleComplex* A,
                                      int                   lda,
                                      hipblasDoubleComplex* x,
                                      int                   incx,
                                      hipblasDoubleComplex  beta,
                                      hipblasDoubleComplex* y,
                                      int                   incy)
{
    cblas_zhemv(CblasColMajor, (CBLAS_UPLO)uplo, n, &alpha, A, lda, x, incx, &beta, y, incy);
}

// her
template <>
void cblas_her<hipblasComplex, float>(hipblasFillMode_t uplo,
                                      int               n,
                                      float             alpha,
                                      hipblasComplex*   x,
                                      int               incx,
                                      hipblasComplex*   A,
                                      int               lda)
{
    cblas_cher(CblasColMajor, (CBLAS_UPLO)uplo, n, alpha, x, incx, A, lda);
}

template <>
void cblas_her<hipblasDoubleComplex, double>(hipblasFillMode_t     uplo,
                                             int                   n,
                                             double                alpha,
                                             hipblasDoubleComplex* x,
                                             int                   incx,
                                             hipblasDoubleComplex* A,
                                             int                   lda)
{
    cblas_zher(CblasColMajor, (CBLAS_UPLO)uplo, n, alpha, x, incx, A, lda);
}

// her2
template <>
void cblas_her2<hipblasComplex>(hipblasFillMode_t uplo,
                                int               n,
                                hipblasComplex    alpha,
                                hipblasComplex*   x,
                                int               incx,
                                hipblasComplex*   y,
                                int               incy,
                                hipblasComplex*   A,
                                int               lda)
{
    cblas_cher2(CblasColMajor, (CBLAS_UPLO)uplo, n, &alpha, x, incx, y, incy, A, lda);
}

template <>
void cblas_her2<hipblasDoubleComplex>(hipblasFillMode_t     uplo,
                                      int                   n,
                                      hipblasDoubleComplex  alpha,
                                      hipblasDoubleComplex* x,
                                      int                   incx,
                                      hipblasDoubleComplex* y,
                                      int                   incy,
                                      hipblasDoubleComplex* A,
                                      int                   lda)
{
    cblas_zher2(CblasColMajor, (CBLAS_UPLO)uplo, n, &alpha, x, incx, y, incy, A, lda);
}

// hpmv
template <>
void cblas_hpmv<hipblasComplex>(hipblasFillMode_t uplo,
                                int               n,
                                hipblasComplex    alpha,
                                hipblasComplex*   AP,
                                hipblasComplex*   x,
                                int               incx,
                                hipblasComplex    beta,
                                hipblasComplex*   y,
                                int               incy)
{
    cblas_chpmv(CblasColMajor, (CBLAS_UPLO)uplo, n, &alpha, AP, x, incx, &beta, y, incy);
}

template <>
void cblas_hpmv<hipblasDoubleComplex>(hipblasFillMode_t     uplo,
                                      int                   n,
                                      hipblasDoubleComplex  alpha,
                                      hipblasDoubleComplex* AP,
                                      hipblasDoubleComplex* x,
                                      int                   incx,
                                      hipblasDoubleComplex  beta,
                                      hipblasDoubleComplex* y,
                                      int                   incy)
{
    cblas_zhpmv(CblasColMajor, (CBLAS_UPLO)uplo, n, &alpha, AP, x, incx, &beta, y, incy);
}

// hpr
template <>
void cblas_hpr(
    hipblasFillMode_t uplo, int n, float alpha, hipblasComplex* x, int incx, hipblasComplex* AP)
{
    cblas_chpr(CblasColMajor, (CBLAS_UPLO)uplo, n, alpha, x, incx, AP);
}

template <>
void cblas_hpr(hipblasFillMode_t     uplo,
               int                   n,
               double                alpha,
               hipblasDoubleComplex* x,
               int                   incx,
               hipblasDoubleComplex* AP)
{
    cblas_zhpr(CblasColMajor, (CBLAS_UPLO)uplo, n, alpha, x, incx, AP);
}

// hpr2
template <>
void cblas_hpr2(hipblasFillMode_t uplo,
                int               n,
                hipblasComplex    alpha,
                hipblasComplex*   x,
                int               incx,
                hipblasComplex*   y,
                int               incy,
                hipblasComplex*   AP)
{
    cblas_chpr2(CblasColMajor, (CBLAS_UPLO)uplo, n, &alpha, x, incx, y, incy, AP);
}

template <>
void cblas_hpr2(hipblasFillMode_t     uplo,
                int                   n,
                hipblasDoubleComplex  alpha,
                hipblasDoubleComplex* x,
                int                   incx,
                hipblasDoubleComplex* y,
                int                   incy,
                hipblasDoubleComplex* AP)
{
    cblas_zhpr2(CblasColMajor, (CBLAS_UPLO)uplo, n, &alpha, x, incx, y, incy, AP);
}

// sbmv
template <>
void cblas_sbmv(hipblasFillMode_t uplo,
                int               n,
                int               k,
                float             alpha,
                float*            A,
                int               lda,
                float*            x,
                int               incx,
                float             beta,
                float*            y,
                int               incy)
{
    cblas_ssbmv(CblasColMajor, (CBLAS_UPLO)uplo, n, k, alpha, A, lda, x, incx, beta, y, incy);
}

template <>
void cblas_sbmv(hipblasFillMode_t uplo,
                int               n,
                int               k,
                double            alpha,
                double*           A,
                int               lda,
                double*           x,
                int               incx,
                double            beta,
                double*           y,
                int               incy)
{
    cblas_dsbmv(CblasColMajor, (CBLAS_UPLO)uplo, n, k, alpha, A, lda, x, incx, beta, y, incy);
}

// spmv
template <>
void cblas_spmv(hipblasFillMode_t uplo,
                int               n,
                float             alpha,
                float*            AP,
                float*            x,
                int               incx,
                float             beta,
                float*            y,
                int               incy)
{
    cblas_sspmv(CblasColMajor, (CBLAS_UPLO)uplo, n, alpha, AP, x, incx, beta, y, incy);
}

template <>
void cblas_spmv(hipblasFillMode_t uplo,
                int               n,
                double            alpha,
                double*           AP,
                double*           x,
                int               incx,
                double            beta,
                double*           y,
                int               incy)
{
    cblas_dspmv(CblasColMajor, (CBLAS_UPLO)uplo, n, alpha, AP, x, incx, beta, y, incy);
}

// spr
template <>
void cblas_spr(hipblasFillMode_t uplo, int n, float alpha, float* x, int incx, float* AP)
{
    cblas_sspr(CblasColMajor, (CBLAS_UPLO)uplo, n, alpha, x, incx, AP);
}

template <>
void cblas_spr(hipblasFillMode_t uplo, int n, double alpha, double* x, int incx, double* AP)
{
    cblas_dspr(CblasColMajor, (CBLAS_UPLO)uplo, n, alpha, x, incx, AP);
}

template <>
void cblas_spr(hipblasFillMode_t uplo,
               int               n,
               hipblasComplex    alpha,
               hipblasComplex*   x,
               int               incx,
               hipblasComplex*   AP)
{
    char u = uplo == HIPBLAS_FILL_MODE_UPPER ? 'U' : 'L';
    cspr_(&u, &n, &alpha, x, &incx, AP);
}

template <>
void cblas_spr(hipblasFillMode_t     uplo,
               int                   n,
               hipblasDoubleComplex  alpha,
               hipblasDoubleComplex* x,
               int                   incx,
               hipblasDoubleComplex* AP)
{
    char u = uplo == HIPBLAS_FILL_MODE_UPPER ? 'U' : 'L';
    zspr_(&u, &n, &alpha, x, &incx, AP);
}

// spr2
template <>
void cblas_spr2(
    hipblasFillMode_t uplo, int n, float alpha, float* x, int incx, float* y, int incy, float* AP)
{
    cblas_sspr2(CblasColMajor, (CBLAS_UPLO)uplo, n, alpha, x, incx, y, incy, AP);
}

template <>
void cblas_spr2(hipblasFillMode_t uplo,
                int               n,
                double            alpha,
                double*           x,
                int               incx,
                double*           y,
                int               incy,
                double*           AP)
{
    cblas_dspr2(CblasColMajor, (CBLAS_UPLO)uplo, n, alpha, x, incx, y, incy, AP);
}

// symv
template <>
void cblas_symv(hipblasFillMode_t uplo,
                int               n,
                float             alpha,
                float*            A,
                int               lda,
                float*            x,
                int               incx,
                float             beta,
                float*            y,
                int               incy)
{
    cblas_ssymv(CblasColMajor, (CBLAS_UPLO)uplo, n, alpha, A, lda, x, incx, beta, y, incy);
}

template <>
void cblas_symv(hipblasFillMode_t uplo,
                int               n,
                double            alpha,
                double*           A,
                int               lda,
                double*           x,
                int               incx,
                double            beta,
                double*           y,
                int               incy)
{
    cblas_dsymv(CblasColMajor, (CBLAS_UPLO)uplo, n, alpha, A, lda, x, incx, beta, y, incy);
}

template <>
void cblas_symv(hipblasFillMode_t uplo,
                int               n,
                hipblasComplex    alpha,
                hipblasComplex*   A,
                int               lda,
                hipblasComplex*   x,
                int               incx,
                hipblasComplex    beta,
                hipblasComplex*   y,
                int               incy)
{
    char u = uplo == HIPBLAS_FILL_MODE_UPPER ? 'U' : 'L';
    csymv_(&u, &n, &alpha, A, &lda, x, &incx, &beta, y, &incy);
}

template <>
void cblas_symv(hipblasFillMode_t     uplo,
                int                   n,
                hipblasDoubleComplex  alpha,
                hipblasDoubleComplex* A,
                int                   lda,
                hipblasDoubleComplex* x,
                int                   incx,
                hipblasDoubleComplex  beta,
                hipblasDoubleComplex* y,
                int                   incy)
{
    char u = uplo == HIPBLAS_FILL_MODE_UPPER ? 'U' : 'L';
    zsymv_(&u, &n, &alpha, A, &lda, x, &incx, &beta, y, &incy);
}

// syr
template <>
void cblas_syr<float>(
    hipblasFillMode_t uplo, int n, float alpha, float* x, int incx, float* A, int lda)
{
    cblas_ssyr(CblasColMajor, (CBLAS_UPLO)uplo, n, alpha, x, incx, A, lda);
}

template <>
void cblas_syr<double>(
    hipblasFillMode_t uplo, int n, double alpha, double* x, int incx, double* A, int lda)
{
    cblas_dsyr(CblasColMajor, (CBLAS_UPLO)uplo, n, alpha, x, incx, A, lda);
}

template <>
void cblas_syr<hipblasComplex>(hipblasFillMode_t uplo,
                               int               n,
                               hipblasComplex    alpha,
                               hipblasComplex*   x,
                               int               incx,
                               hipblasComplex*   A,
                               int               lda)
{
    char u = uplo == HIPBLAS_FILL_MODE_UPPER ? 'U' : 'L';
    csyr_(&u, &n, &alpha, x, &incx, A, &lda);
}

template <>
void cblas_syr<hipblasDoubleComplex>(hipblasFillMode_t     uplo,
                                     int                   n,
                                     hipblasDoubleComplex  alpha,
                                     hipblasDoubleComplex* x,
                                     int                   incx,
                                     hipblasDoubleComplex* A,
                                     int                   lda)
{
    char u = uplo == HIPBLAS_FILL_MODE_UPPER ? 'U' : 'L';
    zsyr_(&u, &n, &alpha, x, &incx, A, &lda);
}

// syr2
// No complex version of syr2 - make a local implementation
template <typename T>
inline void cblas_syr2_local(
    hipblasFillMode_t uplo, int n, T alpha, T* xa, int incx, T* ya, int incy, T* A, int lda)
{
    if(n <= 0)
        return;

    T* x = (incx < 0) ? xa - ptrdiff_t(incx) * (n - 1) : xa;
    T* y = (incy < 0) ? ya - ptrdiff_t(incy) * (n - 1) : ya;

    if(uplo == HIPBLAS_FILL_MODE_UPPER)
    {
        for(int j = 0; j < n; ++j)
        {
            T tmpx(alpha.x * x[j * incx].x - alpha.y * x[j * incx].y,
                   alpha.x * x[j * incx].y + alpha.y * x[j * incx].x);
            T tmpy(alpha.x * y[j * incx].x - alpha.y * y[j * incx].y,
                   alpha.x * y[j * incx].y + alpha.y * y[j * incx].x);
            for(int i = 0; i <= j; ++i)
            {
                T p1(x[i * incx].x * tmpy.x - x[i * incx].y * tmpy.y,
                     x[i * incx].x * tmpy.y + x[i * incx].y * tmpy.x);
                T p2(y[i * incy].x * tmpx.x - y[i * incy].y * tmpx.y,
                     y[i * incy].x * tmpx.y + y[i * incy].y * tmpx.x);
                A[i + j * lda].x = A[i + j * lda].x + p1.x + p2.x;
                A[i + j * lda].y = A[i + j * lda].y + p1.y + p2.y;
            }
        }
    }
    else
    {
        for(int j = 0; j < n; ++j)
        {
            T tmpx(alpha.x * x[j * incx].x - alpha.y * x[j * incx].y,
                   alpha.x * x[j * incx].y + alpha.y * x[j * incx].x);
            T tmpy(alpha.x * y[j * incx].x - alpha.y * y[j * incx].y,
                   alpha.x * y[j * incx].y + alpha.y * y[j * incx].x);
            for(int i = j; i < n; ++i)
            {
                T p1(x[i * incx].x * tmpy.x - x[i * incx].y * tmpy.y,
                     x[i * incx].x * tmpy.y + x[i * incx].y * tmpy.x);
                T p2(y[i * incy].x * tmpx.x - y[i * incy].y * tmpx.y,
                     y[i * incy].x * tmpx.y + y[i * incy].y * tmpx.x);
                A[i + j * lda].x = A[i + j * lda].x + p1.x + p2.x;
                A[i + j * lda].y = A[i + j * lda].y + p1.y + p2.y;
            }
        }
    }
}

template <>
void cblas_syr2(hipblasFillMode_t uplo,
                int               n,
                float             alpha,
                float*            x,
                int               incx,
                float*            y,
                int               incy,
                float*            A,
                int               lda)
{
    cblas_ssyr2(CblasColMajor, CBLAS_UPLO(uplo), n, alpha, x, incx, y, incy, A, lda);
}

template <>
void cblas_syr2(hipblasFillMode_t uplo,
                int               n,
                double            alpha,
                double*           x,
                int               incx,
                double*           y,
                int               incy,
                double*           A,
                int               lda)
{
    cblas_dsyr2(CblasColMajor, CBLAS_UPLO(uplo), n, alpha, x, incx, y, incy, A, lda);
}

template <>
void cblas_syr2(hipblasFillMode_t uplo,
                int               n,
                hipblasComplex    alpha,
                hipblasComplex*   x,
                int               incx,
                hipblasComplex*   y,
                int               incy,
                hipblasComplex*   A,
                int               lda)
{
    cblas_syr2_local(uplo, n, alpha, x, incx, y, incy, A, lda);
}

template <>
void cblas_syr2(hipblasFillMode_t     uplo,
                int                   n,
                hipblasDoubleComplex  alpha,
                hipblasDoubleComplex* x,
                int                   incx,
                hipblasDoubleComplex* y,
                int                   incy,
                hipblasDoubleComplex* A,
                int                   lda)
{
    cblas_syr2_local(uplo, n, alpha, x, incx, y, incy, A, lda);
}

// potrf
template <>
int cblas_potrf(char uplo, int m, float* A, int lda)
{
    int info;
    spotrf_(&uplo, &m, A, &lda, &info);
    return info;
}

template <>
int cblas_potrf(char uplo, int m, double* A, int lda)
{
    int info;
    dpotrf_(&uplo, &m, A, &lda, &info);
    return info;
}

template <>
int cblas_potrf(char uplo, int m, hipblasComplex* A, int lda)
{
    int info;
    cpotrf_(&uplo, &m, A, &lda, &info);
    return info;
}

template <>
int cblas_potrf(char uplo, int m, hipblasDoubleComplex* A, int lda)
{
    int info;
    zpotrf_(&uplo, &m, A, &lda, &info);
    return info;
}

// tbmv
template <>
void cblas_tbmv<float>(hipblasFillMode_t  uplo,
                       hipblasOperation_t transA,
                       hipblasDiagType_t  diag,
                       int                m,
                       int                k,
                       const float*       A,
                       int                lda,
                       float*             x,
                       int                incx)
{
    cblas_stbmv(CblasColMajor,
                CBLAS_UPLO(uplo),
                CBLAS_TRANSPOSE(transA),
                CBLAS_DIAG(diag),
                m,
                k,
                A,
                lda,
                x,
                incx);
}

template <>
void cblas_tbmv<double>(hipblasFillMode_t  uplo,
                        hipblasOperation_t transA,
                        hipblasDiagType_t  diag,
                        int                m,
                        int                k,
                        const double*      A,
                        int                lda,
                        double*            x,
                        int                incx)
{
    cblas_dtbmv(CblasColMajor,
                CBLAS_UPLO(uplo),
                CBLAS_TRANSPOSE(transA),
                CBLAS_DIAG(diag),
                m,
                k,
                A,
                lda,
                x,
                incx);
}

template <>
void cblas_tbmv<hipblasComplex>(hipblasFillMode_t     uplo,
                                hipblasOperation_t    transA,
                                hipblasDiagType_t     diag,
                                int                   m,
                                int                   k,
                                const hipblasComplex* A,
                                int                   lda,
                                hipblasComplex*       x,
                                int                   incx)
{
    cblas_ctbmv(CblasColMajor,
                CBLAS_UPLO(uplo),
                CBLAS_TRANSPOSE(transA),
                CBLAS_DIAG(diag),
                m,
                k,
                A,
                lda,
                x,
                incx);
}

template <>
void cblas_tbmv<hipblasDoubleComplex>(hipblasFillMode_t           uplo,
                                      hipblasOperation_t          transA,
                                      hipblasDiagType_t           diag,
                                      int                         m,
                                      int                         k,
                                      const hipblasDoubleComplex* A,
                                      int                         lda,
                                      hipblasDoubleComplex*       x,
                                      int                         incx)
{
    cblas_ztbmv(CblasColMajor,
                CBLAS_UPLO(uplo),
                CBLAS_TRANSPOSE(transA),
                CBLAS_DIAG(diag),
                m,
                k,
                A,
                lda,
                x,
                incx);
}

// tpmv
template <>
void cblas_tpmv(hipblasFillMode_t  uplo,
                hipblasOperation_t transA,
                hipblasDiagType_t  diag,
                int                m,
                const float*       A,
                float*             x,
                int                incx)
{
    cblas_stpmv(
        CblasColMajor, CBLAS_UPLO(uplo), CBLAS_TRANSPOSE(transA), CBLAS_DIAG(diag), m, A, x, incx);
}

template <>
void cblas_tpmv(hipblasFillMode_t  uplo,
                hipblasOperation_t transA,
                hipblasDiagType_t  diag,
                int                m,
                const double*      A,
                double*            x,
                int                incx)
{
    cblas_dtpmv(
        CblasColMajor, CBLAS_UPLO(uplo), CBLAS_TRANSPOSE(transA), CBLAS_DIAG(diag), m, A, x, incx);
}

template <>
void cblas_tpmv(hipblasFillMode_t     uplo,
                hipblasOperation_t    transA,
                hipblasDiagType_t     diag,
                int                   m,
                const hipblasComplex* A,
                hipblasComplex*       x,
                int                   incx)
{
    cblas_ctpmv(
        CblasColMajor, CBLAS_UPLO(uplo), CBLAS_TRANSPOSE(transA), CBLAS_DIAG(diag), m, A, x, incx);
}

template <>
void cblas_tpmv(hipblasFillMode_t           uplo,
                hipblasOperation_t          transA,
                hipblasDiagType_t           diag,
                int                         m,
                const hipblasDoubleComplex* A,
                hipblasDoubleComplex*       x,
                int                         incx)
{
    cblas_ztpmv(
        CblasColMajor, CBLAS_UPLO(uplo), CBLAS_TRANSPOSE(transA), CBLAS_DIAG(diag), m, A, x, incx);
}

// tpsv
template <>
void cblas_tpsv(hipblasFillMode_t  uplo,
                hipblasOperation_t transA,
                hipblasDiagType_t  diag,
                int                n,
                const float*       AP,
                float*             x,
                int                incx)
{
    cblas_stpsv(
        CblasColMajor, CBLAS_UPLO(uplo), CBLAS_TRANSPOSE(transA), CBLAS_DIAG(diag), n, AP, x, incx);
}

template <>
void cblas_tpsv(hipblasFillMode_t  uplo,
                hipblasOperation_t transA,
                hipblasDiagType_t  diag,
                int                n,
                const double*      AP,
                double*            x,
                int                incx)
{
    cblas_dtpsv(
        CblasColMajor, CBLAS_UPLO(uplo), CBLAS_TRANSPOSE(transA), CBLAS_DIAG(diag), n, AP, x, incx);
}

template <>
void cblas_tpsv(hipblasFillMode_t     uplo,
                hipblasOperation_t    transA,
                hipblasDiagType_t     diag,
                int                   n,
                const hipblasComplex* AP,
                hipblasComplex*       x,
                int                   incx)
{
    cblas_ctpsv(
        CblasColMajor, CBLAS_UPLO(uplo), CBLAS_TRANSPOSE(transA), CBLAS_DIAG(diag), n, AP, x, incx);
}

template <>
void cblas_tpsv(hipblasFillMode_t           uplo,
                hipblasOperation_t          transA,
                hipblasDiagType_t           diag,
                int                         n,
                const hipblasDoubleComplex* AP,
                hipblasDoubleComplex*       x,
                int                         incx)
{
    cblas_ztpsv(
        CblasColMajor, CBLAS_UPLO(uplo), CBLAS_TRANSPOSE(transA), CBLAS_DIAG(diag), n, AP, x, incx);
}

// trmv
template <>
void cblas_trmv<float>(hipblasFillMode_t  uplo,
                       hipblasOperation_t transA,
                       hipblasDiagType_t  diag,
                       int                m,
                       const float*       A,
                       int                lda,
                       float*             x,
                       int                incx)
{
    cblas_strmv(CblasColMajor,
                CBLAS_UPLO(uplo),
                CBLAS_TRANSPOSE(transA),
                CBLAS_DIAG(diag),
                m,
                A,
                lda,
                x,
                incx);
}

template <>
void cblas_trmv<double>(hipblasFillMode_t  uplo,
                        hipblasOperation_t transA,
                        hipblasDiagType_t  diag,
                        int                m,
                        const double*      A,
                        int                lda,
                        double*            x,
                        int                incx)
{
    cblas_dtrmv(CblasColMajor,
                CBLAS_UPLO(uplo),
                CBLAS_TRANSPOSE(transA),
                CBLAS_DIAG(diag),
                m,
                A,
                lda,
                x,
                incx);
}

template <>
void cblas_trmv<hipblasComplex>(hipblasFillMode_t     uplo,
                                hipblasOperation_t    transA,
                                hipblasDiagType_t     diag,
                                int                   m,
                                const hipblasComplex* A,
                                int                   lda,
                                hipblasComplex*       x,
                                int                   incx)
{
    cblas_ctrmv(CblasColMajor,
                CBLAS_UPLO(uplo),
                CBLAS_TRANSPOSE(transA),
                CBLAS_DIAG(diag),
                m,
                A,
                lda,
                x,
                incx);
}

template <>
void cblas_trmv<hipblasDoubleComplex>(hipblasFillMode_t           uplo,
                                      hipblasOperation_t          transA,
                                      hipblasDiagType_t           diag,
                                      int                         m,
                                      const hipblasDoubleComplex* A,
                                      int                         lda,
                                      hipblasDoubleComplex*       x,
                                      int                         incx)
{
    cblas_ztrmv(CblasColMajor,
                CBLAS_UPLO(uplo),
                CBLAS_TRANSPOSE(transA),
                CBLAS_DIAG(diag),
                m,
                A,
                lda,
                x,
                incx);
}

// trsv
template <>
void cblas_trsv<float>(hipblasHandle_t    handle,
                       hipblasFillMode_t  uplo,
                       hipblasOperation_t transA,
                       hipblasDiagType_t  diag,
                       int                m,
                       const float*       A,
                       int                lda,
                       float*             x,
                       int                incx)
{
    cblas_strsv(CblasColMajor,
                CBLAS_UPLO(uplo),
                CBLAS_TRANSPOSE(transA),
                CBLAS_DIAG(diag),
                m,
                A,
                lda,
                x,
                incx);
}

template <>
void cblas_trsv<double>(hipblasHandle_t    handle,
                        hipblasFillMode_t  uplo,
                        hipblasOperation_t transA,
                        hipblasDiagType_t  diag,
                        int                m,
                        const double*      A,
                        int                lda,
                        double*            x,
                        int                incx)
{
    cblas_dtrsv(CblasColMajor,
                CBLAS_UPLO(uplo),
                CBLAS_TRANSPOSE(transA),
                CBLAS_DIAG(diag),
                m,
                A,
                lda,
                x,
                incx);
}

template <>
void cblas_trsv<hipblasComplex>(hipblasHandle_t       handle,
                                hipblasFillMode_t     uplo,
                                hipblasOperation_t    transA,
                                hipblasDiagType_t     diag,
                                int                   m,
                                const hipblasComplex* A,
                                int                   lda,
                                hipblasComplex*       x,
                                int                   incx)
{
    cblas_ctrsv(CblasColMajor,
                CBLAS_UPLO(uplo),
                CBLAS_TRANSPOSE(transA),
                CBLAS_DIAG(diag),
                m,
                A,
                lda,
                x,
                incx);
}

template <>
void cblas_trsv<hipblasDoubleComplex>(hipblasHandle_t             handle,
                                      hipblasFillMode_t           uplo,
                                      hipblasOperation_t          transA,
                                      hipblasDiagType_t           diag,
                                      int                         m,
                                      const hipblasDoubleComplex* A,
                                      int                         lda,
                                      hipblasDoubleComplex*       x,
                                      int                         incx)
{
    cblas_ztrsv(CblasColMajor,
                CBLAS_UPLO(uplo),
                CBLAS_TRANSPOSE(transA),
                CBLAS_DIAG(diag),
                m,
                A,
                lda,
                x,
                incx);
}

/*
 * ===========================================================================
 *    level 3 BLAS
 * ===========================================================================
 */

// gemm
template <>
void cblas_gemm<hipblasHalf>(hipblasOperation_t transA,
                             hipblasOperation_t transB,
                             int                m,
                             int                n,
                             int                k,
                             hipblasHalf        alpha,
                             hipblasHalf*       A,
                             int                lda,
                             hipblasHalf*       B,
                             int                ldb,
                             hipblasHalf        beta,
                             hipblasHalf*       C,
                             int                ldc)
{
    // cblas does not support hipblasHalf, so convert to higher precision float
    // This will give more precise result which is acceptable for testing
    float alpha_float = half_to_float(alpha);
    float beta_float  = half_to_float(beta);

    int sizeA = transA == HIPBLAS_OP_N ? k * lda : m * lda;
    int sizeB = transB == HIPBLAS_OP_N ? n * ldb : k * ldb;
    int sizeC = n * ldc;

    std::unique_ptr<float[]> A_float(new float[sizeA]());
    std::unique_ptr<float[]> B_float(new float[sizeB]());
    std::unique_ptr<float[]> C_float(new float[sizeC]());

    for(int i = 0; i < sizeA; i++)
    {
        A_float[i] = half_to_float(A[i]);
    }
    for(int i = 0; i < sizeB; i++)
    {
        B_float[i] = half_to_float(B[i]);
    }
    for(int i = 0; i < sizeC; i++)
    {
        C_float[i] = half_to_float(C[i]);
    }

    // just directly cast, since transA, transB are integers in the enum
    // printf("transA: rocblas =%d, cblas=%d\n", transA, (CBLAS_TRANSPOSE)transA );
    cblas_sgemm(CblasColMajor,
                (CBLAS_TRANSPOSE)transA,
                (CBLAS_TRANSPOSE)transB,
                m,
                n,
                k,
                alpha_float,
                const_cast<const float*>(A_float.get()),
                lda,
                const_cast<const float*>(B_float.get()),
                ldb,
                beta_float,
                static_cast<float*>(C_float.get()),
                ldc);

    for(int i = 0; i < sizeC; i++)
    {
        C[i] = float_to_half(C_float[i]);
    }
}

template <>
void cblas_gemm<float>(hipblasOperation_t transA,
                       hipblasOperation_t transB,
                       int                m,
                       int                n,
                       int                k,
                       float              alpha,
                       float*             A,
                       int                lda,
                       float*             B,
                       int                ldb,
                       float              beta,
                       float*             C,
                       int                ldc)
{
    // just directly cast, since transA, transB are integers in the enum
    // printf("transA: hipblas =%d, cblas=%d\n", transA, (CBLAS_TRANSPOSE)transA );
    cblas_sgemm(CblasColMajor,
                (CBLAS_TRANSPOSE)transA,
                (CBLAS_TRANSPOSE)transB,
                m,
                n,
                k,
                alpha,
                A,
                lda,
                B,
                ldb,
                beta,
                C,
                ldc);
}

template <>
void cblas_gemm<double>(hipblasOperation_t transA,
                        hipblasOperation_t transB,
                        int                m,
                        int                n,
                        int                k,
                        double             alpha,
                        double*            A,
                        int                lda,
                        double*            B,
                        int                ldb,
                        double             beta,
                        double*            C,
                        int                ldc)
{
    cblas_dgemm(CblasColMajor,
                (CBLAS_TRANSPOSE)transA,
                (CBLAS_TRANSPOSE)transB,
                m,
                n,
                k,
                alpha,
                A,
                lda,
                B,
                ldb,
                beta,
                C,
                ldc);
}

template <>
void cblas_gemm<hipblasComplex>(hipblasOperation_t transA,
                                hipblasOperation_t transB,
                                int                m,
                                int                n,
                                int                k,
                                hipblasComplex     alpha,
                                hipblasComplex*    A,
                                int                lda,
                                hipblasComplex*    B,
                                int                ldb,
                                hipblasComplex     beta,
                                hipblasComplex*    C,
                                int                ldc)
{
    //just directly cast, since transA, transB are integers in the enum
    cblas_cgemm(CblasColMajor,
                (CBLAS_TRANSPOSE)transA,
                (CBLAS_TRANSPOSE)transB,
                m,
                n,
                k,
                &alpha,
                A,
                lda,
                B,
                ldb,
                &beta,
                C,
                ldc);
}

template <>
void cblas_gemm<hipblasDoubleComplex>(hipblasOperation_t    transA,
                                      hipblasOperation_t    transB,
                                      int                   m,
                                      int                   n,
                                      int                   k,
                                      hipblasDoubleComplex  alpha,
                                      hipblasDoubleComplex* A,
                                      int                   lda,
                                      hipblasDoubleComplex* B,
                                      int                   ldb,
                                      hipblasDoubleComplex  beta,
                                      hipblasDoubleComplex* C,
                                      int                   ldc)
{
    cblas_zgemm(CblasColMajor,
                (CBLAS_TRANSPOSE)transA,
                (CBLAS_TRANSPOSE)transB,
                m,
                n,
                k,
                &alpha,
                A,
                lda,
                B,
                ldb,
                &beta,
                C,
                ldc);
}

// herk
template <>
void cblas_herk(hipblasFillMode_t  uplo,
                hipblasOperation_t transA,
                int                n,
                int                k,
                float              alpha,
                hipblasComplex*    A,
                int                lda,
                float              beta,
                hipblasComplex*    C,
                int                ldc)
{
    cblas_cherk(CblasColMajor,
                (CBLAS_UPLO)uplo,
                (CBLAS_TRANSPOSE)transA,
                n,
                k,
                alpha,
                A,
                lda,
                beta,
                C,
                ldc);
}

template <>
void cblas_herk(hipblasFillMode_t     uplo,
                hipblasOperation_t    transA,
                int                   n,
                int                   k,
                double                alpha,
                hipblasDoubleComplex* A,
                int                   lda,
                double                beta,
                hipblasDoubleComplex* C,
                int                   ldc)
{
    cblas_zherk(CblasColMajor,
                (CBLAS_UPLO)uplo,
                (CBLAS_TRANSPOSE)transA,
                n,
                k,
                alpha,
                A,
                lda,
                beta,
                C,
                ldc);
}

// herkx
template <typename T, typename U>
void cblas_herkx_local(hipblasFillMode_t  uplo,
                       hipblasOperation_t transA,
                       int                n,
                       int                k,
                       T                  alpha,
                       T*                 A,
                       int                lda,
                       T*                 B,
                       int                ldb,
                       U                  beta,
                       T*                 C,
                       int                ldc)
{

    if(n <= 0 || (beta == 1 && (k == 0 || alpha == T(0))))
        return;

    if(transA == HIPBLAS_OP_N)
    {
        if(uplo == HIPBLAS_FILL_MODE_UPPER)
        {
            for(int j = 0; j < n; ++j)
            {
                for(int i = 0; i <= j; i++)
                {
                    C[i + j * ldc] *= T(beta);
                }

                for(int l = 0; l < k; l++)
                {
                    T Bconj = B[j + l * ldb];
                    Bconj.y = -Bconj.y;
                    T temp  = alpha * Bconj;
                    for(int i = 0; i <= j; ++i)
                    {
                        C[i + j * ldc] += temp * A[i + l * lda];
                    }
                }
            }
        }
        else // lower
        {
            for(int j = 0; j < n; ++j)
            {
                for(int i = j; i < n; i++)
                {
                    C[i + j * ldc] *= T(beta);
                }

                for(int l = 0; l < k; l++)
                {
                    T Bconj = B[j + l * ldb];
                    Bconj.y = -Bconj.y;
                    T temp  = alpha * Bconj;
                    for(int i = j; i < n; ++i)
                    {
                        C[i + j * ldc] += temp * A[i + l * lda];
                    }
                }
            }
        }
    }
    else // conjugate transpose
    {
        if(uplo == HIPBLAS_FILL_MODE_UPPER)
        {
            for(int j = 0; j < n; ++j)
            {
                for(int i = 0; i <= j; i++)
                {
                    C[i + j * ldc] *= T(beta);

                    T temp(0);
                    for(int l = 0; l < k; l++)
                    {
                        T Aconj = A[l + i * lda];
                        Aconj.y = -Aconj.y;
                        temp += Aconj * B[l + j * ldb];
                    }
                    C[i + j * ldc] += alpha * temp;
                }
            }
        }
        else // lower
        {
            for(int j = 0; j < n; ++j)
            {
                for(int i = j; i < n; i++)
                {
                    C[i + j * ldc] *= T(beta);

                    T temp(0);
                    for(int l = 0; l < k; l++)
                    {
                        T Aconj = A[l + i * lda];
                        Aconj.y = -Aconj.y;
                        temp += Aconj * B[l + j * ldb];
                    }
                    C[i + j * ldc] += alpha * temp;
                }
            }
        }
    }

    for(int i = 0; i < n; i++)
        C[i + i * ldc].y = real_t<T>(0);
}

template <>
void cblas_herkx(hipblasFillMode_t  uplo,
                 hipblasOperation_t transA,
                 int                n,
                 int                k,
                 hipblasComplex     alpha,
                 hipblasComplex*    A,
                 int                lda,
                 hipblasComplex*    B,
                 int                ldb,
                 float              beta,
                 hipblasComplex*    C,
                 int                ldc)
{
    cblas_herkx_local(uplo, transA, n, k, alpha, A, lda, B, ldb, beta, C, ldc);
}

template <>
void cblas_herkx(hipblasFillMode_t     uplo,
                 hipblasOperation_t    transA,
                 int                   n,
                 int                   k,
                 hipblasDoubleComplex  alpha,
                 hipblasDoubleComplex* A,
                 int                   lda,
                 hipblasDoubleComplex* B,
                 int                   ldb,
                 double                beta,
                 hipblasDoubleComplex* C,
                 int                   ldc)
{
    cblas_herkx_local(uplo, transA, n, k, alpha, A, lda, B, ldb, beta, C, ldc);
}

// her2k
template <>
void cblas_her2k(hipblasFillMode_t  uplo,
                 hipblasOperation_t transA,
                 int                n,
                 int                k,
                 hipblasComplex     alpha,
                 hipblasComplex*    A,
                 int                lda,
                 hipblasComplex*    B,
                 int                ldb,
                 float              beta,
                 hipblasComplex*    C,
                 int                ldc)
{
    cblas_cher2k(CblasColMajor,
                 (CBLAS_UPLO)uplo,
                 (CBLAS_TRANSPOSE)transA,
                 n,
                 k,
                 &alpha,
                 A,
                 lda,
                 B,
                 ldb,
                 beta,
                 C,
                 ldc);
}

template <>
void cblas_her2k(hipblasFillMode_t     uplo,
                 hipblasOperation_t    transA,
                 int                   n,
                 int                   k,
                 hipblasDoubleComplex  alpha,
                 hipblasDoubleComplex* A,
                 int                   lda,
                 hipblasDoubleComplex* B,
                 int                   ldb,
                 double                beta,
                 hipblasDoubleComplex* C,
                 int                   ldc)
{
    cblas_zher2k(CblasColMajor,
                 (CBLAS_UPLO)uplo,
                 (CBLAS_TRANSPOSE)transA,
                 n,
                 k,
                 &alpha,
                 A,
                 lda,
                 B,
                 ldb,
                 beta,
                 C,
                 ldc);
}

// syrk
template <>
void cblas_syrk(hipblasFillMode_t  uplo,
                hipblasOperation_t transA,
                int                n,
                int                k,
                float              alpha,
                float*             A,
                int                lda,
                float              beta,
                float*             C,
                int                ldc)
{
    cblas_ssyrk(CblasColMajor,
                (CBLAS_UPLO)uplo,
                (CBLAS_TRANSPOSE)transA,
                n,
                k,
                alpha,
                A,
                lda,
                beta,
                C,
                ldc);
}

template <>
void cblas_syrk(hipblasFillMode_t  uplo,
                hipblasOperation_t transA,
                int                n,
                int                k,
                double             alpha,
                double*            A,
                int                lda,
                double             beta,
                double*            C,
                int                ldc)
{
    cblas_dsyrk(CblasColMajor,
                (CBLAS_UPLO)uplo,
                (CBLAS_TRANSPOSE)transA,
                n,
                k,
                alpha,
                A,
                lda,
                beta,
                C,
                ldc);
}

template <>
void cblas_syrk(hipblasFillMode_t  uplo,
                hipblasOperation_t transA,
                int                n,
                int                k,
                hipblasComplex     alpha,
                hipblasComplex*    A,
                int                lda,
                hipblasComplex     beta,
                hipblasComplex*    C,
                int                ldc)
{
    cblas_csyrk(CblasColMajor,
                (CBLAS_UPLO)uplo,
                (CBLAS_TRANSPOSE)transA,
                n,
                k,
                &alpha,
                A,
                lda,
                &beta,
                C,
                ldc);
}

template <>
void cblas_syrk(hipblasFillMode_t     uplo,
                hipblasOperation_t    transA,
                int                   n,
                int                   k,
                hipblasDoubleComplex  alpha,
                hipblasDoubleComplex* A,
                int                   lda,
                hipblasDoubleComplex  beta,
                hipblasDoubleComplex* C,
                int                   ldc)
{
    cblas_zsyrk(CblasColMajor,
                (CBLAS_UPLO)uplo,
                (CBLAS_TRANSPOSE)transA,
                n,
                k,
                &alpha,
                A,
                lda,
                &beta,
                C,
                ldc);
}

// syr2k
template <>
void cblas_syr2k(hipblasFillMode_t  uplo,
                 hipblasOperation_t transA,
                 int                n,
                 int                k,
                 float              alpha,
                 float*             A,
                 int                lda,
                 float*             B,
                 int                ldb,
                 float              beta,
                 float*             C,
                 int                ldc)
{
    cblas_ssyr2k(CblasColMajor,
                 (CBLAS_UPLO)uplo,
                 (CBLAS_TRANSPOSE)transA,
                 n,
                 k,
                 alpha,
                 A,
                 lda,
                 B,
                 ldb,
                 beta,
                 C,
                 ldc);
}

template <>
void cblas_syr2k(hipblasFillMode_t  uplo,
                 hipblasOperation_t transA,
                 int                n,
                 int                k,
                 double             alpha,
                 double*            A,
                 int                lda,
                 double*            B,
                 int                ldb,
                 double             beta,
                 double*            C,
                 int                ldc)
{
    cblas_dsyr2k(CblasColMajor,
                 (CBLAS_UPLO)uplo,
                 (CBLAS_TRANSPOSE)transA,
                 n,
                 k,
                 alpha,
                 A,
                 lda,
                 B,
                 ldb,
                 beta,
                 C,
                 ldc);
}

template <>
void cblas_syr2k(hipblasFillMode_t  uplo,
                 hipblasOperation_t transA,
                 int                n,
                 int                k,
                 hipblasComplex     alpha,
                 hipblasComplex*    A,
                 int                lda,
                 hipblasComplex*    B,
                 int                ldb,
                 hipblasComplex     beta,
                 hipblasComplex*    C,
                 int                ldc)
{
    cblas_csyr2k(CblasColMajor,
                 (CBLAS_UPLO)uplo,
                 (CBLAS_TRANSPOSE)transA,
                 n,
                 k,
                 &alpha,
                 A,
                 lda,
                 B,
                 ldb,
                 &beta,
                 C,
                 ldc);
}

template <>
void cblas_syr2k(hipblasFillMode_t     uplo,
                 hipblasOperation_t    transA,
                 int                   n,
                 int                   k,
                 hipblasDoubleComplex  alpha,
                 hipblasDoubleComplex* A,
                 int                   lda,
                 hipblasDoubleComplex* B,
                 int                   ldb,
                 hipblasDoubleComplex  beta,
                 hipblasDoubleComplex* C,
                 int                   ldc)
{
    cblas_zsyr2k(CblasColMajor,
                 (CBLAS_UPLO)uplo,
                 (CBLAS_TRANSPOSE)transA,
                 n,
                 k,
                 &alpha,
                 A,
                 lda,
                 B,
                 ldb,
                 &beta,
                 C,
                 ldc);
}

// syrkx
// Use syrk with A == B for now.

// trsm
template <>
void cblas_trsm<float>(hipblasSideMode_t  side,
                       hipblasFillMode_t  uplo,
                       hipblasOperation_t transA,
                       hipblasDiagType_t  diag,
                       int                m,
                       int                n,
                       float              alpha,
                       const float*       A,
                       int                lda,
                       float*             B,
                       int                ldb)
{
    // just directly cast, since transA, transB are integers in the enum
    cblas_strsm(CblasColMajor,
                (CBLAS_SIDE)side,
                (CBLAS_UPLO)uplo,
                (CBLAS_TRANSPOSE)transA,
                (CBLAS_DIAG)diag,
                m,
                n,
                alpha,
                A,
                lda,
                B,
                ldb);
}

template <>
void cblas_trsm<double>(hipblasSideMode_t  side,
                        hipblasFillMode_t  uplo,
                        hipblasOperation_t transA,
                        hipblasDiagType_t  diag,
                        int                m,
                        int                n,
                        double             alpha,
                        const double*      A,
                        int                lda,
                        double*            B,
                        int                ldb)
{
    // just directly cast, since transA, transB are integers in the enum
    cblas_dtrsm(CblasColMajor,
                (CBLAS_SIDE)side,
                (CBLAS_UPLO)uplo,
                (CBLAS_TRANSPOSE)transA,
                (CBLAS_DIAG)diag,
                m,
                n,
                alpha,
                A,
                lda,
                B,
                ldb);
}

template <>
void cblas_trsm<hipblasComplex>(hipblasSideMode_t     side,
                                hipblasFillMode_t     uplo,
                                hipblasOperation_t    transA,
                                hipblasDiagType_t     diag,
                                int                   m,
                                int                   n,
                                hipblasComplex        alpha,
                                const hipblasComplex* A,
                                int                   lda,
                                hipblasComplex*       B,
                                int                   ldb)
{
    cblas_ctrsm(CblasColMajor,
                (CBLAS_SIDE)side,
                (CBLAS_UPLO)uplo,
                (CBLAS_TRANSPOSE)transA,
                (CBLAS_DIAG)diag,
                m,
                n,
                &alpha,
                A,
                lda,
                B,
                ldb);
}

template <>
void cblas_trsm<hipblasDoubleComplex>(hipblasSideMode_t           side,
                                      hipblasFillMode_t           uplo,
                                      hipblasOperation_t          transA,
                                      hipblasDiagType_t           diag,
                                      int                         m,
                                      int                         n,
                                      hipblasDoubleComplex        alpha,
                                      const hipblasDoubleComplex* A,
                                      int                         lda,
                                      hipblasDoubleComplex*       B,
                                      int                         ldb)
{
    cblas_ztrsm(CblasColMajor,
                (CBLAS_SIDE)side,
                (CBLAS_UPLO)uplo,
                (CBLAS_TRANSPOSE)transA,
                (CBLAS_DIAG)diag,
                m,
                n,
                &alpha,
                A,
                lda,
                B,
                ldb);
}

// trtri
template <>
int cblas_trtri<float>(char uplo, char diag, int n, float* A, int lda)
{
    // just directly cast, since transA, transB are integers in the enum
    // printf("transA: hipblas =%d, cblas=%d\n", transA, (CBLAS_TRANSPOSE)transA );
    int info;
    strtri_(&uplo, &diag, &n, A, &lda, &info);
    return info;
}

template <>
int cblas_trtri<double>(char uplo, char diag, int n, double* A, int lda)
{
    // just directly cast, since transA, transB are integers in the enum
    // printf("transA: hipblas =%d, cblas=%d\n", transA, (CBLAS_TRANSPOSE)transA );
    int info;
    dtrtri_(&uplo, &diag, &n, A, &lda, &info);
    return info;
}

// trmm
template <>
void cblas_trmm<float>(hipblasSideMode_t  side,
                       hipblasFillMode_t  uplo,
                       hipblasOperation_t transA,
                       hipblasDiagType_t  diag,
                       int                m,
                       int                n,
                       float              alpha,
                       const float*       A,
                       int                lda,
                       float*             B,
                       int                ldb)
{
    // just directly cast, since transA, transB are integers in the enum
    cblas_strmm(CblasColMajor,
                (CBLAS_SIDE)side,
                (CBLAS_UPLO)uplo,
                (CBLAS_TRANSPOSE)transA,
                (CBLAS_DIAG)diag,
                m,
                n,
                alpha,
                A,
                lda,
                B,
                ldb);
}

template <>
void cblas_trmm<double>(hipblasSideMode_t  side,
                        hipblasFillMode_t  uplo,
                        hipblasOperation_t transA,
                        hipblasDiagType_t  diag,
                        int                m,
                        int                n,
                        double             alpha,
                        const double*      A,
                        int                lda,
                        double*            B,
                        int                ldb)
{
    // just directly cast, since transA, transB are integers in the enum
    cblas_dtrmm(CblasColMajor,
                (CBLAS_SIDE)side,
                (CBLAS_UPLO)uplo,
                (CBLAS_TRANSPOSE)transA,
                (CBLAS_DIAG)diag,
                m,
                n,
                alpha,
                A,
                lda,
                B,
                ldb);
}

template <>
void cblas_trmm<hipblasComplex>(hipblasSideMode_t     side,
                                hipblasFillMode_t     uplo,
                                hipblasOperation_t    transA,
                                hipblasDiagType_t     diag,
                                int                   m,
                                int                   n,
                                hipblasComplex        alpha,
                                const hipblasComplex* A,
                                int                   lda,
                                hipblasComplex*       B,
                                int                   ldb)
{
    cblas_ctrmm(CblasColMajor,
                (CBLAS_SIDE)side,
                (CBLAS_UPLO)uplo,
                (CBLAS_TRANSPOSE)transA,
                (CBLAS_DIAG)diag,
                m,
                n,
                &alpha,
                A,
                lda,
                B,
                ldb);
}

template <>
void cblas_trmm<hipblasDoubleComplex>(hipblasSideMode_t           side,
                                      hipblasFillMode_t           uplo,
                                      hipblasOperation_t          transA,
                                      hipblasDiagType_t           diag,
                                      int                         m,
                                      int                         n,
                                      hipblasDoubleComplex        alpha,
                                      const hipblasDoubleComplex* A,
                                      int                         lda,
                                      hipblasDoubleComplex*       B,
                                      int                         ldb)
{
    cblas_ztrmm(CblasColMajor,
                (CBLAS_SIDE)side,
                (CBLAS_UPLO)uplo,
                (CBLAS_TRANSPOSE)transA,
                (CBLAS_DIAG)diag,
                m,
                n,
                &alpha,
                A,
                lda,
                B,
                ldb);
}

// getrf
template <>
int cblas_getrf<float>(int m, int n, float* A, int lda, int* ipiv)
{
    int info;
    sgetrf_(&m, &n, A, &lda, ipiv, &info);
    return info;
}

template <>
int cblas_getrf<double>(int m, int n, double* A, int lda, int* ipiv)
{
    int info;
    dgetrf_(&m, &n, A, &lda, ipiv, &info);
    return info;
}

template <>
int cblas_getrf<hipblasComplex>(int m, int n, hipblasComplex* A, int lda, int* ipiv)
{
    int info;
    cgetrf_(&m, &n, A, &lda, ipiv, &info);
    return info;
}

template <>
int cblas_getrf<hipblasDoubleComplex>(int m, int n, hipblasDoubleComplex* A, int lda, int* ipiv)
{
    int info;
    zgetrf_(&m, &n, A, &lda, ipiv, &info);
    return info;
<<<<<<< HEAD
=======
}

// getrs
template <>
int cblas_getrs<float>(char trans, int n, int nrhs, float* A, int lda, int* ipiv, float* B, int ldb)
{
    int info;
    sgetrs_(&trans, &n, &nrhs, A, &lda, ipiv, B, &ldb, &info);
    return info;
}

template <>
int cblas_getrs<double>(
    char trans, int n, int nrhs, double* A, int lda, int* ipiv, double* B, int ldb)
{
    int info;
    dgetrs_(&trans, &n, &nrhs, A, &lda, ipiv, B, &ldb, &info);
    return info;
}

template <>
int cblas_getrs<hipblasComplex>(
    char trans, int n, int nrhs, hipblasComplex* A, int lda, int* ipiv, hipblasComplex* B, int ldb)
{
    int info;
    cgetrs_(&trans, &n, &nrhs, A, &lda, ipiv, B, &ldb, &info);
    return info;
}

template <>
int cblas_getrs<hipblasDoubleComplex>(char                  trans,
                                      int                   n,
                                      int                   nrhs,
                                      hipblasDoubleComplex* A,
                                      int                   lda,
                                      int*                  ipiv,
                                      hipblasDoubleComplex* B,
                                      int                   ldb)
{
    int info;
    zgetrs_(&trans, &n, &nrhs, A, &lda, ipiv, B, &ldb, &info);
    return info;
}

// geqrf
template <>
int cblas_geqrf<float>(int m, int n, float* A, int lda, float* tau, float* work, int lwork)
{
    int info;
    sgeqrf_(&m, &n, A, &lda, tau, work, &lwork, &info);
    return info;
}

template <>
int cblas_geqrf<double>(int m, int n, double* A, int lda, double* tau, double* work, int lwork)
{
    int info;
    dgeqrf_(&m, &n, A, &lda, tau, work, &lwork, &info);
    return info;
}
template <>
int cblas_geqrf<hipblasComplex>(
    int m, int n, hipblasComplex* A, int lda, hipblasComplex* tau, hipblasComplex* work, int lwork)
{
    int info;
    cgeqrf_(&m, &n, A, &lda, tau, work, &lwork, &info);
    return info;
}

template <>
int cblas_geqrf<hipblasDoubleComplex>(int                   m,
                                      int                   n,
                                      hipblasDoubleComplex* A,
                                      int                   lda,
                                      hipblasDoubleComplex* tau,
                                      hipblasDoubleComplex* work,
                                      int                   lwork)
{
    int info;
    zgeqrf_(&m, &n, A, &lda, tau, work, &lwork, &info);
    return info;
>>>>>>> 742e0e73
}<|MERGE_RESOLUTION|>--- conflicted
+++ resolved
@@ -29,8 +29,6 @@
 void dgetrf_(int* m, int* n, double* A, int* lda, int* ipiv, int* info);
 void cgetrf_(int* m, int* n, hipblasComplex* A, int* lda, int* ipiv, int* info);
 void zgetrf_(int* m, int* n, hipblasDoubleComplex* A, int* lda, int* ipiv, int* info);
-<<<<<<< HEAD
-=======
 
 void sgetrs_(
     char* trans, int* n, int* nrhs, float* A, int* lda, int* ipiv, float* B, int* ldb, int* info);
@@ -73,7 +71,6 @@
              hipblasDoubleComplex* work,
              int*                  lwork,
              int*                  info);
->>>>>>> 742e0e73
 
 void spotrf_(char* uplo, int* m, float* A, int* lda, int* info);
 void dpotrf_(char* uplo, int* m, double* A, int* lda, int* info);
@@ -2778,8 +2775,6 @@
     int info;
     zgetrf_(&m, &n, A, &lda, ipiv, &info);
     return info;
-<<<<<<< HEAD
-=======
 }
 
 // getrs
@@ -2861,5 +2856,4 @@
     int info;
     zgeqrf_(&m, &n, A, &lda, tau, work, &lwork, &info);
     return info;
->>>>>>> 742e0e73
 }