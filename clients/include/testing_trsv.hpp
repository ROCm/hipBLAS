/* ************************************************************************
 * Copyright 2016-2020 Advanced Micro Devices, Inc.
 *
 * ************************************************************************ */

#include <fstream>
#include <iostream>
#include <stdlib.h>
#include <vector>

#include "cblas_interface.h"
#include "flops.h"
#include "hipblas.hpp"
#include "norm.h"
#include "unit.h"
#include "utility.h"

using namespace std;

/* ============================================================================================ */

template <typename T>
hipblasStatus_t testing_trsv(Arguments argus)
{
<<<<<<< HEAD
    constexpr real_t<T> eps      = std::numeric_limits<real_t<T>>::epsilon();
    constexpr real_t<T> eps_mult = 40; // arbitrary

=======
>>>>>>> f189bf5c
    int                M           = argus.M;
    int                incx        = argus.incx;
    int                lda         = argus.lda;
    char               char_uplo   = argus.uplo_option;
    char               char_diag   = argus.diag_option;
    char               char_transA = argus.transA_option;
    hipblasFillMode_t  uplo        = char2hipblas_fill(char_uplo);
    hipblasDiagType_t  diag        = char2hipblas_diagonal(char_diag);
    hipblasOperation_t transA      = char2hipblas_operation(char_transA);

    int abs_incx = incx < 0 ? -incx : incx;
    int size_A   = lda * M;
    int size_x   = abs_incx * M;

    hipblasStatus_t status = HIPBLAS_STATUS_SUCCESS;

    // argument sanity check, quick return if input parameters are invalid before allocating invalid
    // memory
    if(M < 0)
    {
        status = HIPBLAS_STATUS_INVALID_VALUE;
        return status;
    }
    else if(lda < 0)
    {
        status = HIPBLAS_STATUS_INVALID_VALUE;
        return status;
    }
    else if(incx == 0)
    {
        status = HIPBLAS_STATUS_INVALID_VALUE;
        return status;
    }

    // Naming: dK is in GPU (device) memory. hK is in CPU (host) memory
    host_vector<T> hA(size_A);
    host_vector<T> AAT(size_A);
    host_vector<T> hb(size_x);
    host_vector<T> hx(size_x);
    host_vector<T> hx_or_b_1(size_x);
    host_vector<T> hx_or_b_2(size_x);
    host_vector<T> cpu_x_or_b(size_x);

    device_vector<T> dA(size_A);
    device_vector<T> dx_or_b(size_x);

    double gpu_time_used, cpu_time_used;
    double hipblasGflops, cblas_gflops, hipblasBandwidth;

    hipblasHandle_t handle;
    hipblasCreate(&handle);

    // Initial Data on CPU
    srand(1);
    hipblas_init<T>(hA, M, M, lda);

    //  calculate AAT = hA * hA ^ T
    cblas_gemm<T>(HIPBLAS_OP_N,
                  HIPBLAS_OP_T,
                  M,
                  M,
                  M,
                  1.0,
                  hA.data(),
                  lda,
                  hA.data(),
                  lda,
                  0.0,
                  AAT.data(),
                  lda);

    //  copy AAT into hA, make hA strictly diagonal dominant, and therefore SPD
    for(int i = 0; i < M; i++)
    {
        T t = 0.0;
        for(int j = 0; j < M; j++)
        {
            hA[i + j * lda] = AAT[i + j * lda];
            t += std::abs(AAT[i + j * lda]);
        }
        hA[i + i * lda] = t;
    }
    //  calculate Cholesky factorization of SPD matrix hA
    cblas_potrf<T>(char_uplo, M, hA.data(), lda);

    //  make hA unit diagonal if diag == rocblas_diagonal_unit
    if(char_diag == 'U' || char_diag == 'u')
    {
        if('L' == char_uplo || 'l' == char_uplo)
            for(int i = 0; i < M; i++)
            {
                T diag = hA[i + i * lda];
                for(int j = 0; j <= i; j++)
                    hA[i + j * lda] = hA[i + j * lda] / diag;
            }
        else
            for(int j = 0; j < M; j++)
            {
                T diag = hA[j + j * lda];
                for(int i = 0; i <= j; i++)
                    hA[i + j * lda] = hA[i + j * lda] / diag;
            }
    }

    hipblas_init<T>(hx, 1, M, abs_incx);
    hb = hx;

    // Calculate hb = hA*hx;
    cblas_trmv<T>(uplo, transA, diag, M, hA.data(), lda, hb.data(), incx);
    cpu_x_or_b = hb; // cpuXorB <- B
    hx_or_b_1  = hb;
    hx_or_b_2  = hb;

    // copy data from CPU to device
    hipMemcpy(dA, hA.data(), sizeof(T) * size_A, hipMemcpyHostToDevice);
    hipMemcpy(dx_or_b, hx_or_b_1.data(), sizeof(T) * size_x, hipMemcpyHostToDevice);

    /* =====================================================================
           ROCBLAS
    =================================================================== */
    if(argus.timing)
    {
        gpu_time_used = get_time_us(); // in microseconds
    }

    for(int iter = 0; iter < 1; iter++)
    {
        status = hipblasTrsv<T>(handle, uplo, transA, diag, M, dA, lda, dx_or_b, incx);

        if(status != HIPBLAS_STATUS_SUCCESS)
        {
            hipblasDestroy(handle);
            return status;
        }
    }

    // copy output from device to CPU
    hipMemcpy(hx_or_b_1.data(), dx_or_b, sizeof(T) * size_x, hipMemcpyDeviceToHost);

    if(argus.unit_check)
    {
        T      eps       = std::numeric_limits<T>::epsilon();
        double tolerance = eps * 40 * M;

        double error = 0.0;
        if(argus.unit_check)
        {
            double max_err_scal = 0.0, max_err = 0.0;
            for(int i = 0; i < M; i++)
            {
                T diff = (hx[i * abs_incx] - hx_or_b_1[i * abs_incx]);
                if(diff != T(0))
                {
                    max_err += abs(diff);
                }
                max_err_scal += abs(hx_or_b_1[i * abs_incx]);
            }
            error = max_err / max_err_scal;
            unit_check_trsv(error, M, eps_mult, eps);
        }
<<<<<<< HEAD
=======

        unit_check_error(error, tolerance);
>>>>>>> f189bf5c
    }

    hipblasDestroy(handle);
    return HIPBLAS_STATUS_SUCCESS;
}<|MERGE_RESOLUTION|>--- conflicted
+++ resolved
@@ -22,12 +22,6 @@
 template <typename T>
 hipblasStatus_t testing_trsv(Arguments argus)
 {
-<<<<<<< HEAD
-    constexpr real_t<T> eps      = std::numeric_limits<real_t<T>>::epsilon();
-    constexpr real_t<T> eps_mult = 40; // arbitrary
-
-=======
->>>>>>> f189bf5c
     int                M           = argus.M;
     int                incx        = argus.incx;
     int                lda         = argus.lda;
@@ -169,8 +163,8 @@
 
     if(argus.unit_check)
     {
-        T      eps       = std::numeric_limits<T>::epsilon();
-        double tolerance = eps * 40 * M;
+        real_t<T> eps       = std::numeric_limits<real_t<T>>::epsilon();
+        double    tolerance = eps * 40 * M;
 
         double error = 0.0;
         if(argus.unit_check)
@@ -186,13 +180,8 @@
                 max_err_scal += abs(hx_or_b_1[i * abs_incx]);
             }
             error = max_err / max_err_scal;
-            unit_check_trsv(error, M, eps_mult, eps);
+            unit_check_error(error, tolerance);
         }
-<<<<<<< HEAD
-=======
-
-        unit_check_error(error, tolerance);
->>>>>>> f189bf5c
     }
 
     hipblasDestroy(handle);
