--- conflicted
+++ resolved
@@ -32,11 +32,7 @@
     char   char_uplo    = argus.uplo_option;
     char   char_transA  = argus.transA_option;
     char   char_diag    = argus.diag_option;
-<<<<<<< HEAD
-    T      alpha        = argus.get_alpha<T>();
-=======
-    T      h_alpha      = argus.alpha;
->>>>>>> 978bae98
+    T      h_alpha      = argus.get_alpha<T>();
     double stride_scale = argus.stride_scale;
     int    batch_count  = argus.batch_count;
 
