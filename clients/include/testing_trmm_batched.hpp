--- conflicted
+++ resolved
@@ -1,5 +1,5 @@
 /* ************************************************************************
- * Copyright (C) 2016-2022 Advanced Micro Devices, Inc. All rights reserved.
+ * Copyright (C) 2016-2023 Advanced Micro Devices, Inc. All rights reserved.
  *
  * Permission is hereby granted, free of charge, to any person obtaining a copy
  * of this software and associated documentation files (the "Software"), to deal
@@ -52,17 +52,8 @@
     bool FORTRAN = arg.fortran;
     auto hipblasTrmmBatchedFn
         = FORTRAN ? hipblasTrmmBatched<T, true> : hipblasTrmmBatched<T, false>;
-
-<<<<<<< HEAD
-    bool inplace = argus.inplace;
-
-    int M     = argus.M;
-    int N     = argus.N;
-    int lda   = argus.lda;
-    int ldb   = argus.ldb;
-    int ldc   = argus.ldc;
-    int ldOut = inplace ? ldb : ldc;
-=======
+    bool inplace = arg.inplace;
+
     hipblasSideMode_t  side        = char2hipblas_side(arg.side);
     hipblasFillMode_t  uplo        = char2hipblas_fill(arg.uplo);
     hipblasOperation_t transA      = char2hipblas_operation(arg.transA);
@@ -71,8 +62,9 @@
     int                N           = arg.N;
     int                lda         = arg.lda;
     int                ldb         = arg.ldb;
+    int                ldc         = arg.ldc;
+    int                ldOut       = inplace ? ldb : ldc;
     int                batch_count = arg.batch_count;
->>>>>>> 8bd4c27a
 
     T h_alpha = arg.get_alpha<T>();
 
@@ -120,21 +112,14 @@
     CHECK_HIP_ERROR(dB.memcheck());
     CHECK_HIP_ERROR(dC.memcheck());
 
-<<<<<<< HEAD
-    hipblas_init_vector(hA, argus, hipblas_client_alpha_sets_nan, true);
-    hipblas_init_vector(hB, argus, hipblas_client_alpha_sets_nan, false, true);
+    hipblas_init_vector(hA, arg, hipblas_client_alpha_sets_nan, true);
+    hipblas_init_vector(hB, arg, hipblas_client_alpha_sets_nan, false, true);
     if(!inplace)
-        hipblas_init_vector(hC, argus, hipblas_client_alpha_sets_nan, false, true);
+        hipblas_init_vector(hC, arg, hipblas_client_alpha_sets_nan, false, true);
 
     hOut_host.copy_from(inplace ? hB : hC);
     hOut_device.copy_from(hOut_host);
     hOut_gold.copy_from(hOut_host);
-=======
-    hipblas_init_vector(hA, arg, hipblas_client_alpha_sets_nan, true);
-    hipblas_init_vector(hB_host, arg, hipblas_client_alpha_sets_nan, false, true);
-    hB_device.copy_from(hB_host);
-    hB_gold.copy_from(hB_host);
->>>>>>> 8bd4c27a
 
     CHECK_HIP_ERROR(dA.transfer_from(hA));
     CHECK_HIP_ERROR(dB.transfer_from(hB));
