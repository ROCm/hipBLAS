--- conflicted
+++ resolved
@@ -49,15 +49,9 @@
     hipblasStride stridex = N * abs_incx * stride_scale;
     hipblasStride stridey = N * abs_incy * stride_scale;
 
-<<<<<<< HEAD
-    int sizeX = stridex * batch_count;
-    int sizeY = stridey * batch_count;
-    Ta  alpha = argus.get_alpha<Ta>();
-=======
     size_t sizeX   = stridex * batch_count;
     size_t sizeY   = stridey * batch_count;
-    Ta     h_alpha = argus.alpha;
->>>>>>> 978bae98
+    Ta     h_alpha = argus.get_alpha<Ta>();
 
     // Naming: dX is in GPU (device) memory. hK is in CPU (host) memory, plz follow this practice
     host_vector<Tx> hx(sizeX);
