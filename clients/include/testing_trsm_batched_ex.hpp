/* ************************************************************************
 * Copyright 2016-2021 Advanced Micro Devices, Inc.
 *
 * ************************************************************************ */

#include <fstream>
#include <iostream>
#include <stdlib.h>
#include <vector>

#include "testing_common.hpp"

using namespace std;

#define TRSM_BLOCK 128

/* ============================================================================================ */

template <typename T>
hipblasStatus_t testing_trsm_batched_ex(const Arguments& argus)
{
    bool FORTRAN                = argus.fortran;
    auto hipblasTrsmBatchedExFn = FORTRAN ? hipblasTrsmBatchedExFortran : hipblasTrsmBatchedEx;

    int M   = argus.M;
    int N   = argus.N;
    int lda = argus.lda;
    int ldb = argus.ldb;

    char char_side   = argus.side_option;
    char char_uplo   = argus.uplo_option;
    char char_transA = argus.transA_option;
    char char_diag   = argus.diag_option;
<<<<<<< HEAD
    T    alpha       = argus.get_alpha<T>();
=======
    T    h_alpha     = argus.alpha;
>>>>>>> 978bae98
    int  batch_count = argus.batch_count;

    hipblasSideMode_t  side   = char2hipblas_side(char_side);
    hipblasFillMode_t  uplo   = char2hipblas_fill(char_uplo);
    hipblasOperation_t transA = char2hipblas_operation(char_transA);
    hipblasDiagType_t  diag   = char2hipblas_diagonal(char_diag);

    int K      = (side == HIPBLAS_SIDE_LEFT ? M : N);
    int A_size = lda * K;
    int B_size = ldb * N;

    // check here to prevent undefined memory allocation error
    // TODO: Workaround for cuda tests, not actually testing return values
    if(M < 0 || N < 0 || lda < K || ldb < M || batch_count < 0)
    {
        return HIPBLAS_STATUS_INVALID_VALUE;
    }
    if(!M || !N || !lda || !ldb || !batch_count)
    {
        return HIPBLAS_STATUS_SUCCESS;
    }
    // Naming: dK is in GPU (device) memory. hK is in CPU (host) memory
    host_batch_vector<T> hA(A_size, 1, batch_count);
    host_batch_vector<T> hB_host(B_size, 1, batch_count);
    host_batch_vector<T> hB_device(B_size, 1, batch_count);
    host_batch_vector<T> hB_cpu(B_size, 1, batch_count);

    device_batch_vector<T> dA(A_size, 1, batch_count);
    device_batch_vector<T> dB(B_size, 1, batch_count);
    device_batch_vector<T> dinvA(TRSM_BLOCK * K, 1, batch_count);
    device_vector<T>       d_alpha(1);

    CHECK_HIP_ERROR(dA.memcheck());
    CHECK_HIP_ERROR(dB.memcheck());
    CHECK_HIP_ERROR(dinvA.memcheck());

    double             gpu_time_used, hipblas_error_host, hipblas_error_device;
    hipblasLocalHandle handle(argus);

    // Initial hA on CPU
    hipblas_init(hA, true);
    hipblas_init(hB_host);
    for(int b = 0; b < batch_count; b++)
    {
        // pad untouched area into zero
        for(int i = K; i < lda; i++)
        {
            for(int j = 0; j < K; j++)
            {
                hA[b][i + j * lda] = 0.0;
            }
        }

        // proprocess the matrix to avoid ill-conditioned matrix
        host_vector<int> ipiv(K);
        cblas_getrf(K, K, hA[b], lda, ipiv);
        for(int i = 0; i < K; i++)
        {
            for(int j = i; j < K; j++)
            {
                hA[b][i + j * lda] = hA[b][j + i * lda];
                if(diag == HIPBLAS_DIAG_UNIT)
                {
                    if(i == j)
                        hA[b][i + j * lda] = 1.0;
                }
            }
        }

        // pad untouched area into zero
        for(int i = M; i < ldb; i++)
        {
            for(int j = 0; j < N; j++)
            {
                hB_host[b][i + j * ldb] = 0.0;
            }
        }

        // Calculate hB = hA*hX;
        cblas_trmm<T>(side,
                      uplo,
                      transA,
                      diag,
                      M,
                      N,
                      T(1.0) / h_alpha,
                      (const T*)hA[b],
                      lda,
                      hB_host[b],
                      ldb);
    }

    hB_device.copy_from(hB_host);
    hB_cpu.copy_from(hB_host);

    CHECK_HIP_ERROR(dA.transfer_from(hA));
    CHECK_HIP_ERROR(dB.transfer_from(hB_host));
    CHECK_HIP_ERROR(hipMemcpy(d_alpha, &h_alpha, sizeof(T), hipMemcpyHostToDevice));

    /* =====================================================================
           HIPBLAS
    =================================================================== */
    hipblasStride stride_A    = TRSM_BLOCK * lda + TRSM_BLOCK;
    hipblasStride stride_invA = TRSM_BLOCK * TRSM_BLOCK;
    int           blocks      = K / TRSM_BLOCK;

    for(int b = 0; b < batch_count; b++)
    {
        if(blocks > 0)
        {
            CHECK_HIPBLAS_ERROR(hipblasTrtriStridedBatched<T>(handle,
                                                              uplo,
                                                              diag,
                                                              TRSM_BLOCK,
                                                              dA[b],
                                                              lda,
                                                              stride_A,
                                                              dinvA[b],
                                                              TRSM_BLOCK,
                                                              stride_invA,
                                                              blocks));
        }

        if(K % TRSM_BLOCK != 0 || blocks == 0)
        {
            CHECK_HIPBLAS_ERROR(hipblasTrtriStridedBatched<T>(handle,
                                                              uplo,
                                                              diag,
                                                              K - TRSM_BLOCK * blocks,
                                                              dA[b] + stride_A * blocks,
                                                              lda,
                                                              stride_A,
                                                              dinvA[b] + stride_invA * blocks,
                                                              TRSM_BLOCK,
                                                              stride_invA,
                                                              1));
        }
    }

    CHECK_HIPBLAS_ERROR(hipblasSetPointerMode(handle, HIPBLAS_POINTER_MODE_HOST));
    CHECK_HIPBLAS_ERROR(hipblasTrsmBatchedExFn(handle,
                                               side,
                                               uplo,
                                               transA,
                                               diag,
                                               M,
                                               N,
                                               &h_alpha,
                                               dA.ptr_on_device(),
                                               lda,
                                               dB.ptr_on_device(),
                                               ldb,
                                               batch_count,
                                               dinvA.ptr_on_device(),
                                               TRSM_BLOCK * K,
                                               argus.compute_type));

    CHECK_HIP_ERROR(hB_host.transfer_from(dB));
    CHECK_HIP_ERROR(dB.transfer_from(hB_device));

    CHECK_HIPBLAS_ERROR(hipblasSetPointerMode(handle, HIPBLAS_POINTER_MODE_DEVICE));
    CHECK_HIPBLAS_ERROR(hipblasTrsmBatchedExFn(handle,
                                               side,
                                               uplo,
                                               transA,
                                               diag,
                                               M,
                                               N,
                                               d_alpha,
                                               dA.ptr_on_device(),
                                               lda,
                                               dB.ptr_on_device(),
                                               ldb,
                                               batch_count,
                                               dinvA.ptr_on_device(),
                                               TRSM_BLOCK * K,
                                               argus.compute_type));

    CHECK_HIP_ERROR(hB_device.transfer_from(dB));

    if(argus.unit_check || argus.norm_check)
    {
        /* =====================================================================
           CPU BLAS
        =================================================================== */
        for(int b = 0; b < batch_count; b++)
        {
            cblas_trsm<T>(
                side, uplo, transA, diag, M, N, h_alpha, (const T*)hA[b], lda, hB_cpu[b], ldb);
        }

        // if enable norm check, norm check is invasive
        real_t<T> eps       = std::numeric_limits<real_t<T>>::epsilon();
        double    tolerance = eps * 40 * M;

        hipblas_error_host = norm_check_general<T>('F', M, N, ldb, hB_cpu, hB_host, batch_count);
        hipblas_error_device
            = norm_check_general<T>('F', M, N, ldb, hB_cpu, hB_device, batch_count);
        if(argus.unit_check)
        {
            unit_check_error(hipblas_error_host, tolerance);
            unit_check_error(hipblas_error_device, tolerance);
        }
    }

    if(argus.timing)
    {
        hipStream_t stream;
        CHECK_HIPBLAS_ERROR(hipblasGetStream(handle, &stream));

        CHECK_HIPBLAS_ERROR(hipblasSetPointerMode(handle, HIPBLAS_POINTER_MODE_DEVICE));

        int runs = argus.cold_iters + argus.iters;
        for(int iter = 0; iter < runs; iter++)
        {
            if(iter == argus.cold_iters)
            {
                gpu_time_used = get_time_us_sync(stream);
            }

            CHECK_HIPBLAS_ERROR(hipblasTrsmBatchedExFn(handle,
                                                       side,
                                                       uplo,
                                                       transA,
                                                       diag,
                                                       M,
                                                       N,
                                                       d_alpha,
                                                       dA.ptr_on_device(),
                                                       lda,
                                                       dB.ptr_on_device(),
                                                       ldb,
                                                       batch_count,
                                                       dinvA.ptr_on_device(),
                                                       TRSM_BLOCK * K,
                                                       argus.compute_type));
        }
        gpu_time_used = get_time_us_sync(stream) - gpu_time_used;

        ArgumentModel<e_side_option,
                      e_uplo_option,
                      e_transA_option,
                      e_diag_option,
                      e_M,
                      e_N,
                      e_alpha,
                      e_lda,
                      e_ldb,
                      e_batch_count>{}
            .log_args<T>(std::cout,
                         argus,
                         gpu_time_used,
                         trsm_gflop_count<T>(M, N, K),
                         trsm_gbyte_count<T>(M, N, K),
                         hipblas_error_host,
                         hipblas_error_device);
    }

    return HIPBLAS_STATUS_SUCCESS;
}<|MERGE_RESOLUTION|>--- conflicted
+++ resolved
@@ -31,11 +31,7 @@
     char char_uplo   = argus.uplo_option;
     char char_transA = argus.transA_option;
     char char_diag   = argus.diag_option;
-<<<<<<< HEAD
-    T    alpha       = argus.get_alpha<T>();
-=======
-    T    h_alpha     = argus.alpha;
->>>>>>> 978bae98
+    T    h_alpha     = argus.get_alpha<T>();
     int  batch_count = argus.batch_count;
 
     hipblasSideMode_t  side   = char2hipblas_side(char_side);
