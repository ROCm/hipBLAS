--- conflicted
+++ resolved
@@ -43,15 +43,9 @@
     int abs_incx = incx < 0 ? -incx : incx;
     int abs_incy = incy < 0 ? -incy : incy;
 
-<<<<<<< HEAD
-    int sizeX = N * abs_incx;
-    int sizeY = N * abs_incy;
-    Ta  alpha = argus.get_alpha<Ta>();
-=======
     size_t sizeX   = size_t(N) * abs_incx;
     size_t sizeY   = size_t(N) * abs_incy;
-    Ta     h_alpha = argus.alpha;
->>>>>>> 978bae98
+    Ta     h_alpha = argus.get_alpha<Ta>();
 
     // Naming: dX is in GPU (device) memory. hK is in CPU (host) memory, plz follow this practice
     host_batch_vector<Tx> hx(N, incx, batch_count);
