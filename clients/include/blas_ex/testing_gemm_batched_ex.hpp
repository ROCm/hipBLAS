--- conflicted
+++ resolved
@@ -447,18 +447,8 @@
     hC_gold.copy_from(hC_host);
 
     // Initial Data on CPU
-<<<<<<< HEAD
-    srand(1);
-    for(int64_t b = 0; b < batch_count; b++)
-    {
-        CHECK_HIP_ERROR(dA.transfer_from(hA));
-        CHECK_HIP_ERROR(dB.transfer_from(hB));
-    }
-
-=======
     CHECK_HIP_ERROR(dA.transfer_from(hA));
     CHECK_HIP_ERROR(dB.transfer_from(hB));
->>>>>>> f23750c5
     CHECK_HIP_ERROR(dC.transfer_from(hC_host));
     CHECK_HIP_ERROR(hipMemcpy(d_alpha, &h_alpha_Tex, sizeof(Tex), hipMemcpyHostToDevice));
     CHECK_HIP_ERROR(hipMemcpy(d_beta, &h_beta_Tex, sizeof(Tex), hipMemcpyHostToDevice));
