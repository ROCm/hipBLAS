--- conflicted
+++ resolved
@@ -22,12 +22,6 @@
 template <typename T>
 hipblasStatus_t testing_trsv_batched(Arguments argus)
 {
-<<<<<<< HEAD
-    constexpr real_t<T> eps      = std::numeric_limits<real_t<T>>::epsilon();
-    constexpr real_t<T> eps_mult = 40; // arbitrary
-
-=======
->>>>>>> f189bf5c
     int                M           = argus.M;
     int                incx        = argus.incx;
     int                lda         = argus.lda;
@@ -182,14 +176,10 @@
     {
         for(int b = 0; b < batch_count; b++)
         {
-<<<<<<< HEAD
-            double max_err_scal = 0.0, max_err = 0.0;
-=======
-            T      eps       = std::numeric_limits<T>::epsilon();
-            double tolerance = eps * 40 * M;
+            real_t<T> eps       = std::numeric_limits<real_t<T>>::epsilon();
+            double    tolerance = eps * 40 * M;
 
-            double error = 0.0;
->>>>>>> f189bf5c
+            double error = 0.0, max_err = 0.0, max_err_scal = 0.0;
             for(int i = 0; i < M; i++)
             {
                 T diff = (hx[b][i * abs_incx] - hx_or_b_1[b][i * abs_incx]);
@@ -199,13 +189,8 @@
                 }
                 max_err_scal += abs(hx_or_b_1[b][i * abs_incx]);
             }
-<<<<<<< HEAD
-            double error = max_err / max_err_scal;
-            unit_check_trsv(error, M, eps_mult, eps);
-=======
-
+            error = max_err / max_err_scal;
             unit_check_error(error, tolerance);
->>>>>>> f189bf5c
         }
     }
 
