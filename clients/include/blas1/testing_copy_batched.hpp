/* ************************************************************************
 * Copyright (C) 2016-2023 Advanced Micro Devices, Inc. All rights reserved.
 *
 * Permission is hereby granted, free of charge, to any person obtaining a copy
 * of this software and associated documentation files (the "Software"), to deal
 * in the Software without restriction, including without limitation the rights
 * to use, copy, modify, merge, publish, distribute, sublicense, and/or sell
 * copies of the Software, and to permit persons to whom the Software is
 * furnished to do so, subject to the following conditions:
 *
 * The above copyright notice and this permission notice shall be included in
 * all copies or substantial portions of the Software.
 *
 * THE SOFTWARE IS PROVIDED "AS IS", WITHOUT WARRANTY OF ANY KIND, EXPRESS OR
 * IMPLIED, INCLUDING BUT NOT LIMITED TO THE WARRANTIES OF MERCHANTABILITY,
 * FITNESS FOR A PARTICULAR PURPOSE AND NONINFRINGEMENT. IN NO EVENT SHALL THE
 * AUTHORS OR COPYRIGHT HOLDERS BE LIABLE FOR ANY CLAIM, DAMAGES OR OTHER
 * LIABILITY, WHETHER IN AN ACTION OF CONTRACT, TORT OR OTHERWISE, ARISING FROM,
 * OUT OF OR IN CONNECTION WITH THE SOFTWARE OR THE USE OR OTHER DEALINGS IN THE
 * SOFTWARE.
 *
 * ************************************************************************ */

#include <stdio.h>
#include <stdlib.h>
#include <vector>

#include "testing_common.hpp"

/* ============================================================================================ */

using hipblasCopyBatchedModel = ArgumentModel<e_a_type, e_N, e_incx, e_incy, e_batch_count>;

inline void testname_copy_batched(const Arguments& arg, std::string& name)
{
    hipblasCopyBatchedModel{}.test_name(arg, name);
}

template <typename T>
void testing_copy_batched_bad_arg(const Arguments& arg)
{
    bool FORTRAN = arg.api == hipblas_client_api::FORTRAN;
    auto hipblasCopyBatchedFn
        = FORTRAN ? hipblasCopyBatched<T, true> : hipblasCopyBatched<T, false>;
    auto hipblasCopyBatchedFn_64
        = arg.api == FORTRAN_64 ? hipblasCopyBatched_64<T, true> : hipblasCopyBatched_64<T, false>;

    hipblasLocalHandle handle(arg);

    int64_t N           = 100;
    int64_t incx        = 1;
    int64_t incy        = 1;
    int64_t batch_count = 2;

    device_batch_vector<T> dx(N, incx, batch_count);
    device_batch_vector<T> dy(N, incy, batch_count);

    DAPI_EXPECT(HIPBLAS_STATUS_NOT_INITIALIZED,
                hipblasCopyBatchedFn,
                (nullptr, N, dx, incx, dy, incy, batch_count));
    DAPI_EXPECT(HIPBLAS_STATUS_INVALID_VALUE,
                hipblasCopyBatchedFn,
                (handle, N, nullptr, incx, dy, incy, batch_count));
    DAPI_EXPECT(HIPBLAS_STATUS_INVALID_VALUE,
                hipblasCopyBatchedFn,
                (handle, N, dx, incx, nullptr, incy, batch_count));
}

template <typename T>
void testing_copy_batched(const Arguments& arg)
{
    bool FORTRAN = arg.api == hipblas_client_api::FORTRAN;
    auto hipblasCopyBatchedFn
        = FORTRAN ? hipblasCopyBatched<T, true> : hipblasCopyBatched<T, false>;
    auto hipblasCopyBatchedFn_64
        = arg.api == FORTRAN_64 ? hipblasCopyBatched_64<T, true> : hipblasCopyBatched_64<T, false>;

    int64_t N           = arg.N;
    int64_t incx        = arg.incx;
    int64_t incy        = arg.incy;
    int64_t batch_count = arg.batch_count;

    hipblasLocalHandle handle(arg);

    // argument sanity check, quick return if input parameters are invalid before allocating invalid
    // memory
    if(N <= 0 || batch_count <= 0)
    {
        DAPI_CHECK(hipblasCopyBatchedFn, (handle, N, nullptr, incx, nullptr, incy, batch_count));
        return;
    }

    int64_t abs_incy = incy >= 0 ? incy : -incy;

    double hipblas_error = 0.0;
    double gpu_time_used = 0.0;

    // Naming: dX is in GPU (device) memory. hK is in CPU (host) memory, plz follow this practice
    host_batch_vector<T> hx(N, incx, batch_count);
    host_batch_vector<T> hy(N, incy, batch_count);
    host_batch_vector<T> hx_cpu(N, incx, batch_count);
    host_batch_vector<T> hy_cpu(N, incy, batch_count);

    device_batch_vector<T> dx(N, incx, batch_count);
    device_batch_vector<T> dy(N, incy, batch_count);
    CHECK_HIP_ERROR(dx.memcheck());
    CHECK_HIP_ERROR(dy.memcheck());

    hipblas_init_vector(hx, arg, hipblas_client_alpha_sets_nan, true);
    hipblas_init_vector(hy, arg, hipblas_client_alpha_sets_nan, false);

    hx_cpu.copy_from(hx);
    hy_cpu.copy_from(hy);
    CHECK_HIP_ERROR(dx.transfer_from(hx));
    CHECK_HIP_ERROR(dy.transfer_from(hy));

    if(arg.unit_check || arg.norm_check)
    {
        /* =====================================================================
                    HIPBLAS
        =================================================================== */
        DAPI_CHECK(hipblasCopyBatchedFn,
                   (handle, N, dx.ptr_on_device(), incx, dy.ptr_on_device(), incy, batch_count));

        // copy output from device to CPU
        CHECK_HIP_ERROR(hx.transfer_from(dx));
        CHECK_HIP_ERROR(hy.transfer_from(dy));

        /* =====================================================================
                    CPU BLAS
        =================================================================== */
        for(int64_t b = 0; b < batch_count; b++)
        {
<<<<<<< HEAD
            int b2 = b;
            cblas_copy<T>((int)N, hx_cpu[b2], (int)incx, hy_cpu[b2], (int)incy);
=======
            ref_copy<T>(N, hx_cpu[b], incx, hy_cpu[b], incy);
>>>>>>> 4c2b48fb
        }

        // enable unit check, notice unit check is not invasive, but norm check is,
        // unit check and norm check can not be interchanged their order
        if(arg.unit_check)
        {
            unit_check_general<T>(1, N, batch_count, abs_incy, hy_cpu, hy);
        }
        if(arg.norm_check)
        {
            hipblas_error = norm_check_general<T>('F', 1, N, abs_incy, hy_cpu, hy, batch_count);
        }
    } // end of if unit check

    if(arg.timing)
    {
        hipStream_t stream;
        CHECK_HIPBLAS_ERROR(hipblasGetStream(handle, &stream));

        int runs = arg.cold_iters + arg.iters;
        for(int iter = 0; iter < runs; iter++)
        {
            if(iter == arg.cold_iters)
                gpu_time_used = get_time_us_sync(stream);

            DAPI_CHECK(
                hipblasCopyBatchedFn,
                (handle, N, dx.ptr_on_device(), incx, dy.ptr_on_device(), incy, batch_count));
        }
        gpu_time_used = get_time_us_sync(stream) - gpu_time_used;

        hipblasCopyBatchedModel{}.log_args<T>(std::cout,
                                              arg,
                                              gpu_time_used,
                                              copy_gflop_count<T>(N),
                                              copy_gbyte_count<T>(N),
                                              hipblas_error);
    }
}<|MERGE_RESOLUTION|>--- conflicted
+++ resolved
@@ -131,12 +131,8 @@
         =================================================================== */
         for(int64_t b = 0; b < batch_count; b++)
         {
-<<<<<<< HEAD
             int b2 = b;
-            cblas_copy<T>((int)N, hx_cpu[b2], (int)incx, hy_cpu[b2], (int)incy);
-=======
-            ref_copy<T>(N, hx_cpu[b], incx, hy_cpu[b], incy);
->>>>>>> 4c2b48fb
+            ref_copy<T>((int)N, hx_cpu[b2], (int)incx, hy_cpu[b2], (int)incy);
         }
 
         // enable unit check, notice unit check is not invasive, but norm check is,
