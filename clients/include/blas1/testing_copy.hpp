--- conflicted
+++ resolved
@@ -132,12 +132,8 @@
         /* =====================================================================
                     CPU BLAS
         =================================================================== */
-<<<<<<< HEAD
         // TODO: remove casts
-        cblas_copy<T>((int)N, hx_cpu.data(), (int)incx, hy_cpu.data(), (int)incy);
-=======
-        ref_copy<T>(N, hx_cpu.data(), incx, hy_cpu.data(), incy);
->>>>>>> 4c2b48fb
+        ref_copy<T>((int)N, hx_cpu.data(), (int)incx, hy_cpu.data(), (int)incy);
 
         // enable unit check, notice unit check is not invasive, but norm check is,
         // unit check and norm check can not be interchanged their order
