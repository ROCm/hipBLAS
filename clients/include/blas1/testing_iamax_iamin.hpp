--- conflicted
+++ resolved
@@ -88,13 +88,11 @@
         testing_iamax_iamin_bad_arg<T, int>(arg, hipblasIaminFn);
 }
 
-<<<<<<< HEAD
-template <typename T, void REFBLAS_FUNC(int, const T*, int, int*), typename R, typename FUNC>
+template <typename T,
+          void REFBLAS_FUNC(int64_t, const T*, int64_t, int64_t*),
+          typename R,
+          typename FUNC>
 void testing_iamax_iamin(const Arguments& arg, FUNC func)
-=======
-template <typename T, void REFBLAS_FUNC(int64_t, const T*, int64_t, int64_t*)>
-void testing_iamax_iamin(const Arguments& arg, hipblas_iamax_iamin_t<T> func)
->>>>>>> c9700b63
 {
     int64_t N    = arg.N;
     int64_t incx = arg.incx;
@@ -159,16 +157,9 @@
         /* =====================================================================
                     CPU BLAS
         =================================================================== */
-<<<<<<< HEAD
-        int cpu_result_int;
-        REFBLAS_FUNC((int)N, hx.data(), (int)incx, &cpu_result_int);
-        // change to Fortran 1 based indexing as in BLAS standard, not cblas zero based indexing
-        cpu_result = cpu_result_int + 1;
-=======
         int64_t result_i64;
         REFBLAS_FUNC(N, hx.data(), incx, &result_i64);
         cpu_result = result_i64;
->>>>>>> c9700b63
 
         if(arg.unit_check)
         {
@@ -216,21 +207,14 @@
 template <typename T>
 void testing_iamax(const Arguments& arg)
 {
-<<<<<<< HEAD
     auto hipblasIamaxFn = arg.api == FORTRAN ? hipblasIamax<T, true> : hipblasIamax<T, false>;
     auto hipblasIamaxFn_64
         = arg.api == FORTRAN_64 ? hipblasIamax_64<T, true> : hipblasIamax_64<T, false>;
 
     if(arg.api & c_API_64)
-        testing_iamax_iamin<T, ref_iamax<T>, int64_t>(arg, hipblasIamaxFn_64);
-    else
-        testing_iamax_iamin<T, ref_iamax<T>, int>(arg, hipblasIamaxFn);
-=======
-    bool FORTRAN        = arg.api == hipblas_client_api::FORTRAN;
-    auto hipblasIamaxFn = FORTRAN ? hipblasIamax<T, true> : hipblasIamax<T, false>;
-
-    testing_iamax_iamin<T, hipblas_iamax_iamin_ref::iamax<T>>(arg, hipblasIamaxFn);
->>>>>>> c9700b63
+        testing_iamax_iamin<T, hipblas_iamax_iamin_ref::iamax<T>, int64_t>(arg, hipblasIamaxFn_64);
+    else
+        testing_iamax_iamin<T, hipblas_iamax_iamin_ref::iamax<T>, int>(arg, hipblasIamaxFn);
 }
 
 inline void testname_iamin(const Arguments& arg, std::string& name)
@@ -241,19 +225,12 @@
 template <typename T>
 void testing_iamin(const Arguments& arg)
 {
-<<<<<<< HEAD
     auto hipblasIaminFn = arg.api == FORTRAN ? hipblasIamin<T, true> : hipblasIamin<T, false>;
     auto hipblasIaminFn_64
         = arg.api == FORTRAN_64 ? hipblasIamin_64<T, true> : hipblasIamin_64<T, false>;
 
     if(arg.api & c_API_64)
-        testing_iamax_iamin<T, ref_iamin<T>, int64_t>(arg, hipblasIaminFn_64);
-    else
-        testing_iamax_iamin<T, ref_iamin<T>, int>(arg, hipblasIaminFn);
-=======
-    bool FORTRAN        = arg.api == hipblas_client_api::FORTRAN;
-    auto hipblasIaminFn = FORTRAN ? hipblasIamin<T, true> : hipblasIamin<T, false>;
-
-    testing_iamax_iamin<T, hipblas_iamax_iamin_ref::iamin<T>>(arg, hipblasIamin<T>);
->>>>>>> c9700b63
+        testing_iamax_iamin<T, hipblas_iamax_iamin_ref::iamin<T>, int64_t>(arg, hipblasIaminFn_64);
+    else
+        testing_iamax_iamin<T, hipblas_iamax_iamin_ref::iamin<T>, int>(arg, hipblasIaminFn);
 }