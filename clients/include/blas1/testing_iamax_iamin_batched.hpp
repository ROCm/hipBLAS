/* ************************************************************************
 * Copyright (C) 2016-2024 Advanced Micro Devices, Inc. All rights reserved.
 *
 * Permission is hereby granted, free of charge, to any person obtaining a copy
 * of this software and associated documentation files (the "Software"), to deal
 * in the Software without restriction, including without limitation the rights
 * to use, copy, modify, merge, publish, distribute, sublicense, and/or sell
 * copies of the Software, and to permit persons to whom the Software is
 * furnished to do so, subject to the following conditions:
 *
 * The above copyright notice and this permission notice shall be included in
 * all copies or substantial portions of the Software.
 *
 * THE SOFTWARE IS PROVIDED "AS IS", WITHOUT WARRANTY OF ANY KIND, EXPRESS OR
 * IMPLIED, INCLUDING BUT NOT LIMITED TO THE WARRANTIES OF MERCHANTABILITY,
 * FITNESS FOR A PARTICULAR PURPOSE AND NONINFRINGEMENT. IN NO EVENT SHALL THE
 * AUTHORS OR COPYRIGHT HOLDERS BE LIABLE FOR ANY CLAIM, DAMAGES OR OTHER
 * LIABILITY, WHETHER IN AN ACTION OF CONTRACT, TORT OR OTHERWISE, ARISING FROM,
 * OUT OF OR IN CONNECTION WITH THE SOFTWARE OR THE USE OR OTHER DEALINGS IN THE
 * SOFTWARE.
 *
 * ************************************************************************ */

#include <stdio.h>
#include <stdlib.h>
#include <vector>

#include "hipblas_iamax_iamin_ref.hpp"
#include "testing_common.hpp"

using hipblasIamaxIaminBatchedModel = ArgumentModel<e_a_type, e_N, e_incx, e_batch_count>;

template <typename T, typename R, typename FUNC>
void testing_iamax_iamin_batched_bad_arg(const Arguments& arg, FUNC func)
{
    hipblasLocalHandle handle(arg);
    int64_t            N           = 100;
    int64_t            incx        = 1;
    int64_t            batch_count = 2;

    device_batch_vector<T> dx(N, incx, batch_count);
    device_vector<R>       d_res(batch_count);

    for(auto pointer_mode : {HIPBLAS_POINTER_MODE_HOST, HIPBLAS_POINTER_MODE_DEVICE})
    {

        CHECK_HIPBLAS_ERROR(hipblasSetPointerMode(handle, pointer_mode));

        // None of these test cases will write to result so using device pointer is fine for both modes
        EXPECT_HIPBLAS_STATUS(func(nullptr, N, dx, incx, batch_count, d_res),
                              HIPBLAS_STATUS_NOT_INITIALIZED);
        EXPECT_HIPBLAS_STATUS(func(handle, N, nullptr, incx, batch_count, d_res),
                              HIPBLAS_STATUS_INVALID_VALUE);
        EXPECT_HIPBLAS_STATUS(func(handle, N, dx, incx, batch_count, nullptr),
                              HIPBLAS_STATUS_INVALID_VALUE);
    }
}

template <typename T>
void testing_iamax_batched_bad_arg(const Arguments& arg)
{
    auto hipblasIamaxBatchedFn
        = arg.api == FORTRAN ? hipblasIamaxBatched<T, true> : hipblasIamaxBatched<T, false>;
    auto hipblasIamaxBatchedFn_64 = arg.api == FORTRAN_64 ? hipblasIamaxBatched_64<T, true>
                                                          : hipblasIamaxBatched_64<T, false>;

    if(arg.api & c_API_64)
        testing_iamax_iamin_batched_bad_arg<T, int64_t>(arg, hipblasIamaxBatchedFn_64);
    else
        testing_iamax_iamin_batched_bad_arg<T, int>(arg, hipblasIamaxBatchedFn);
}

template <typename T>
void testing_iamin_batched_bad_arg(const Arguments& arg)
{
    auto hipblasIaminBatchedFn
        = arg.api == FORTRAN ? hipblasIaminBatched<T, true> : hipblasIaminBatched<T, false>;
    auto hipblasIaminBatchedFn_64 = arg.api == FORTRAN_64 ? hipblasIaminBatched_64<T, true>
                                                          : hipblasIaminBatched_64<T, false>;

    if(arg.api & c_API_64)
        testing_iamax_iamin_batched_bad_arg<T, int64_t>(arg, hipblasIaminBatchedFn_64);
    else
        testing_iamax_iamin_batched_bad_arg<T, int>(arg, hipblasIaminBatchedFn);
}

<<<<<<< HEAD
template <typename T, void REFBLAS_FUNC(int, const T*, int, int*), typename R, typename FUNC>
void testing_iamax_iamin_batched(const Arguments& arg, FUNC func)
=======
template <typename T, void REFBLAS_FUNC(int64_t, const T*, int64_t, int64_t*)>
void testing_iamax_iamin_batched(const Arguments& arg, hipblas_iamax_iamin_batched_t<T> func)
>>>>>>> c9700b63
{
    int64_t N           = arg.N;
    int64_t incx        = arg.incx;
    int64_t batch_count = arg.batch_count;

    hipblasLocalHandle handle(arg);

    // check to prevent undefined memory allocation error
    if(batch_count <= 0 || N <= 0 || incx <= 0)
    {
        // quick return success
        int64_t          batches = std::max(int64_t(1), batch_count);
        device_vector<R> d_hipblas_result_0(batches);
        host_vector<R>   h_hipblas_result_0(batches);
        hipblas_init_nan(h_hipblas_result_0.data(), batches);
        CHECK_HIP_ERROR(hipMemcpy(
            d_hipblas_result_0, h_hipblas_result_0, sizeof(R) * batches, hipMemcpyHostToDevice));

        CHECK_HIPBLAS_ERROR(hipblasSetPointerMode(handle, HIPBLAS_POINTER_MODE_DEVICE));
        CHECK_HIPBLAS_ERROR(func(handle, N, nullptr, incx, batch_count, d_hipblas_result_0));

        if(batch_count > 0)
        {
            host_vector<R> cpu_0(batch_count);
            host_vector<R> gpu_0(batch_count);
            CHECK_HIP_ERROR(hipMemcpy(
                gpu_0, d_hipblas_result_0, sizeof(R) * batch_count, hipMemcpyDeviceToHost));
            unit_check_general<R>(1, batch_count, 1, cpu_0, gpu_0);
        }

        return;
    }

    host_batch_vector<T> hx(N, incx, batch_count);
<<<<<<< HEAD
    host_vector<R>       cpu_result(batch_count);
    host_vector<R>       hipblas_result_host(batch_count);
    host_vector<R>       hipblas_result_device(batch_count);
=======
    host_vector<int>     cpu_result(batch_count);
    host_vector<int64_t> cpu_result_64(batch_count);
    host_vector<int>     hipblas_result_host(batch_count);
    host_vector<int>     hipblas_result_device(batch_count);
>>>>>>> c9700b63

    device_batch_vector<T> dx(N, incx, batch_count);
    device_vector<R>       d_hipblas_result_device(batch_count);
    CHECK_HIP_ERROR(dx.memcheck());

    // Initial Data on CPU
    hipblas_init_vector(hx, arg, hipblas_client_alpha_sets_nan, true);
    CHECK_HIP_ERROR(dx.transfer_from(hx));

    double gpu_time_used;
    R      hipblas_error_host = 0, hipblas_error_device = 0;

    if(arg.unit_check || arg.norm_check)
    {
        /* =====================================================================
                    HIPBLAS
        =================================================================== */
        // device_pointer
        CHECK_HIPBLAS_ERROR(hipblasSetPointerMode(handle, HIPBLAS_POINTER_MODE_DEVICE));
        CHECK_HIPBLAS_ERROR(
            func(handle, N, dx.ptr_on_device(), incx, batch_count, d_hipblas_result_device));
        CHECK_HIP_ERROR(hipMemcpy(hipblas_result_device,
                                  d_hipblas_result_device,
                                  sizeof(R) * batch_count,
                                  hipMemcpyDeviceToHost));

        // host_pointer
        CHECK_HIPBLAS_ERROR(hipblasSetPointerMode(handle, HIPBLAS_POINTER_MODE_HOST));
        CHECK_HIPBLAS_ERROR(
            func(handle, N, dx.ptr_on_device(), incx, batch_count, hipblas_result_host));

        /* =====================================================================
                    CPU BLAS
        =================================================================== */
        for(int64_t b = 0; b < batch_count; b++)
        {
<<<<<<< HEAD
            int b2 = b;
            int cpu_result_int;
            REFBLAS_FUNC((int)N, hx[b2], (int)incx, &cpu_result_int);
            // change to Fortran 1 based indexing as in BLAS standard, not cblas zero based indexing
            cpu_result[b2] = cpu_result_int + 1;
=======
            REFBLAS_FUNC(N, hx[b], incx, cpu_result_64 + b);
            cpu_result[b] = cpu_result_64[b];
>>>>>>> c9700b63
        }

        if(arg.unit_check)
        {
            unit_check_general<R>(1, 1, (int)batch_count, cpu_result, hipblas_result_host);
            unit_check_general<R>(1, 1, (int)batch_count, cpu_result, hipblas_result_device);
        }
        if(arg.norm_check)
        {
            for(int64_t b = 0; b < batch_count; b++)
            {
                int b2 = b;
                hipblas_error_host
                    = std::max(int64_t(hipblas_error_host),
                               int64_t(hipblas_abs(hipblas_result_host[b2] - cpu_result[b2])));
                hipblas_error_device
                    = std::max(int64_t(hipblas_error_device),
                               int64_t(hipblas_abs(hipblas_result_device[b2] - cpu_result[b2])));
            }
        }
    } // end of if unit/norm check

    if(arg.timing)
    {
        hipStream_t stream;
        CHECK_HIPBLAS_ERROR(hipblasGetStream(handle, &stream));
        CHECK_HIPBLAS_ERROR(hipblasSetPointerMode(handle, HIPBLAS_POINTER_MODE_DEVICE));

        int runs = arg.cold_iters + arg.iters;
        for(int iter = 0; iter < runs; iter++)
        {
            if(iter == arg.cold_iters)
                gpu_time_used = get_time_us_sync(stream);

            CHECK_HIPBLAS_ERROR(
                func(handle, N, dx.ptr_on_device(), incx, batch_count, d_hipblas_result_device));
        }
        gpu_time_used = get_time_us_sync(stream) - gpu_time_used;

        hipblasIamaxIaminBatchedModel{}.log_args<T>(std::cout,
                                                    arg,
                                                    gpu_time_used,
                                                    iamax_gflop_count<T>(N),
                                                    iamax_gbyte_count<T>(N),
                                                    hipblas_error_host,
                                                    hipblas_error_device);
    }
}

inline void testname_iamax_batched(const Arguments& arg, std::string& name)
{
    hipblasIamaxIaminBatchedModel{}.test_name(arg, name);
}

template <typename T>
void testing_iamax_batched(const Arguments& arg)
{
    auto hipblasIamaxBatchedFn
<<<<<<< HEAD
        = arg.api == FORTRAN ? hipblasIamaxBatched<T, true> : hipblasIamaxBatched<T, false>;
    auto hipblasIamaxBatchedFn_64 = arg.api == FORTRAN_64 ? hipblasIamaxBatched_64<T, true>
                                                          : hipblasIamaxBatched_64<T, false>;

    if(arg.api & c_API_64)
        testing_iamax_iamin_batched<T, ref_iamax<T>, int64_t>(arg, hipblasIamaxBatchedFn_64);
    else
        testing_iamax_iamin_batched<T, ref_iamax<T>, int>(arg, hipblasIamaxBatchedFn);
=======
        = FORTRAN ? hipblasIamaxBatched<T, true> : hipblasIamaxBatched<T, false>;

    testing_iamax_iamin_batched<T, hipblas_iamax_iamin_ref::iamax<T>>(arg, hipblasIamaxBatchedFn);
>>>>>>> c9700b63
}

inline void testname_iamin_batched(const Arguments& arg, std::string& name)
{
    hipblasIamaxIaminBatchedModel{}.test_name(arg, name);
}

template <typename T>
void testing_iamin_batched(const Arguments& arg)
{
    auto hipblasIaminBatchedFn
<<<<<<< HEAD
        = arg.api == FORTRAN ? hipblasIaminBatched<T, true> : hipblasIaminBatched<T, false>;
    auto hipblasIaminBatchedFn_64 = arg.api == FORTRAN_64 ? hipblasIaminBatched_64<T, true>
                                                          : hipblasIaminBatched_64<T, false>;

    if(arg.api & c_API_64)
        testing_iamax_iamin_batched<T, ref_iamin<T>, int64_t>(arg, hipblasIaminBatchedFn_64);
    else
        testing_iamax_iamin_batched<T, ref_iamin<T>, int>(arg, hipblasIaminBatchedFn);
=======
        = FORTRAN ? hipblasIaminBatched<T, true> : hipblasIaminBatched<T, false>;

    testing_iamax_iamin_batched<T, hipblas_iamax_iamin_ref::iamin<T>>(arg, hipblasIaminBatchedFn);
>>>>>>> c9700b63
}<|MERGE_RESOLUTION|>--- conflicted
+++ resolved
@@ -84,13 +84,11 @@
         testing_iamax_iamin_batched_bad_arg<T, int>(arg, hipblasIaminBatchedFn);
 }
 
-<<<<<<< HEAD
-template <typename T, void REFBLAS_FUNC(int, const T*, int, int*), typename R, typename FUNC>
+template <typename T,
+          void REFBLAS_FUNC(int64_t, const T*, int64_t, int64_t*),
+          typename R,
+          typename FUNC>
 void testing_iamax_iamin_batched(const Arguments& arg, FUNC func)
-=======
-template <typename T, void REFBLAS_FUNC(int64_t, const T*, int64_t, int64_t*)>
-void testing_iamax_iamin_batched(const Arguments& arg, hipblas_iamax_iamin_batched_t<T> func)
->>>>>>> c9700b63
 {
     int64_t N           = arg.N;
     int64_t incx        = arg.incx;
@@ -125,16 +123,10 @@
     }
 
     host_batch_vector<T> hx(N, incx, batch_count);
-<<<<<<< HEAD
     host_vector<R>       cpu_result(batch_count);
+    host_vector<int64_t> cpu_result_64(batch_count);
     host_vector<R>       hipblas_result_host(batch_count);
     host_vector<R>       hipblas_result_device(batch_count);
-=======
-    host_vector<int>     cpu_result(batch_count);
-    host_vector<int64_t> cpu_result_64(batch_count);
-    host_vector<int>     hipblas_result_host(batch_count);
-    host_vector<int>     hipblas_result_device(batch_count);
->>>>>>> c9700b63
 
     device_batch_vector<T> dx(N, incx, batch_count);
     device_vector<R>       d_hipblas_result_device(batch_count);
@@ -171,16 +163,8 @@
         =================================================================== */
         for(int64_t b = 0; b < batch_count; b++)
         {
-<<<<<<< HEAD
-            int b2 = b;
-            int cpu_result_int;
-            REFBLAS_FUNC((int)N, hx[b2], (int)incx, &cpu_result_int);
-            // change to Fortran 1 based indexing as in BLAS standard, not cblas zero based indexing
-            cpu_result[b2] = cpu_result_int + 1;
-=======
             REFBLAS_FUNC(N, hx[b], incx, cpu_result_64 + b);
             cpu_result[b] = cpu_result_64[b];
->>>>>>> c9700b63
         }
 
         if(arg.unit_check)
@@ -239,20 +223,16 @@
 void testing_iamax_batched(const Arguments& arg)
 {
     auto hipblasIamaxBatchedFn
-<<<<<<< HEAD
         = arg.api == FORTRAN ? hipblasIamaxBatched<T, true> : hipblasIamaxBatched<T, false>;
     auto hipblasIamaxBatchedFn_64 = arg.api == FORTRAN_64 ? hipblasIamaxBatched_64<T, true>
                                                           : hipblasIamaxBatched_64<T, false>;
 
     if(arg.api & c_API_64)
-        testing_iamax_iamin_batched<T, ref_iamax<T>, int64_t>(arg, hipblasIamaxBatchedFn_64);
-    else
-        testing_iamax_iamin_batched<T, ref_iamax<T>, int>(arg, hipblasIamaxBatchedFn);
-=======
-        = FORTRAN ? hipblasIamaxBatched<T, true> : hipblasIamaxBatched<T, false>;
-
-    testing_iamax_iamin_batched<T, hipblas_iamax_iamin_ref::iamax<T>>(arg, hipblasIamaxBatchedFn);
->>>>>>> c9700b63
+        testing_iamax_iamin_batched<T, hipblas_iamax_iamin_ref::iamax<T>, int64_t>(
+            arg, hipblasIamaxBatchedFn_64);
+    else
+        testing_iamax_iamin_batched<T, hipblas_iamax_iamin_ref::iamax<T>, int>(
+            arg, hipblasIamaxBatchedFn);
 }
 
 inline void testname_iamin_batched(const Arguments& arg, std::string& name)
@@ -264,18 +244,14 @@
 void testing_iamin_batched(const Arguments& arg)
 {
     auto hipblasIaminBatchedFn
-<<<<<<< HEAD
         = arg.api == FORTRAN ? hipblasIaminBatched<T, true> : hipblasIaminBatched<T, false>;
     auto hipblasIaminBatchedFn_64 = arg.api == FORTRAN_64 ? hipblasIaminBatched_64<T, true>
                                                           : hipblasIaminBatched_64<T, false>;
 
     if(arg.api & c_API_64)
-        testing_iamax_iamin_batched<T, ref_iamin<T>, int64_t>(arg, hipblasIaminBatchedFn_64);
-    else
-        testing_iamax_iamin_batched<T, ref_iamin<T>, int>(arg, hipblasIaminBatchedFn);
-=======
-        = FORTRAN ? hipblasIaminBatched<T, true> : hipblasIaminBatched<T, false>;
-
-    testing_iamax_iamin_batched<T, hipblas_iamax_iamin_ref::iamin<T>>(arg, hipblasIaminBatchedFn);
->>>>>>> c9700b63
+        testing_iamax_iamin_batched<T, hipblas_iamax_iamin_ref::iamin<T>, int64_t>(
+            arg, hipblasIaminBatchedFn_64);
+    else
+        testing_iamax_iamin_batched<T, hipblas_iamax_iamin_ref::iamin<T>, int>(
+            arg, hipblasIaminBatchedFn);
 }