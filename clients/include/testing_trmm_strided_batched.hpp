/* ************************************************************************
 * Copyright (C) 2016-2022 Advanced Micro Devices, Inc. All rights reserved.
 *
 * Permission is hereby granted, free of charge, to any person obtaining a copy
 * of this software and associated documentation files (the "Software"), to deal
 * in the Software without restriction, including without limitation the rights
 * to use, copy, modify, merge, publish, distribute, sublicense, and/or sell
 * copies of the Software, and to permit persons to whom the Software is
 * furnished to do so, subject to the following conditions:
 *
 * The above copyright notice and this permission notice shall be included in
 * all copies or substantial portions of the Software.
 *
 * THE SOFTWARE IS PROVIDED "AS IS", WITHOUT WARRANTY OF ANY KIND, EXPRESS OR
 * IMPLIED, INCLUDING BUT NOT LIMITED TO THE WARRANTIES OF MERCHANTABILITY,
 * FITNESS FOR A PARTICULAR PURPOSE AND NONINFRINGEMENT. IN NO EVENT SHALL THE
 * AUTHORS OR COPYRIGHT HOLDERS BE LIABLE FOR ANY CLAIM, DAMAGES OR OTHER
 * LIABILITY, WHETHER IN AN ACTION OF CONTRACT, TORT OR OTHERWISE, ARISING FROM,
 * OUT OF OR IN CONNECTION WITH THE SOFTWARE OR THE USE OR OTHER DEALINGS IN THE
 * SOFTWARE.
 *
 * ************************************************************************ */

#include <fstream>
#include <iostream>
#include <stdlib.h>
#include <vector>

#include "testing_common.hpp"

/* ============================================================================================ */

using hipblasTrmmStridedBatchedModel = ArgumentModel<e_side,
                                                     e_uplo,
                                                     e_transA,
                                                     e_diag,
                                                     e_M,
                                                     e_N,
                                                     e_alpha,
                                                     e_lda,
                                                     e_ldb,
                                                     e_stride_scale,
                                                     e_batch_count>;

inline void testname_trmm_strided_batched(const Arguments& arg, std::string& name)
{
    hipblasTrmmStridedBatchedModel{}.test_name(arg, name);
}

template <typename T>
inline hipblasStatus_t testing_trmm_strided_batched(const Arguments& arg)
{
    bool FORTRAN = arg.fortran;
    auto hipblasTrmmStridedBatchedFn
        = FORTRAN ? hipblasTrmmStridedBatched<T, true> : hipblasTrmmStridedBatched<T, false>;

<<<<<<< HEAD
    bool inplace = argus.inplace;

    int    M            = argus.M;
    int    N            = argus.N;
    int    lda          = argus.lda;
    int    ldb          = argus.ldb;
    int    ldc          = argus.ldc;
    int    ldOut        = inplace ? ldb : ldc;
    double stride_scale = argus.stride_scale;
    int    batch_count  = argus.batch_count;
=======
    hipblasSideMode_t  side         = char2hipblas_side(arg.side);
    hipblasFillMode_t  uplo         = char2hipblas_fill(arg.uplo);
    hipblasOperation_t transA       = char2hipblas_operation(arg.transA);
    hipblasDiagType_t  diag         = char2hipblas_diagonal(arg.diag);
    int                M            = arg.M;
    int                N            = arg.N;
    int                lda          = arg.lda;
    int                ldb          = arg.ldb;
    double             stride_scale = arg.stride_scale;
    int                batch_count  = arg.batch_count;
>>>>>>> 8bd4c27a

    T h_alpha = arg.get_alpha<T>();

    hipblasStatus_t status = HIPBLAS_STATUS_SUCCESS;

    int           K          = (side == HIPBLAS_SIDE_LEFT ? M : N);
    hipblasStride stride_A   = size_t(lda) * K * stride_scale;
    hipblasStride stride_B   = size_t(ldb) * N * stride_scale;
    hipblasStride stride_C   = inplace ? 1 : size_t(ldc) * N * stride_scale;
    hipblasStride stride_out = inplace ? stride_B : stride_C;

    size_t A_size   = stride_A * batch_count;
    size_t B_size   = stride_B * batch_count;
    size_t C_size   = stride_C * batch_count;
    size_t out_size = stride_out * batch_count;

    // argument sanity check, quick return if input parameters are invalid before allocating invalid
    // memory
    if(M < 0 || N < 0 || lda < K || ldb < M || ldOut < M || batch_count < 0)
    {
        return HIPBLAS_STATUS_INVALID_VALUE;
    }

    // Naming: dK is in GPU (device) memory. hK is in CPU (host) memory
    host_vector<T> hA(A_size);
    host_vector<T> hB(B_size);
    host_vector<T> hC(C_size);

    host_vector<T> hOut_host(out_size);
    host_vector<T> hOut_device(out_size);
    host_vector<T> hOut_gold(out_size);

    device_vector<T> dA(A_size);
    device_vector<T> dB(B_size);
    device_vector<T> dC(C_size);
    device_vector<T> d_alpha(1);

<<<<<<< HEAD
    device_vector<T>* dOut = inplace ? &dB : &dC;

    T h_alpha = argus.get_alpha<T>();
=======
    double gpu_time_used, hipblas_error_host, hipblas_error_device;
>>>>>>> 8bd4c27a

    hipblasLocalHandle handle(arg);

    // Initial Data on CPU
    hipblas_init_matrix(
<<<<<<< HEAD
        hA, argus, K, K, lda, stride_A, batch_count, hipblas_client_alpha_sets_nan, true);
    hipblas_init_matrix(
        hB, argus, M, N, ldb, stride_B, batch_count, hipblas_client_alpha_sets_nan, false, true);
    if(!inplace)
        hipblas_init_matrix(hC,
                            argus,
                            M,
                            N,
                            ldc,
                            stride_C,
                            batch_count,
                            hipblas_client_alpha_sets_nan,
                            false,
                            true);

    hOut_host   = inplace ? hB : hC;
    hOut_device = hOut_host;
    hOut_gold   = hOut_host;
=======
        hA, arg, K, K, lda, stride_A, batch_count, hipblas_client_alpha_sets_nan, true);
    hipblas_init_matrix(
        hB_host, arg, M, N, ldb, stride_B, batch_count, hipblas_client_alpha_sets_nan, false, true);
    hB_device = hB_host;
    hB_gold   = hB_host;
>>>>>>> 8bd4c27a

    // copy data from CPU to device
    CHECK_HIP_ERROR(hipMemcpy(dA, hA, sizeof(T) * A_size, hipMemcpyHostToDevice));
    CHECK_HIP_ERROR(hipMemcpy(dB, hB, sizeof(T) * B_size, hipMemcpyHostToDevice));
    CHECK_HIP_ERROR(hipMemcpy(dC, hC, sizeof(T) * C_size, hipMemcpyHostToDevice));
    CHECK_HIP_ERROR(hipMemcpy(d_alpha, &h_alpha, sizeof(T), hipMemcpyHostToDevice));

    if(arg.unit_check || arg.norm_check)
    {
        /* =====================================================================
            HIPBLAS
        =================================================================== */
        CHECK_HIPBLAS_ERROR(hipblasSetPointerMode(handle, HIPBLAS_POINTER_MODE_HOST));
        CHECK_HIPBLAS_ERROR(hipblasTrmmStridedBatchedFn(handle,
                                                        side,
                                                        uplo,
                                                        transA,
                                                        diag,
                                                        M,
                                                        N,
                                                        &h_alpha,
                                                        dA,
                                                        lda,
                                                        stride_A,
                                                        dB,
                                                        ldb,
                                                        stride_B,
                                                        *dOut,
                                                        ldOut,
                                                        stride_out,
                                                        batch_count));

        CHECK_HIP_ERROR(hipMemcpy(hOut_host, *dOut, sizeof(T) * out_size, hipMemcpyDeviceToHost));
        CHECK_HIP_ERROR(hipMemcpy(dB, hB, sizeof(T) * B_size, hipMemcpyHostToDevice));
        CHECK_HIP_ERROR(hipMemcpy(dC, hC, sizeof(T) * C_size, hipMemcpyHostToDevice));

        CHECK_HIPBLAS_ERROR(hipblasSetPointerMode(handle, HIPBLAS_POINTER_MODE_DEVICE));
        CHECK_HIPBLAS_ERROR(hipblasTrmmStridedBatchedFn(handle,
                                                        side,
                                                        uplo,
                                                        transA,
                                                        diag,
                                                        M,
                                                        N,
                                                        d_alpha,
                                                        dA,
                                                        lda,
                                                        stride_A,
                                                        dB,
                                                        ldb,
                                                        stride_B,
                                                        *dOut,
                                                        ldOut,
                                                        stride_out,
                                                        batch_count));

        CHECK_HIP_ERROR(hipMemcpy(hOut_device, *dOut, sizeof(T) * out_size, hipMemcpyDeviceToHost));

        /* =====================================================================
           CPU BLAS
        =================================================================== */
        for(int b = 0; b < batch_count; b++)
        {
            cblas_trmm<T>(side,
                          uplo,
                          transA,
                          diag,
                          M,
                          N,
                          h_alpha,
                          hA.data() + b * stride_A,
                          lda,
                          hB.data() + b * stride_B,
                          ldb);
        }

        copy_matrix_with_different_leading_dimensions(
            hB, hOut_gold, M, N, ldb, ldOut, stride_B, stride_out, batch_count);

        // enable unit check, notice unit check is not invasive, but norm check is,
        // unit check and norm check can not be interchanged their order
        if(arg.unit_check)
        {
            unit_check_general<T>(M, N, batch_count, ldOut, stride_out, hOut_gold, hOut_host);
            unit_check_general<T>(M, N, batch_count, ldOut, stride_out, hOut_gold, hOut_device);
        }
        if(arg.norm_check)
        {
            hipblas_error_host = norm_check_general<T>(
                'F', M, N, ldOut, stride_out, hOut_gold, hOut_host, batch_count);
            hipblas_error_device = norm_check_general<T>(
                'F', M, N, ldOut, stride_out, hOut_gold, hOut_device, batch_count);
        }
    }

    if(arg.timing)
    {
        hipStream_t stream;
        CHECK_HIPBLAS_ERROR(hipblasGetStream(handle, &stream));
        CHECK_HIPBLAS_ERROR(hipblasSetPointerMode(handle, HIPBLAS_POINTER_MODE_DEVICE));

        int runs = arg.cold_iters + arg.iters;
        for(int iter = 0; iter < runs; iter++)
        {
            if(iter == arg.cold_iters)
                gpu_time_used = get_time_us_sync(stream);

            CHECK_HIPBLAS_ERROR(hipblasTrmmStridedBatchedFn(handle,
                                                            side,
                                                            uplo,
                                                            transA,
                                                            diag,
                                                            M,
                                                            N,
                                                            d_alpha,
                                                            dA,
                                                            lda,
                                                            stride_A,
                                                            dB,
                                                            ldb,
                                                            stride_B,
                                                            *dOut,
                                                            ldOut,
                                                            stride_out,
                                                            batch_count));
        }
        gpu_time_used = get_time_us_sync(stream) - gpu_time_used;

        hipblasTrmmStridedBatchedModel{}.log_args<T>(std::cout,
                                                     arg,
                                                     gpu_time_used,
                                                     trmm_gflop_count<T>(M, N, K),
                                                     trmm_gbyte_count<T>(M, N, K),
                                                     hipblas_error_host,
                                                     hipblas_error_device);
    }

    return HIPBLAS_STATUS_SUCCESS;
}<|MERGE_RESOLUTION|>--- conflicted
+++ resolved
@@ -1,5 +1,5 @@
 /* ************************************************************************
- * Copyright (C) 2016-2022 Advanced Micro Devices, Inc. All rights reserved.
+ * Copyright (C) 2016-2023 Advanced Micro Devices, Inc. All rights reserved.
  *
  * Permission is hereby granted, free of charge, to any person obtaining a copy
  * of this software and associated documentation files (the "Software"), to deal
@@ -53,19 +53,8 @@
     bool FORTRAN = arg.fortran;
     auto hipblasTrmmStridedBatchedFn
         = FORTRAN ? hipblasTrmmStridedBatched<T, true> : hipblasTrmmStridedBatched<T, false>;
-
-<<<<<<< HEAD
-    bool inplace = argus.inplace;
-
-    int    M            = argus.M;
-    int    N            = argus.N;
-    int    lda          = argus.lda;
-    int    ldb          = argus.ldb;
-    int    ldc          = argus.ldc;
-    int    ldOut        = inplace ? ldb : ldc;
-    double stride_scale = argus.stride_scale;
-    int    batch_count  = argus.batch_count;
-=======
+    bool inplace = arg.inplace;
+
     hipblasSideMode_t  side         = char2hipblas_side(arg.side);
     hipblasFillMode_t  uplo         = char2hipblas_fill(arg.uplo);
     hipblasOperation_t transA       = char2hipblas_operation(arg.transA);
@@ -74,9 +63,10 @@
     int                N            = arg.N;
     int                lda          = arg.lda;
     int                ldb          = arg.ldb;
+    int                ldc          = arg.ldc;
+    int                ldOut        = inplace ? ldb : ldc;
     double             stride_scale = arg.stride_scale;
     int                batch_count  = arg.batch_count;
->>>>>>> 8bd4c27a
 
     T h_alpha = arg.get_alpha<T>();
 
@@ -114,44 +104,24 @@
     device_vector<T> dC(C_size);
     device_vector<T> d_alpha(1);
 
-<<<<<<< HEAD
     device_vector<T>* dOut = inplace ? &dB : &dC;
 
-    T h_alpha = argus.get_alpha<T>();
-=======
     double gpu_time_used, hipblas_error_host, hipblas_error_device;
->>>>>>> 8bd4c27a
 
     hipblasLocalHandle handle(arg);
 
     // Initial Data on CPU
     hipblas_init_matrix(
-<<<<<<< HEAD
-        hA, argus, K, K, lda, stride_A, batch_count, hipblas_client_alpha_sets_nan, true);
+        hA, arg, K, K, lda, stride_A, batch_count, hipblas_client_alpha_sets_nan, true);
     hipblas_init_matrix(
-        hB, argus, M, N, ldb, stride_B, batch_count, hipblas_client_alpha_sets_nan, false, true);
+        hB, arg, M, N, ldb, stride_B, batch_count, hipblas_client_alpha_sets_nan, false, true);
     if(!inplace)
-        hipblas_init_matrix(hC,
-                            argus,
-                            M,
-                            N,
-                            ldc,
-                            stride_C,
-                            batch_count,
-                            hipblas_client_alpha_sets_nan,
-                            false,
-                            true);
+        hipblas_init_matrix(
+            hC, arg, M, N, ldc, stride_C, batch_count, hipblas_client_alpha_sets_nan, false, true);
 
     hOut_host   = inplace ? hB : hC;
     hOut_device = hOut_host;
     hOut_gold   = hOut_host;
-=======
-        hA, arg, K, K, lda, stride_A, batch_count, hipblas_client_alpha_sets_nan, true);
-    hipblas_init_matrix(
-        hB_host, arg, M, N, ldb, stride_B, batch_count, hipblas_client_alpha_sets_nan, false, true);
-    hB_device = hB_host;
-    hB_gold   = hB_host;
->>>>>>> 8bd4c27a
 
     // copy data from CPU to device
     CHECK_HIP_ERROR(hipMemcpy(dA, hA, sizeof(T) * A_size, hipMemcpyHostToDevice));
