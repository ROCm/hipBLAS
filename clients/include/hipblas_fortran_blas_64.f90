--- conflicted
+++ resolved
@@ -3797,184 +3797,6 @@
 end function hipblasZhemvStridedBatched_64Fortran
 
 ! spr
-<<<<<<< HEAD
-
-! sprBatched
-
-! sprStridedBatched
-
-! spr2
-
-! spr2Batched
-
-! spr2StridedBatched
-
-! sbmv
-function hipblasSsbmv_64Fortran(handle, uplo, n, k, alpha, A, lda, &
-                                x, incx, beta, y, incy) &
-    bind(c, name='hipblasSsbmv_64Fortran')
-    use iso_c_binding
-    use hipblas_enums
-    implicit none
-    integer(kind(HIPBLAS_STATUS_SUCCESS)) :: hipblasSsbmv_64Fortran
-    type(c_ptr), value :: handle
-    integer(kind(HIPBLAS_FILL_MODE_FULL)), value :: uplo
-    integer(c_int64_t), value :: n
-    integer(c_int64_t), value :: k
-    type(c_ptr), value :: alpha
-    type(c_ptr), value :: A
-    integer(c_int64_t), value :: lda
-    type(c_ptr), value :: x
-    integer(c_int64_t), value :: incx
-    type(c_ptr), value :: beta
-    type(c_ptr), value :: y
-    integer(c_int64_t), value :: incy
-            hipblasSsbmv_64Fortran = &
-        hipblasSsbmv_64(handle, uplo, n, k, alpha, &
-                        A, lda, x, incx, beta, y, incy)
-end function hipblasSsbmv_64Fortran
-
-function hipblasDsbmv_64Fortran(handle, uplo, n, k, alpha, A, lda, &
-                                x, incx, beta, y, incy) &
-    bind(c, name='hipblasDsbmv_64Fortran')
-    use iso_c_binding
-    use hipblas_enums
-    implicit none
-    integer(kind(HIPBLAS_STATUS_SUCCESS)) :: hipblasDsbmv_64Fortran
-    type(c_ptr), value :: handle
-    integer(kind(HIPBLAS_FILL_MODE_FULL)), value :: uplo
-    integer(c_int64_t), value :: n
-    integer(c_int64_t), value :: k
-    type(c_ptr), value :: alpha
-    type(c_ptr), value :: A
-    integer(c_int64_t), value :: lda
-    type(c_ptr), value :: x
-    integer(c_int64_t), value :: incx
-    type(c_ptr), value :: beta
-    type(c_ptr), value :: y
-    integer(c_int64_t), value :: incy
-            hipblasDsbmv_64Fortran = &
-        hipblasDsbmv_64(handle, uplo, n, k, alpha, &
-                        A, lda, x, incx, beta, y, incy)
-end function hipblasDsbmv_64Fortran
-
-! sbmvBatched
-function hipblasSsbmvBatched_64Fortran(handle, uplo, n, k, alpha, A, lda, &
-                                    x, incx, beta, y, incy, batch_count) &
-    bind(c, name='hipblasSsbmvBatched_64Fortran')
-    use iso_c_binding
-    use hipblas_enums
-    implicit none
-    integer(kind(HIPBLAS_STATUS_SUCCESS)) :: hipblasSsbmvBatched_64Fortran
-    type(c_ptr), value :: handle
-    integer(kind(HIPBLAS_FILL_MODE_FULL)), value :: uplo
-    integer(c_int64_t), value :: n
-    integer(c_int64_t), value :: k
-    type(c_ptr), value :: alpha
-    type(c_ptr), value :: A
-    integer(c_int64_t), value :: lda
-    type(c_ptr), value :: x
-    integer(c_int64_t), value :: incx
-    type(c_ptr), value :: beta
-    type(c_ptr), value :: y
-    integer(c_int64_t), value :: incy
-    integer(c_int64_t), value :: batch_count
-            hipblasSsbmvBatched_64Fortran = &
-        hipblasSsbmvBatched_64(handle, uplo, n, k, alpha, &
-                            A, lda, x, incx, beta, y, incy, batch_count)
-end function hipblasSsbmvBatched_64Fortran
-
-function hipblasDsbmvBatched_64Fortran(handle, uplo, n, k, alpha, A, lda, &
-                                    x, incx, beta, y, incy, batch_count) &
-    bind(c, name='hipblasDsbmvBatched_64Fortran')
-    use iso_c_binding
-    use hipblas_enums
-    implicit none
-    integer(kind(HIPBLAS_STATUS_SUCCESS)) :: hipblasDsbmvBatched_64Fortran
-    type(c_ptr), value :: handle
-    integer(kind(HIPBLAS_FILL_MODE_FULL)), value :: uplo
-    integer(c_int64_t), value :: n
-    integer(c_int64_t), value :: k
-    type(c_ptr), value :: alpha
-    type(c_ptr), value :: A
-    integer(c_int64_t), value :: lda
-    type(c_ptr), value :: x
-    integer(c_int64_t), value :: incx
-    type(c_ptr), value :: beta
-    type(c_ptr), value :: y
-    integer(c_int64_t), value :: incy
-    integer(c_int64_t), value :: batch_count
-            hipblasDsbmvBatched_64Fortran = &
-        hipblasDsbmvBatched_64(handle, uplo, n, k, alpha, &
-                            A, lda, x, incx, beta, y, incy, batch_count)
-end function hipblasDsbmvBatched_64Fortran
-
-! sbmvStridedBatched
-function hipblasSsbmvStridedBatched_64Fortran(handle, uplo, n, k, alpha, A, lda, stride_A, &
-                                            x, incx, stride_x, beta, y, incy, stride_y, batch_count) &
-    bind(c, name='hipblasSsbmvStridedBatched_64Fortran')
-    use iso_c_binding
-    use hipblas_enums
-    implicit none
-    integer(kind(HIPBLAS_STATUS_SUCCESS)) :: hipblasSsbmvStridedBatched_64Fortran
-    type(c_ptr), value :: handle
-    integer(kind(HIPBLAS_FILL_MODE_FULL)), value :: uplo
-    integer(c_int64_t), value :: n
-    integer(c_int64_t), value :: k
-    type(c_ptr), value :: alpha
-    type(c_ptr), value :: A
-    integer(c_int64_t), value :: lda
-    integer(c_int64_t), value :: stride_A
-    type(c_ptr), value :: x
-    integer(c_int64_t), value :: incx
-    integer(c_int64_t), value :: stride_x
-    type(c_ptr), value :: beta
-    type(c_ptr), value :: y
-    integer(c_int64_t), value :: incy
-    integer(c_int64_t), value :: stride_y
-    integer(c_int64_t), value :: batch_count
-            hipblasSsbmvStridedBatched_64Fortran = &
-        hipblasSsbmvStridedBatched_64(handle, uplo, n, k, alpha, &
-                                    A, lda, stride_A, x, incx, stride_x, beta, y, incy, stride_y, batch_count)
-end function hipblasSsbmvStridedBatched_64Fortran
-
-function hipblasDsbmvStridedBatched_64Fortran(handle, uplo, n, k, alpha, A, lda, stride_A, &
-                                            x, incx, stride_x, beta, y, incy, stride_y, batch_count) &
-    bind(c, name='hipblasDsbmvStridedBatched_64Fortran')
-    use iso_c_binding
-    use hipblas_enums
-    implicit none
-    integer(kind(HIPBLAS_STATUS_SUCCESS)) :: hipblasDsbmvStridedBatched_64Fortran
-    type(c_ptr), value :: handle
-    integer(kind(HIPBLAS_FILL_MODE_FULL)), value :: uplo
-    integer(c_int64_t), value :: n
-    integer(c_int64_t), value :: k
-    type(c_ptr), value :: alpha
-    type(c_ptr), value :: A
-    integer(c_int64_t), value :: lda
-    integer(c_int64_t), value :: stride_A
-    type(c_ptr), value :: x
-    integer(c_int64_t), value :: incx
-    integer(c_int64_t), value :: stride_x
-    type(c_ptr), value :: beta
-    type(c_ptr), value :: y
-    integer(c_int64_t), value :: incy
-    integer(c_int64_t), value :: stride_y
-    integer(c_int64_t), value :: batch_count
-            hipblasDsbmvStridedBatched_64Fortran = &
-        hipblasDsbmvStridedBatched_64(handle, uplo, n, k, alpha, &
-                                    A, lda, stride_A, x, incx, stride_x, beta, y, incy, stride_y, batch_count)
-end function hipblasDsbmvStridedBatched_64Fortran
-
-! spmv
-function hipblasSspmv_64Fortran(handle, uplo, n, alpha, AP, &
-                                x, incx, beta, y, incy) &
-    bind(c, name='hipblasSspmv_64Fortran')
-    use iso_c_binding
-    use hipblas_enums
-    implicit none
-    integer(kind(HIPBLAS_STATUS_SUCCESS)) :: hipblasSspmv_64Fortran
-=======
 function hipblasSspr_64Fortran(handle, uplo, n, alpha, x, incx, AP) &
     bind(c, name='hipblasSspr_64Fortran')
     use iso_c_binding
@@ -4198,31 +4020,10 @@
     use hipblas_enums
     implicit none
     integer(kind(HIPBLAS_STATUS_SUCCESS)) :: hipblasZsprStridedBatched_64Fortran
->>>>>>> c7d97bad
-    type(c_ptr), value :: handle
-    integer(kind(HIPBLAS_FILL_MODE_FULL)), value :: uplo
-    integer(c_int64_t), value :: n
-    type(c_ptr), value :: alpha
-<<<<<<< HEAD
-    type(c_ptr), value :: AP
-    type(c_ptr), value :: x
-    integer(c_int64_t), value :: incx
-    type(c_ptr), value :: beta
-    type(c_ptr), value :: y
-    integer(c_int64_t), value :: incy
-            hipblasSspmv_64Fortran = &
-        hipblasSspmv_64(handle, uplo, n, alpha, &
-                        AP, x, incx, beta, y, incy)
-end function hipblasSspmv_64Fortran
-
-function hipblasDspmv_64Fortran(handle, uplo, n, alpha, AP, &
-                                x, incx, beta, y, incy) &
-    bind(c, name='hipblasDspmv_64Fortran')
-    use iso_c_binding
-    use hipblas_enums
-    implicit none
-    integer(kind(HIPBLAS_STATUS_SUCCESS)) :: hipblasDspmv_64Fortran
-=======
+    type(c_ptr), value :: handle
+    integer(kind(HIPBLAS_FILL_MODE_FULL)), value :: uplo
+    integer(c_int64_t), value :: n
+    type(c_ptr), value :: alpha
     type(c_ptr), value :: x
     integer(c_int64_t), value :: incx
     integer(c_int64_t), value :: stride_x
@@ -4263,32 +4064,10 @@
     use hipblas_enums
     implicit none
     integer(kind(HIPBLAS_STATUS_SUCCESS)) :: hipblasDspr2_64Fortran
->>>>>>> c7d97bad
-    type(c_ptr), value :: handle
-    integer(kind(HIPBLAS_FILL_MODE_FULL)), value :: uplo
-    integer(c_int64_t), value :: n
-    type(c_ptr), value :: alpha
-<<<<<<< HEAD
-    type(c_ptr), value :: AP
-    type(c_ptr), value :: x
-    integer(c_int64_t), value :: incx
-    type(c_ptr), value :: beta
-    type(c_ptr), value :: y
-    integer(c_int64_t), value :: incy
-            hipblasDspmv_64Fortran = &
-        hipblasDspmv_64(handle, uplo, n, alpha, &
-                        AP, x, incx, beta, y, incy)
-end function hipblasDspmv_64Fortran
-
-! spmvBatched
-function hipblasSspmvBatched_64Fortran(handle, uplo, n, alpha, AP, &
-                                    x, incx, beta, y, incy, batch_count) &
-    bind(c, name='hipblasSspmvBatched_64Fortran')
-    use iso_c_binding
-    use hipblas_enums
-    implicit none
-    integer(kind(HIPBLAS_STATUS_SUCCESS)) :: hipblasSspmvBatched_64Fortran
-=======
+    type(c_ptr), value :: handle
+    integer(kind(HIPBLAS_FILL_MODE_FULL)), value :: uplo
+    integer(c_int64_t), value :: n
+    type(c_ptr), value :: alpha
     type(c_ptr), value :: x
     integer(c_int64_t), value :: incx
     type(c_ptr), value :: y
@@ -4307,12 +4086,308 @@
     use hipblas_enums
     implicit none
     integer(kind(HIPBLAS_STATUS_SUCCESS)) :: hipblasSspr2Batched_64Fortran
->>>>>>> c7d97bad
-    type(c_ptr), value :: handle
-    integer(kind(HIPBLAS_FILL_MODE_FULL)), value :: uplo
-    integer(c_int64_t), value :: n
-    type(c_ptr), value :: alpha
-<<<<<<< HEAD
+    type(c_ptr), value :: handle
+    integer(kind(HIPBLAS_FILL_MODE_FULL)), value :: uplo
+    integer(c_int64_t), value :: n
+    type(c_ptr), value :: alpha
+    type(c_ptr), value :: x
+    integer(c_int64_t), value :: incx
+    type(c_ptr), value :: y
+    integer(c_int64_t), value :: incy
+    type(c_ptr), value :: AP
+    integer(c_int64_t), value :: batch_count
+            hipblasSspr2Batched_64Fortran = &
+        hipblasSspr2Batched_64(handle, uplo, n, alpha, &
+                            x, incx, y, incy, AP, batch_count)
+end function hipblasSspr2Batched_64Fortran
+
+function hipblasDspr2Batched_64Fortran(handle, uplo, n, alpha, x, incx, &
+                                    y, incy, AP, batch_count) &
+    bind(c, name='hipblasDspr2Batched_64Fortran')
+    use iso_c_binding
+    use hipblas_enums
+    implicit none
+    integer(kind(HIPBLAS_STATUS_SUCCESS)) :: hipblasDspr2Batched_64Fortran
+    type(c_ptr), value :: handle
+    integer(kind(HIPBLAS_FILL_MODE_FULL)), value :: uplo
+    integer(c_int64_t), value :: n
+    type(c_ptr), value :: alpha
+    type(c_ptr), value :: x
+    integer(c_int64_t), value :: incx
+    type(c_ptr), value :: y
+    integer(c_int64_t), value :: incy
+    type(c_ptr), value :: AP
+    integer(c_int64_t), value :: batch_count
+            hipblasDspr2Batched_64Fortran = &
+        hipblasDspr2Batched_64(handle, uplo, n, alpha, &
+                            x, incx, y, incy, AP, batch_count)
+end function hipblasDspr2Batched_64Fortran
+
+! spr2StridedBatched
+function hipblasSspr2StridedBatched_64Fortran(handle, uplo, n, alpha, x, incx, stride_x, &
+                                            y, incy, stride_y, AP, stride_AP, batch_count) &
+    bind(c, name='hipblasSspr2StridedBatched_64Fortran')
+    use iso_c_binding
+    use hipblas_enums
+    implicit none
+    integer(kind(HIPBLAS_STATUS_SUCCESS)) :: hipblasSspr2StridedBatched_64Fortran
+    type(c_ptr), value :: handle
+    integer(kind(HIPBLAS_FILL_MODE_FULL)), value :: uplo
+    integer(c_int64_t), value :: n
+    type(c_ptr), value :: alpha
+    type(c_ptr), value :: x
+    integer(c_int64_t), value :: incx
+    integer(c_int64_t), value :: stride_x
+    type(c_ptr), value :: y
+    integer(c_int64_t), value :: incy
+    integer(c_int64_t), value :: stride_y
+    type(c_ptr), value :: AP
+    integer(c_int64_t), value :: stride_AP
+    integer(c_int64_t), value :: batch_count
+            hipblasSspr2StridedBatched_64Fortran = &
+        hipblasSspr2StridedBatched_64(handle, uplo, n, alpha, &
+                                    x, incx, stride_x, y, incy, stride_y, AP, stride_AP, batch_count)
+end function hipblasSspr2StridedBatched_64Fortran
+
+function hipblasDspr2StridedBatched_64Fortran(handle, uplo, n, alpha, x, incx, stride_x, &
+                                            y, incy, stride_y, AP, stride_AP, batch_count) &
+    bind(c, name='hipblasDspr2StridedBatched_64Fortran')
+    use iso_c_binding
+    use hipblas_enums
+    implicit none
+    integer(kind(HIPBLAS_STATUS_SUCCESS)) :: hipblasDspr2StridedBatched_64Fortran
+    type(c_ptr), value :: handle
+    integer(kind(HIPBLAS_FILL_MODE_FULL)), value :: uplo
+    integer(c_int64_t), value :: n
+    type(c_ptr), value :: alpha
+    type(c_ptr), value :: x
+    integer(c_int64_t), value :: incx
+    integer(c_int64_t), value :: stride_x
+    type(c_ptr), value :: y
+    integer(c_int64_t), value :: incy
+    integer(c_int64_t), value :: stride_y
+    type(c_ptr), value :: AP
+    integer(c_int64_t), value :: stride_AP
+    integer(c_int64_t), value :: batch_count
+            hipblasDspr2StridedBatched_64Fortran = &
+        hipblasDspr2StridedBatched_64(handle, uplo, n, alpha, &
+                                    x, incx, stride_x, y, incy, stride_y, AP, stride_AP, batch_count)
+end function hipblasDspr2StridedBatched_64Fortran
+
+! sbmv
+function hipblasSsbmv_64Fortran(handle, uplo, n, k, alpha, A, lda, &
+                                x, incx, beta, y, incy) &
+    bind(c, name='hipblasSsbmv_64Fortran')
+    use iso_c_binding
+    use hipblas_enums
+    implicit none
+    integer(kind(HIPBLAS_STATUS_SUCCESS)) :: hipblasSsbmv_64Fortran
+    type(c_ptr), value :: handle
+    integer(kind(HIPBLAS_FILL_MODE_FULL)), value :: uplo
+    integer(c_int64_t), value :: n
+    integer(c_int64_t), value :: k
+    type(c_ptr), value :: alpha
+    type(c_ptr), value :: A
+    integer(c_int64_t), value :: lda
+    type(c_ptr), value :: x
+    integer(c_int64_t), value :: incx
+    type(c_ptr), value :: beta
+    type(c_ptr), value :: y
+    integer(c_int64_t), value :: incy
+            hipblasSsbmv_64Fortran = &
+        hipblasSsbmv_64(handle, uplo, n, k, alpha, &
+                        A, lda, x, incx, beta, y, incy)
+end function hipblasSsbmv_64Fortran
+
+function hipblasDsbmv_64Fortran(handle, uplo, n, k, alpha, A, lda, &
+                                x, incx, beta, y, incy) &
+    bind(c, name='hipblasDsbmv_64Fortran')
+    use iso_c_binding
+    use hipblas_enums
+    implicit none
+    integer(kind(HIPBLAS_STATUS_SUCCESS)) :: hipblasDsbmv_64Fortran
+    type(c_ptr), value :: handle
+    integer(kind(HIPBLAS_FILL_MODE_FULL)), value :: uplo
+    integer(c_int64_t), value :: n
+    integer(c_int64_t), value :: k
+    type(c_ptr), value :: alpha
+    type(c_ptr), value :: A
+    integer(c_int64_t), value :: lda
+    type(c_ptr), value :: x
+    integer(c_int64_t), value :: incx
+    type(c_ptr), value :: beta
+    type(c_ptr), value :: y
+    integer(c_int64_t), value :: incy
+            hipblasDsbmv_64Fortran = &
+        hipblasDsbmv_64(handle, uplo, n, k, alpha, &
+                        A, lda, x, incx, beta, y, incy)
+end function hipblasDsbmv_64Fortran
+
+! sbmvBatched
+function hipblasSsbmvBatched_64Fortran(handle, uplo, n, k, alpha, A, lda, &
+                                    x, incx, beta, y, incy, batch_count) &
+    bind(c, name='hipblasSsbmvBatched_64Fortran')
+    use iso_c_binding
+    use hipblas_enums
+    implicit none
+    integer(kind(HIPBLAS_STATUS_SUCCESS)) :: hipblasSsbmvBatched_64Fortran
+    type(c_ptr), value :: handle
+    integer(kind(HIPBLAS_FILL_MODE_FULL)), value :: uplo
+    integer(c_int64_t), value :: n
+    integer(c_int64_t), value :: k
+    type(c_ptr), value :: alpha
+    type(c_ptr), value :: A
+    integer(c_int64_t), value :: lda
+    type(c_ptr), value :: x
+    integer(c_int64_t), value :: incx
+    type(c_ptr), value :: beta
+    type(c_ptr), value :: y
+    integer(c_int64_t), value :: incy
+    integer(c_int64_t), value :: batch_count
+            hipblasSsbmvBatched_64Fortran = &
+        hipblasSsbmvBatched_64(handle, uplo, n, k, alpha, &
+                            A, lda, x, incx, beta, y, incy, batch_count)
+end function hipblasSsbmvBatched_64Fortran
+
+function hipblasDsbmvBatched_64Fortran(handle, uplo, n, k, alpha, A, lda, &
+                                    x, incx, beta, y, incy, batch_count) &
+    bind(c, name='hipblasDsbmvBatched_64Fortran')
+    use iso_c_binding
+    use hipblas_enums
+    implicit none
+    integer(kind(HIPBLAS_STATUS_SUCCESS)) :: hipblasDsbmvBatched_64Fortran
+    type(c_ptr), value :: handle
+    integer(kind(HIPBLAS_FILL_MODE_FULL)), value :: uplo
+    integer(c_int64_t), value :: n
+    integer(c_int64_t), value :: k
+    type(c_ptr), value :: alpha
+    type(c_ptr), value :: A
+    integer(c_int64_t), value :: lda
+    type(c_ptr), value :: x
+    integer(c_int64_t), value :: incx
+    type(c_ptr), value :: beta
+    type(c_ptr), value :: y
+    integer(c_int64_t), value :: incy
+    integer(c_int64_t), value :: batch_count
+            hipblasDsbmvBatched_64Fortran = &
+        hipblasDsbmvBatched_64(handle, uplo, n, k, alpha, &
+                            A, lda, x, incx, beta, y, incy, batch_count)
+end function hipblasDsbmvBatched_64Fortran
+
+! sbmvStridedBatched
+function hipblasSsbmvStridedBatched_64Fortran(handle, uplo, n, k, alpha, A, lda, stride_A, &
+                                            x, incx, stride_x, beta, y, incy, stride_y, batch_count) &
+    bind(c, name='hipblasSsbmvStridedBatched_64Fortran')
+    use iso_c_binding
+    use hipblas_enums
+    implicit none
+    integer(kind(HIPBLAS_STATUS_SUCCESS)) :: hipblasSsbmvStridedBatched_64Fortran
+    type(c_ptr), value :: handle
+    integer(kind(HIPBLAS_FILL_MODE_FULL)), value :: uplo
+    integer(c_int64_t), value :: n
+    integer(c_int64_t), value :: k
+    type(c_ptr), value :: alpha
+    type(c_ptr), value :: A
+    integer(c_int64_t), value :: lda
+    integer(c_int64_t), value :: stride_A
+    type(c_ptr), value :: x
+    integer(c_int64_t), value :: incx
+    integer(c_int64_t), value :: stride_x
+    type(c_ptr), value :: beta
+    type(c_ptr), value :: y
+    integer(c_int64_t), value :: incy
+    integer(c_int64_t), value :: stride_y
+    integer(c_int64_t), value :: batch_count
+            hipblasSsbmvStridedBatched_64Fortran = &
+        hipblasSsbmvStridedBatched_64(handle, uplo, n, k, alpha, &
+                                    A, lda, stride_A, x, incx, stride_x, beta, y, incy, stride_y, batch_count)
+end function hipblasSsbmvStridedBatched_64Fortran
+
+function hipblasDsbmvStridedBatched_64Fortran(handle, uplo, n, k, alpha, A, lda, stride_A, &
+                                            x, incx, stride_x, beta, y, incy, stride_y, batch_count) &
+    bind(c, name='hipblasDsbmvStridedBatched_64Fortran')
+    use iso_c_binding
+    use hipblas_enums
+    implicit none
+    integer(kind(HIPBLAS_STATUS_SUCCESS)) :: hipblasDsbmvStridedBatched_64Fortran
+    type(c_ptr), value :: handle
+    integer(kind(HIPBLAS_FILL_MODE_FULL)), value :: uplo
+    integer(c_int64_t), value :: n
+    integer(c_int64_t), value :: k
+    type(c_ptr), value :: alpha
+    type(c_ptr), value :: A
+    integer(c_int64_t), value :: lda
+    integer(c_int64_t), value :: stride_A
+    type(c_ptr), value :: x
+    integer(c_int64_t), value :: incx
+    integer(c_int64_t), value :: stride_x
+    type(c_ptr), value :: beta
+    type(c_ptr), value :: y
+    integer(c_int64_t), value :: incy
+    integer(c_int64_t), value :: stride_y
+    integer(c_int64_t), value :: batch_count
+            hipblasDsbmvStridedBatched_64Fortran = &
+        hipblasDsbmvStridedBatched_64(handle, uplo, n, k, alpha, &
+                                    A, lda, stride_A, x, incx, stride_x, beta, y, incy, stride_y, batch_count)
+end function hipblasDsbmvStridedBatched_64Fortran
+
+! spmv
+function hipblasSspmv_64Fortran(handle, uplo, n, alpha, AP, &
+                                x, incx, beta, y, incy) &
+    bind(c, name='hipblasSspmv_64Fortran')
+    use iso_c_binding
+    use hipblas_enums
+    implicit none
+    integer(kind(HIPBLAS_STATUS_SUCCESS)) :: hipblasSspmv_64Fortran
+    type(c_ptr), value :: handle
+    integer(kind(HIPBLAS_FILL_MODE_FULL)), value :: uplo
+    integer(c_int64_t), value :: n
+    type(c_ptr), value :: alpha
+    type(c_ptr), value :: AP
+    type(c_ptr), value :: x
+    integer(c_int64_t), value :: incx
+    type(c_ptr), value :: beta
+    type(c_ptr), value :: y
+    integer(c_int64_t), value :: incy
+            hipblasSspmv_64Fortran = &
+        hipblasSspmv_64(handle, uplo, n, alpha, &
+                        AP, x, incx, beta, y, incy)
+end function hipblasSspmv_64Fortran
+
+function hipblasDspmv_64Fortran(handle, uplo, n, alpha, AP, &
+                                x, incx, beta, y, incy) &
+    bind(c, name='hipblasDspmv_64Fortran')
+    use iso_c_binding
+    use hipblas_enums
+    implicit none
+    integer(kind(HIPBLAS_STATUS_SUCCESS)) :: hipblasDspmv_64Fortran
+    type(c_ptr), value :: handle
+    integer(kind(HIPBLAS_FILL_MODE_FULL)), value :: uplo
+    integer(c_int64_t), value :: n
+    type(c_ptr), value :: alpha
+    type(c_ptr), value :: AP
+    type(c_ptr), value :: x
+    integer(c_int64_t), value :: incx
+    type(c_ptr), value :: beta
+    type(c_ptr), value :: y
+    integer(c_int64_t), value :: incy
+            hipblasDspmv_64Fortran = &
+        hipblasDspmv_64(handle, uplo, n, alpha, &
+                        AP, x, incx, beta, y, incy)
+end function hipblasDspmv_64Fortran
+
+! spmvBatched
+function hipblasSspmvBatched_64Fortran(handle, uplo, n, alpha, AP, &
+                                    x, incx, beta, y, incy, batch_count) &
+    bind(c, name='hipblasSspmvBatched_64Fortran')
+    use iso_c_binding
+    use hipblas_enums
+    implicit none
+    integer(kind(HIPBLAS_STATUS_SUCCESS)) :: hipblasSspmvBatched_64Fortran
+    type(c_ptr), value :: handle
+    integer(kind(HIPBLAS_FILL_MODE_FULL)), value :: uplo
+    integer(c_int64_t), value :: n
+    type(c_ptr), value :: alpha
     type(c_ptr), value :: AP
     type(c_ptr), value :: x
     integer(c_int64_t), value :: incx
@@ -4332,31 +4407,10 @@
     use hipblas_enums
     implicit none
     integer(kind(HIPBLAS_STATUS_SUCCESS)) :: hipblasDspmvBatched_64Fortran
-=======
-    type(c_ptr), value :: x
-    integer(c_int64_t), value :: incx
-    type(c_ptr), value :: y
-    integer(c_int64_t), value :: incy
-    type(c_ptr), value :: AP
-    integer(c_int64_t), value :: batch_count
-            hipblasSspr2Batched_64Fortran = &
-        hipblasSspr2Batched_64(handle, uplo, n, alpha, &
-                            x, incx, y, incy, AP, batch_count)
-end function hipblasSspr2Batched_64Fortran
-
-function hipblasDspr2Batched_64Fortran(handle, uplo, n, alpha, x, incx, &
-                                    y, incy, AP, batch_count) &
-    bind(c, name='hipblasDspr2Batched_64Fortran')
-    use iso_c_binding
-    use hipblas_enums
-    implicit none
-    integer(kind(HIPBLAS_STATUS_SUCCESS)) :: hipblasDspr2Batched_64Fortran
->>>>>>> c7d97bad
-    type(c_ptr), value :: handle
-    integer(kind(HIPBLAS_FILL_MODE_FULL)), value :: uplo
-    integer(c_int64_t), value :: n
-    type(c_ptr), value :: alpha
-<<<<<<< HEAD
+    type(c_ptr), value :: handle
+    integer(kind(HIPBLAS_FILL_MODE_FULL)), value :: uplo
+    integer(c_int64_t), value :: n
+    type(c_ptr), value :: alpha
     type(c_ptr), value :: AP
     type(c_ptr), value :: x
     integer(c_int64_t), value :: incx
@@ -4377,32 +4431,10 @@
     use hipblas_enums
     implicit none
     integer(kind(HIPBLAS_STATUS_SUCCESS)) :: hipblasSspmvStridedBatched_64Fortran
-=======
-    type(c_ptr), value :: x
-    integer(c_int64_t), value :: incx
-    type(c_ptr), value :: y
-    integer(c_int64_t), value :: incy
-    type(c_ptr), value :: AP
-    integer(c_int64_t), value :: batch_count
-            hipblasDspr2Batched_64Fortran = &
-        hipblasDspr2Batched_64(handle, uplo, n, alpha, &
-                            x, incx, y, incy, AP, batch_count)
-end function hipblasDspr2Batched_64Fortran
-
-! spr2StridedBatched
-function hipblasSspr2StridedBatched_64Fortran(handle, uplo, n, alpha, x, incx, stride_x, &
-                                            y, incy, stride_y, AP, stride_AP, batch_count) &
-    bind(c, name='hipblasSspr2StridedBatched_64Fortran')
-    use iso_c_binding
-    use hipblas_enums
-    implicit none
-    integer(kind(HIPBLAS_STATUS_SUCCESS)) :: hipblasSspr2StridedBatched_64Fortran
->>>>>>> c7d97bad
-    type(c_ptr), value :: handle
-    integer(kind(HIPBLAS_FILL_MODE_FULL)), value :: uplo
-    integer(c_int64_t), value :: n
-    type(c_ptr), value :: alpha
-<<<<<<< HEAD
+    type(c_ptr), value :: handle
+    integer(kind(HIPBLAS_FILL_MODE_FULL)), value :: uplo
+    integer(c_int64_t), value :: n
+    type(c_ptr), value :: alpha
     type(c_ptr), value :: AP
     integer(c_int64_t), value :: stride_AP
     type(c_ptr), value :: x
@@ -4425,34 +4457,10 @@
     use hipblas_enums
     implicit none
     integer(kind(HIPBLAS_STATUS_SUCCESS)) :: hipblasDspmvStridedBatched_64Fortran
-=======
-    type(c_ptr), value :: x
-    integer(c_int64_t), value :: incx
-    integer(c_int64_t), value :: stride_x
-    type(c_ptr), value :: y
-    integer(c_int64_t), value :: incy
-    integer(c_int64_t), value :: stride_y
-    type(c_ptr), value :: AP
-    integer(c_int64_t), value :: stride_AP
-    integer(c_int64_t), value :: batch_count
-            hipblasSspr2StridedBatched_64Fortran = &
-        hipblasSspr2StridedBatched_64(handle, uplo, n, alpha, &
-                                    x, incx, stride_x, y, incy, stride_y, AP, stride_AP, batch_count)
-end function hipblasSspr2StridedBatched_64Fortran
-
-function hipblasDspr2StridedBatched_64Fortran(handle, uplo, n, alpha, x, incx, stride_x, &
-                                            y, incy, stride_y, AP, stride_AP, batch_count) &
-    bind(c, name='hipblasDspr2StridedBatched_64Fortran')
-    use iso_c_binding
-    use hipblas_enums
-    implicit none
-    integer(kind(HIPBLAS_STATUS_SUCCESS)) :: hipblasDspr2StridedBatched_64Fortran
->>>>>>> c7d97bad
-    type(c_ptr), value :: handle
-    integer(kind(HIPBLAS_FILL_MODE_FULL)), value :: uplo
-    integer(c_int64_t), value :: n
-    type(c_ptr), value :: alpha
-<<<<<<< HEAD
+    type(c_ptr), value :: handle
+    integer(kind(HIPBLAS_FILL_MODE_FULL)), value :: uplo
+    integer(c_int64_t), value :: n
+    type(c_ptr), value :: alpha
     type(c_ptr), value :: AP
     integer(c_int64_t), value :: stride_AP
     type(c_ptr), value :: x
@@ -4466,19 +4474,4 @@
             hipblasDspmvStridedBatched_64Fortran = &
         hipblasDspmvStridedBatched_64(handle, uplo, n, alpha, &
                                     AP, stride_AP, x, incx, stride_x, beta, y, incy, stride_y, batch_count)
-end function hipblasDspmvStridedBatched_64Fortran
-=======
-    type(c_ptr), value :: x
-    integer(c_int64_t), value :: incx
-    integer(c_int64_t), value :: stride_x
-    type(c_ptr), value :: y
-    integer(c_int64_t), value :: incy
-    integer(c_int64_t), value :: stride_y
-    type(c_ptr), value :: AP
-    integer(c_int64_t), value :: stride_AP
-    integer(c_int64_t), value :: batch_count
-            hipblasDspr2StridedBatched_64Fortran = &
-        hipblasDspr2StridedBatched_64(handle, uplo, n, alpha, &
-                                    x, incx, stride_x, y, incy, stride_y, AP, stride_AP, batch_count)
-end function hipblasDspr2StridedBatched_64Fortran
->>>>>>> c7d97bad
+end function hipblasDspmvStridedBatched_64Fortran