!!!!!!!!!!!!!!!!!!!!!!!!!!!!!!!!!!!!!!!!!!!!!!!!!!!!!!!!!!!!!!!!!!!!!!!!!!!!!!!
! Copyright (c) 2020-2022 Advanced Micro Devices, Inc. All rights reserved.
!
! Permission is hereby granted, free of charge, to any person obtaining a copy
! of this software and associated documentation files (the "Software"), to deal
! in the Software without restriction, including without limitation the rights
! to use, copy, modify, merge, publish, distribute, sublicense, and/or sell
! copies of the Software, and to permit persons to whom the Software is
! furnished to do so, subject to the following conditions:
!
! The above copyright notice and this permission notice shall be included in
! all copies or substantial portions of the Software.
!
! THE SOFTWARE IS PROVIDED "AS IS", WITHOUT WARRANTY OF ANY KIND, EXPRESS OR
! IMPLIED, INCLUDING BUT NOT LIMITED TO THE WARRANTIES OF MERCHANTABILITY,
! FITNESS FOR A PARTICULAR PURPOSE AND NONINFRINGEMENT. IN NO EVENT SHALL THE
! AUTHORS OR COPYRIGHT HOLDERS BE LIABLE FOR ANY CLAIM, DAMAGES OR OTHER
! LIABILITY, WHETHER IN AN ACTION OF CONTRACT, TORT OR OTHERWISE, ARISING FROM,
! OUT OF OR IN CONNECTION WITH THE SOFTWARE OR THE USE OR OTHER DEALINGS IN
! THE SOFTWARE.
!
!!!!!!!!!!!!!!!!!!!!!!!!!!!!!!!!!!!!!!!!!!!!!!!!!!!!!!!!!!!!!!!!!!!!!!!!!!!!!!!

!--------!
! blas 1 !
!--------!

! amax
function hipblasIsamax_64Fortran(handle, n, x, incx, result) &
    bind(c, name='hipblasIsamax_64Fortran')
    use iso_c_binding
    use hipblas_enums
    implicit none
    integer(kind(HIPBLAS_STATUS_SUCCESS)) :: hipblasIsamax_64Fortran
    type(c_ptr), value :: handle
    integer(c_int64_t), value :: n
    type(c_ptr), value :: x
    integer(c_int64_t), value :: incx
    type(c_ptr), value :: result
            hipblasIsamax_64Fortran = &
        hipblasIsamax_64(handle, n, x, incx, result)
    return
end function hipblasIsamax_64Fortran

function hipblasIdamax_64Fortran(handle, n, x, incx, result) &
    bind(c, name='hipblasIdamax_64Fortran')
    use iso_c_binding
    use hipblas_enums
    implicit none
    integer(kind(HIPBLAS_STATUS_SUCCESS)) :: hipblasIdamax_64Fortran
    type(c_ptr), value :: handle
    integer(c_int64_t), value :: n
    type(c_ptr), value :: x
    integer(c_int64_t), value :: incx
    type(c_ptr), value :: result
            hipblasIdamax_64Fortran = &
        hipblasIdamax_64(handle, n, x, incx, result)
    return
end function hipblasIdamax_64Fortran

function hipblasIcamax_64Fortran(handle, n, x, incx, result) &
    bind(c, name='hipblasIcamax_64Fortran')
    use iso_c_binding
    use hipblas_enums
    implicit none
    integer(kind(HIPBLAS_STATUS_SUCCESS)) :: hipblasIcamax_64Fortran
    type(c_ptr), value :: handle
    integer(c_int64_t), value :: n
    type(c_ptr), value :: x
    integer(c_int64_t), value :: incx
    type(c_ptr), value :: result
            hipblasIcamax_64Fortran = &
        hipblasIcamax_64(handle, n, x, incx, result)
    return
end function hipblasIcamax_64Fortran

function hipblasIzamax_64Fortran(handle, n, x, incx, result) &
    bind(c, name='hipblasIzamax_64Fortran')
    use iso_c_binding
    use hipblas_enums
    implicit none
    integer(kind(HIPBLAS_STATUS_SUCCESS)) :: hipblasIzamax_64Fortran
    type(c_ptr), value :: handle
    integer(c_int64_t), value :: n
    type(c_ptr), value :: x
    integer(c_int64_t), value :: incx
    type(c_ptr), value :: result
            hipblasIzamax_64Fortran = &
        hipblasIzamax_64(handle, n, x, incx, result)
    return
end function hipblasIzamax_64Fortran

! amaxBatched
function hipblasIsamaxBatched_64Fortran(handle, n, x, incx, batch_count, result) &
    bind(c, name='hipblasIsamaxBatched_64Fortran')
    use iso_c_binding
    use hipblas_enums
    implicit none
    integer(kind(HIPBLAS_STATUS_SUCCESS)) :: hipblasIsamaxBatched_64Fortran
    type(c_ptr), value :: handle
    integer(c_int64_t), value :: n
    type(c_ptr), value :: x
    integer(c_int64_t), value :: incx
    integer(c_int64_t), value :: batch_count
    type(c_ptr), value :: result
            hipblasIsamaxBatched_64Fortran = &
        hipblasIsamaxBatched_64(handle, n, x, incx, batch_count, result)
    return
end function hipblasIsamaxBatched_64Fortran

function hipblasIdamaxBatched_64Fortran(handle, n, x, incx, batch_count, result) &
    bind(c, name='hipblasIdamaxBatched_64Fortran')
    use iso_c_binding
    use hipblas_enums
    implicit none
    integer(kind(HIPBLAS_STATUS_SUCCESS)) :: hipblasIdamaxBatched_64Fortran
    type(c_ptr), value :: handle
    integer(c_int64_t), value :: n
    type(c_ptr), value :: x
    integer(c_int64_t), value :: incx
    integer(c_int64_t), value :: batch_count
    type(c_ptr), value :: result
            hipblasIdamaxBatched_64Fortran = &
        hipblasIdamaxBatched_64(handle, n, x, incx, batch_count, result)
    return
end function hipblasIdamaxBatched_64Fortran

function hipblasIcamaxBatched_64Fortran(handle, n, x, incx, batch_count, result) &
    bind(c, name='hipblasIcamaxBatched_64Fortran')
    use iso_c_binding
    use hipblas_enums
    implicit none
    integer(kind(HIPBLAS_STATUS_SUCCESS)) :: hipblasIcamaxBatched_64Fortran
    type(c_ptr), value :: handle
    integer(c_int64_t), value :: n
    type(c_ptr), value :: x
    integer(c_int64_t), value :: incx
    integer(c_int64_t), value :: batch_count
    type(c_ptr), value :: result
            hipblasIcamaxBatched_64Fortran = &
        hipblasIcamaxBatched_64(handle, n, x, incx, batch_count, result)
    return
end function hipblasIcamaxBatched_64Fortran

function hipblasIzamaxBatched_64Fortran(handle, n, x, incx, batch_count, result) &
    bind(c, name='hipblasIzamaxBatched_64Fortran')
    use iso_c_binding
    use hipblas_enums
    implicit none
    integer(kind(HIPBLAS_STATUS_SUCCESS)) :: hipblasIzamaxBatched_64Fortran
    type(c_ptr), value :: handle
    integer(c_int64_t), value :: n
    type(c_ptr), value :: x
    integer(c_int64_t), value :: incx
    integer(c_int64_t), value :: batch_count
    type(c_ptr), value :: result
            hipblasIzamaxBatched_64Fortran = &
        hipblasIzamaxBatched_64(handle, n, x, incx, batch_count, result)
    return
end function hipblasIzamaxBatched_64Fortran

! amaxStridedBatched
function hipblasIsamaxStridedBatched_64Fortran(handle, n, x, incx, stride_x, batch_count, result) &
    bind(c, name='hipblasIsamaxStridedBatched_64Fortran')
    use iso_c_binding
    use hipblas_enums
    implicit none
    integer(kind(HIPBLAS_STATUS_SUCCESS)) :: hipblasIsamaxStridedBatched_64Fortran
    type(c_ptr), value :: handle
    integer(c_int64_t), value :: n
    type(c_ptr), value :: x
    integer(c_int64_t), value :: incx
    integer(c_int64_t), value :: stride_x
    integer(c_int64_t), value :: batch_count
    type(c_ptr), value :: result
            hipblasIsamaxStridedBatched_64Fortran = &
        hipblasIsamaxStridedBatched_64(handle, n, x, incx, stride_x, batch_count, result)
    return
end function hipblasIsamaxStridedBatched_64Fortran

function hipblasIdamaxStridedBatched_64Fortran(handle, n, x, incx, stride_x, batch_count, result) &
    bind(c, name='hipblasIdamaxStridedBatched_64Fortran')
    use iso_c_binding
    use hipblas_enums
    implicit none
    integer(kind(HIPBLAS_STATUS_SUCCESS)) :: hipblasIdamaxStridedBatched_64Fortran
    type(c_ptr), value :: handle
    integer(c_int64_t), value :: n
    type(c_ptr), value :: x
    integer(c_int64_t), value :: incx
    integer(c_int64_t), value :: stride_x
    integer(c_int64_t), value :: batch_count
    type(c_ptr), value :: result
            hipblasIdamaxStridedBatched_64Fortran = &
        hipblasIdamaxStridedBatched_64(handle, n, x, incx, stride_x, batch_count, result)
    return
end function hipblasIdamaxStridedBatched_64Fortran

function hipblasIcamaxStridedBatched_64Fortran(handle, n, x, incx, stride_x, batch_count, result) &
    bind(c, name='hipblasIcamaxStridedBatched_64Fortran')
    use iso_c_binding
    use hipblas_enums
    implicit none
    integer(kind(HIPBLAS_STATUS_SUCCESS)) :: hipblasIcamaxStridedBatched_64Fortran
    type(c_ptr), value :: handle
    integer(c_int64_t), value :: n
    type(c_ptr), value :: x
    integer(c_int64_t), value :: incx
    integer(c_int64_t), value :: stride_x
    integer(c_int64_t), value :: batch_count
    type(c_ptr), value :: result
            hipblasIcamaxStridedBatched_64Fortran = &
        hipblasIcamaxStridedBatched_64(handle, n, x, incx, stride_x, batch_count, result)
    return
end function hipblasIcamaxStridedBatched_64Fortran

function hipblasIzamaxStridedBatched_64Fortran(handle, n, x, incx, stride_x, batch_count, result) &
    bind(c, name='hipblasIzamaxStridedBatched_64Fortran')
    use iso_c_binding
    use hipblas_enums
    implicit none
    integer(kind(HIPBLAS_STATUS_SUCCESS)) :: hipblasIzamaxStridedBatched_64Fortran
    type(c_ptr), value :: handle
    integer(c_int64_t), value :: n
    type(c_ptr), value :: x
    integer(c_int64_t), value :: incx
    integer(c_int64_t), value :: stride_x
    integer(c_int64_t), value :: batch_count
    type(c_ptr), value :: result
            hipblasIzamaxStridedBatched_64Fortran = &
        hipblasIzamaxStridedBatched_64(handle, n, x, incx, stride_x, batch_count, result)
    return
end function hipblasIzamaxStridedBatched_64Fortran

! amin
function hipblasIsamin_64Fortran(handle, n, x, incx, result) &
    bind(c, name='hipblasIsamin_64Fortran')
    use iso_c_binding
    use hipblas_enums
    implicit none
    integer(kind(HIPBLAS_STATUS_SUCCESS)) :: hipblasIsamin_64Fortran
    type(c_ptr), value :: handle
    integer(c_int64_t), value :: n
    type(c_ptr), value :: x
    integer(c_int64_t), value :: incx
    type(c_ptr), value :: result
            hipblasIsamin_64Fortran = &
        hipblasIsamin_64(handle, n, x, incx, result)
    return
end function hipblasIsamin_64Fortran

function hipblasIdamin_64Fortran(handle, n, x, incx, result) &
    bind(c, name='hipblasIdamin_64Fortran')
    use iso_c_binding
    use hipblas_enums
    implicit none
    integer(kind(HIPBLAS_STATUS_SUCCESS)) :: hipblasIdamin_64Fortran
    type(c_ptr), value :: handle
    integer(c_int64_t), value :: n
    type(c_ptr), value :: x
    integer(c_int64_t), value :: incx
    type(c_ptr), value :: result
            hipblasIdamin_64Fortran = &
        hipblasIdamin_64(handle, n, x, incx, result)
    return
end function hipblasIdamin_64Fortran

function hipblasIcamin_64Fortran(handle, n, x, incx, result) &
    bind(c, name='hipblasIcamin_64Fortran')
    use iso_c_binding
    use hipblas_enums
    implicit none
    integer(kind(HIPBLAS_STATUS_SUCCESS)) :: hipblasIcamin_64Fortran
    type(c_ptr), value :: handle
    integer(c_int64_t), value :: n
    type(c_ptr), value :: x
    integer(c_int64_t), value :: incx
    type(c_ptr), value :: result
            hipblasIcamin_64Fortran = &
        hipblasIcamin_64(handle, n, x, incx, result)
    return
end function hipblasIcamin_64Fortran

function hipblasIzamin_64Fortran(handle, n, x, incx, result) &
    bind(c, name='hipblasIzamin_64Fortran')
    use iso_c_binding
    use hipblas_enums
    implicit none
    integer(kind(HIPBLAS_STATUS_SUCCESS)) :: hipblasIzamin_64Fortran
    type(c_ptr), value :: handle
    integer(c_int64_t), value :: n
    type(c_ptr), value :: x
    integer(c_int64_t), value :: incx
    type(c_ptr), value :: result
            hipblasIzamin_64Fortran = &
        hipblasIzamin_64(handle, n, x, incx, result)
    return
end function hipblasIzamin_64Fortran

! aminBatched
function hipblasIsaminBatched_64Fortran(handle, n, x, incx, batch_count, result) &
    bind(c, name='hipblasIsaminBatched_64Fortran')
    use iso_c_binding
    use hipblas_enums
    implicit none
    integer(kind(HIPBLAS_STATUS_SUCCESS)) :: hipblasIsaminBatched_64Fortran
    type(c_ptr), value :: handle
    integer(c_int64_t), value :: n
    type(c_ptr), value :: x
    integer(c_int64_t), value :: incx
    integer(c_int64_t), value :: batch_count
    type(c_ptr), value :: result
            hipblasIsaminBatched_64Fortran = &
        hipblasIsaminBatched_64(handle, n, x, incx, batch_count, result)
    return
end function hipblasIsaminBatched_64Fortran

function hipblasIdaminBatched_64Fortran(handle, n, x, incx, batch_count, result) &
    bind(c, name='hipblasIdaminBatched_64Fortran')
    use iso_c_binding
    use hipblas_enums
    implicit none
    integer(kind(HIPBLAS_STATUS_SUCCESS)) :: hipblasIdaminBatched_64Fortran
    type(c_ptr), value :: handle
    integer(c_int64_t), value :: n
    type(c_ptr), value :: x
    integer(c_int64_t), value :: incx
    integer(c_int64_t), value :: batch_count
    type(c_ptr), value :: result
            hipblasIdaminBatched_64Fortran = &
        hipblasIdaminBatched_64(handle, n, x, incx, batch_count, result)
    return
end function hipblasIdaminBatched_64Fortran

function hipblasIcaminBatched_64Fortran(handle, n, x, incx, batch_count, result) &
    bind(c, name='hipblasIcaminBatched_64Fortran')
    use iso_c_binding
    use hipblas_enums
    implicit none
    integer(kind(HIPBLAS_STATUS_SUCCESS)) :: hipblasIcaminBatched_64Fortran
    type(c_ptr), value :: handle
    integer(c_int64_t), value :: n
    type(c_ptr), value :: x
    integer(c_int64_t), value :: incx
    integer(c_int64_t), value :: batch_count
    type(c_ptr), value :: result
            hipblasIcaminBatched_64Fortran = &
        hipblasIcaminBatched_64(handle, n, x, incx, batch_count, result)
    return
end function hipblasIcaminBatched_64Fortran

function hipblasIzaminBatched_64Fortran(handle, n, x, incx, batch_count, result) &
    bind(c, name='hipblasIzaminBatched_64Fortran')
    use iso_c_binding
    use hipblas_enums
    implicit none
    integer(kind(HIPBLAS_STATUS_SUCCESS)) :: hipblasIzaminBatched_64Fortran
    type(c_ptr), value :: handle
    integer(c_int64_t), value :: n
    type(c_ptr), value :: x
    integer(c_int64_t), value :: incx
    integer(c_int64_t), value :: batch_count
    type(c_ptr), value :: result
            hipblasIzaminBatched_64Fortran = &
        hipblasIzaminBatched_64(handle, n, x, incx, batch_count, result)
    return
end function hipblasIzaminBatched_64Fortran

! aminStridedBatched
function hipblasIsaminStridedBatched_64Fortran(handle, n, x, incx, stride_x, batch_count, result) &
    bind(c, name='hipblasIsaminStridedBatched_64Fortran')
    use iso_c_binding
    use hipblas_enums
    implicit none
    integer(kind(HIPBLAS_STATUS_SUCCESS)) :: hipblasIsaminStridedBatched_64Fortran
    type(c_ptr), value :: handle
    integer(c_int64_t), value :: n
    type(c_ptr), value :: x
    integer(c_int64_t), value :: incx
    integer(c_int64_t), value :: stride_x
    integer(c_int64_t), value :: batch_count
    type(c_ptr), value :: result
            hipblasIsaminStridedBatched_64Fortran = &
        hipblasIsaminStridedBatched_64(handle, n, x, incx, stride_x, batch_count, result)
    return
end function hipblasIsaminStridedBatched_64Fortran

function hipblasIdaminStridedBatched_64Fortran(handle, n, x, incx, stride_x, batch_count, result) &
    bind(c, name='hipblasIdaminStridedBatched_64Fortran')
    use iso_c_binding
    use hipblas_enums
    implicit none
    integer(kind(HIPBLAS_STATUS_SUCCESS)) :: hipblasIdaminStridedBatched_64Fortran
    type(c_ptr), value :: handle
    integer(c_int64_t), value :: n
    type(c_ptr), value :: x
    integer(c_int64_t), value :: incx
    integer(c_int64_t), value :: stride_x
    integer(c_int64_t), value :: batch_count
    type(c_ptr), value :: result
            hipblasIdaminStridedBatched_64Fortran = &
        hipblasIdaminStridedBatched_64(handle, n, x, incx, stride_x, batch_count, result)
    return
end function hipblasIdaminStridedBatched_64Fortran

function hipblasIcaminStridedBatched_64Fortran(handle, n, x, incx, stride_x, batch_count, result) &
    bind(c, name='hipblasIcaminStridedBatched_64Fortran')
    use iso_c_binding
    use hipblas_enums
    implicit none
    integer(kind(HIPBLAS_STATUS_SUCCESS)) :: hipblasIcaminStridedBatched_64Fortran
    type(c_ptr), value :: handle
    integer(c_int64_t), value :: n
    type(c_ptr), value :: x
    integer(c_int64_t), value :: incx
    integer(c_int64_t), value :: stride_x
    integer(c_int64_t), value :: batch_count
    type(c_ptr), value :: result
            hipblasIcaminStridedBatched_64Fortran = &
        hipblasIcaminStridedBatched_64(handle, n, x, incx, stride_x, batch_count, result)
    return
end function hipblasIcaminStridedBatched_64Fortran

function hipblasIzaminStridedBatched_64Fortran(handle, n, x, incx, stride_x, batch_count, result) &
    bind(c, name='hipblasIzaminStridedBatched_64Fortran')
    use iso_c_binding
    use hipblas_enums
    implicit none
    integer(kind(HIPBLAS_STATUS_SUCCESS)) :: hipblasIzaminStridedBatched_64Fortran
    type(c_ptr), value :: handle
    integer(c_int64_t), value :: n
    type(c_ptr), value :: x
    integer(c_int64_t), value :: incx
    integer(c_int64_t), value :: stride_x
    integer(c_int64_t), value :: batch_count
    type(c_ptr), value :: result
            hipblasIzaminStridedBatched_64Fortran = &
        hipblasIzaminStridedBatched_64(handle, n, x, incx, stride_x, batch_count, result)
    return
end function hipblasIzaminStridedBatched_64Fortran

! asum
function hipblasSasum_64Fortran(handle, n, x, incx, result) &
    bind(c, name='hipblasSasum_64Fortran')
    use iso_c_binding
    use hipblas_enums
    implicit none
    integer(kind(HIPBLAS_STATUS_SUCCESS)) :: hipblasSasum_64Fortran
    type(c_ptr), value :: handle
    integer(c_int64_t), value :: n
    type(c_ptr), value :: x
    integer(c_int64_t), value :: incx
    type(c_ptr), value :: result
            hipblasSasum_64Fortran = &
        hipblasSasum_64(handle, n, x, incx, result)
    return
end function hipblasSasum_64Fortran

function hipblasDasum_64Fortran(handle, n, x, incx, result) &
    bind(c, name='hipblasDasum_64Fortran')
    use iso_c_binding
    use hipblas_enums
    implicit none
    integer(kind(HIPBLAS_STATUS_SUCCESS)) :: hipblasDasum_64Fortran
    type(c_ptr), value :: handle
    integer(c_int64_t), value :: n
    type(c_ptr), value :: x
    integer(c_int64_t), value :: incx
    type(c_ptr), value :: result
            hipblasDasum_64Fortran = &
        hipblasDasum_64(handle, n, x, incx, result)
    return
end function hipblasDasum_64Fortran

function hipblasScasum_64Fortran(handle, n, x, incx, result) &
    bind(c, name='hipblasScasum_64Fortran')
    use iso_c_binding
    use hipblas_enums
    implicit none
    integer(kind(HIPBLAS_STATUS_SUCCESS)) :: hipblasScasum_64Fortran
    type(c_ptr), value :: handle
    integer(c_int64_t), value :: n
    type(c_ptr), value :: x
    integer(c_int64_t), value :: incx
    type(c_ptr), value :: result
            hipblasScasum_64Fortran = &
        hipblasScasum_64(handle, n, x, incx, result)
    return
end function hipblasScasum_64Fortran

function hipblasDzasum_64Fortran(handle, n, x, incx, result) &
    bind(c, name='hipblasDzasum_64Fortran')
    use iso_c_binding
    use hipblas_enums
    implicit none
    integer(kind(HIPBLAS_STATUS_SUCCESS)) :: hipblasDzasum_64Fortran
    type(c_ptr), value :: handle
    integer(c_int64_t), value :: n
    type(c_ptr), value :: x
    integer(c_int64_t), value :: incx
    type(c_ptr), value :: result
            hipblasDzasum_64Fortran = &
        hipblasDzasum_64(handle, n, x, incx, result)
    return
end function hipblasDzasum_64Fortran

! asumBatched
function hipblasSasumBatched_64Fortran(handle, n, x, incx, batch_count, result) &
    bind(c, name='hipblasSasumBatched_64Fortran')
    use iso_c_binding
    use hipblas_enums
    implicit none
    integer(kind(HIPBLAS_STATUS_SUCCESS)) :: hipblasSasumBatched_64Fortran
    type(c_ptr), value :: handle
    integer(c_int64_t), value :: n
    type(c_ptr), value :: x
    integer(c_int64_t), value :: incx
    integer(c_int64_t), value :: batch_count
    type(c_ptr), value :: result
            hipblasSasumBatched_64Fortran = &
        hipblasSasumBatched_64(handle, n, x, incx, batch_count, result)
    return
end function hipblasSasumBatched_64Fortran

function hipblasDasumBatched_64Fortran(handle, n, x, incx, batch_count, result) &
    bind(c, name='hipblasDasumBatched_64Fortran')
    use iso_c_binding
    use hipblas_enums
    implicit none
    integer(kind(HIPBLAS_STATUS_SUCCESS)) :: hipblasDasumBatched_64Fortran
    type(c_ptr), value :: handle
    integer(c_int64_t), value :: n
    type(c_ptr), value :: x
    integer(c_int64_t), value :: incx
    integer(c_int64_t), value :: batch_count
    type(c_ptr), value :: result
            hipblasDasumBatched_64Fortran = &
        hipblasDasumBatched_64(handle, n, x, incx, batch_count, result)
    return
end function hipblasDasumBatched_64Fortran

function hipblasScasumBatched_64Fortran(handle, n, x, incx, batch_count, result) &
    bind(c, name='hipblasScasumBatched_64Fortran')
    use iso_c_binding
    use hipblas_enums
    implicit none
    integer(kind(HIPBLAS_STATUS_SUCCESS)) :: hipblasScasumBatched_64Fortran
    type(c_ptr), value :: handle
    integer(c_int64_t), value :: n
    type(c_ptr), value :: x
    integer(c_int64_t), value :: incx
    integer(c_int64_t), value :: batch_count
    type(c_ptr), value :: result
            hipblasScasumBatched_64Fortran = &
        hipblasScasumBatched_64(handle, n, x, incx, batch_count, result)
    return
end function hipblasScasumBatched_64Fortran

function hipblasDzasumBatched_64Fortran(handle, n, x, incx, batch_count, result) &
    bind(c, name='hipblasDzasumBatched_64Fortran')
    use iso_c_binding
    use hipblas_enums
    implicit none
    integer(kind(HIPBLAS_STATUS_SUCCESS)) :: hipblasDzasumBatched_64Fortran
    type(c_ptr), value :: handle
    integer(c_int64_t), value :: n
    type(c_ptr), value :: x
    integer(c_int64_t), value :: incx
    integer(c_int64_t), value :: batch_count
    type(c_ptr), value :: result
            hipblasDzasumBatched_64Fortran = &
        hipblasDzasumBatched_64(handle, n, x, incx, batch_count, result)
    return
end function hipblasDzasumBatched_64Fortran

! asumStridedBatched
function hipblasSasumStridedBatched_64Fortran(handle, n, x, incx, stride_x, batch_count, result) &
    bind(c, name='hipblasSasumStridedBatched_64Fortran')
    use iso_c_binding
    use hipblas_enums
    implicit none
    integer(kind(HIPBLAS_STATUS_SUCCESS)) :: hipblasSasumStridedBatched_64Fortran
    type(c_ptr), value :: handle
    integer(c_int64_t), value :: n
    type(c_ptr), value :: x
    integer(c_int64_t), value :: incx
    integer(c_int64_t), value :: stride_x
    integer(c_int64_t), value :: batch_count
    type(c_ptr), value :: result
            hipblasSasumStridedBatched_64Fortran = &
        hipblasSasumStridedBatched_64(handle, n, x, incx, stride_x, batch_count, result)
    return
end function hipblasSasumStridedBatched_64Fortran

function hipblasDasumStridedBatched_64Fortran(handle, n, x, incx, stride_x, batch_count, result) &
    bind(c, name='hipblasDasumStridedBatched_64Fortran')
    use iso_c_binding
    use hipblas_enums
    implicit none
    integer(kind(HIPBLAS_STATUS_SUCCESS)) :: hipblasDasumStridedBatched_64Fortran
    type(c_ptr), value :: handle
    integer(c_int64_t), value :: n
    type(c_ptr), value :: x
    integer(c_int64_t), value :: incx
    integer(c_int64_t), value :: stride_x
    integer(c_int64_t), value :: batch_count
    type(c_ptr), value :: result
            hipblasDasumStridedBatched_64Fortran = &
        hipblasDasumStridedBatched_64(handle, n, x, incx, stride_x, batch_count, result)
    return
end function hipblasDasumStridedBatched_64Fortran

function hipblasScasumStridedBatched_64Fortran(handle, n, x, incx, stride_x, batch_count, result) &
    bind(c, name='hipblasScasumStridedBatched_64Fortran')
    use iso_c_binding
    use hipblas_enums
    implicit none
    integer(kind(HIPBLAS_STATUS_SUCCESS)) :: hipblasScasumStridedBatched_64Fortran
    type(c_ptr), value :: handle
    integer(c_int64_t), value :: n
    type(c_ptr), value :: x
    integer(c_int64_t), value :: incx
    integer(c_int64_t), value :: stride_x
    integer(c_int64_t), value :: batch_count
    type(c_ptr), value :: result
            hipblasScasumStridedBatched_64Fortran = &
        hipblasScasumStridedBatched_64(handle, n, x, incx, stride_x, batch_count, result)
    return
end function hipblasScasumStridedBatched_64Fortran

function hipblasDzasumStridedBatched_64Fortran(handle, n, x, incx, stride_x, batch_count, result) &
    bind(c, name='hipblasDzasumStridedBatched_64Fortran')
    use iso_c_binding
    use hipblas_enums
    implicit none
    integer(kind(HIPBLAS_STATUS_SUCCESS)) :: hipblasDzasumStridedBatched_64Fortran
    type(c_ptr), value :: handle
    integer(c_int64_t), value :: n
    type(c_ptr), value :: x
    integer(c_int64_t), value :: incx
    integer(c_int64_t), value :: stride_x
    integer(c_int64_t), value :: batch_count
    type(c_ptr), value :: result
            hipblasDzasumStridedBatched_64Fortran = &
        hipblasDzasumStridedBatched_64(handle, n, x, incx, stride_x, batch_count, result)
    return
end function hipblasDzasumStridedBatched_64Fortran

! axpy
function hipblasHaxpy_64Fortran(handle, n, alpha, x, incx, y, incy) &
    bind(c, name='hipblasHaxpy_64Fortran')
    use iso_c_binding
    use hipblas_enums
    implicit none
    integer(kind(HIPBLAS_STATUS_SUCCESS)) :: hipblasHaxpy_64Fortran
    type(c_ptr), value :: handle
    integer(c_int64_t), value :: n
    type(c_ptr), value :: alpha
    type(c_ptr), value :: x
    integer(c_int64_t), value :: incx
    type(c_ptr), value :: y
    integer(c_int64_t), value :: incy
            hipblasHaxpy_64Fortran = &
        hipblasHaxpy_64(handle, n, alpha, x, incx, y, incy)
    return
end function hipblasHaxpy_64Fortran

function hipblasSaxpy_64Fortran(handle, n, alpha, x, incx, y, incy) &
    bind(c, name='hipblasSaxpy_64Fortran')
    use iso_c_binding
    use hipblas_enums
    implicit none
    integer(kind(HIPBLAS_STATUS_SUCCESS)) :: hipblasSaxpy_64Fortran
    type(c_ptr), value :: handle
    integer(c_int64_t), value :: n
    type(c_ptr), value :: alpha
    type(c_ptr), value :: x
    integer(c_int64_t), value :: incx
    type(c_ptr), value :: y
    integer(c_int64_t), value :: incy
            hipblasSaxpy_64Fortran = &
        hipblasSaxpy_64(handle, n, alpha, x, incx, y, incy)
    return
end function hipblasSaxpy_64Fortran

function hipblasDaxpy_64Fortran(handle, n, alpha, x, incx, y, incy) &
    bind(c, name='hipblasDaxpy_64Fortran')
    use iso_c_binding
    use hipblas_enums
    implicit none
    integer(kind(HIPBLAS_STATUS_SUCCESS)) :: hipblasDaxpy_64Fortran
    type(c_ptr), value :: handle
    integer(c_int64_t), value :: n
    type(c_ptr), value :: alpha
    type(c_ptr), value :: x
    integer(c_int64_t), value :: incx
    type(c_ptr), value :: y
    integer(c_int64_t), value :: incy
            hipblasDaxpy_64Fortran = &
        hipblasDaxpy_64(handle, n, alpha, x, incx, y, incy)
    return
end function hipblasDaxpy_64Fortran

function hipblasCaxpy_64Fortran(handle, n, alpha, x, incx, y, incy) &
    bind(c, name='hipblasCaxpy_64Fortran')
    use iso_c_binding
    use hipblas_enums
    implicit none
    integer(kind(HIPBLAS_STATUS_SUCCESS)) :: hipblasCaxpy_64Fortran
    type(c_ptr), value :: handle
    integer(c_int64_t), value :: n
    type(c_ptr), value :: alpha
    type(c_ptr), value :: x
    integer(c_int64_t), value :: incx
    type(c_ptr), value :: y
    integer(c_int64_t), value :: incy
            hipblasCaxpy_64Fortran = &
        hipblasCaxpy_64(handle, n, alpha, x, incx, y, incy)
    return
end function hipblasCaxpy_64Fortran

function hipblasZaxpy_64Fortran(handle, n, alpha, x, incx, y, incy) &
    bind(c, name='hipblasZaxpy_64Fortran')
    use iso_c_binding
    use hipblas_enums
    implicit none
    integer(kind(HIPBLAS_STATUS_SUCCESS)) :: hipblasZaxpy_64Fortran
    type(c_ptr), value :: handle
    integer(c_int64_t), value :: n
    type(c_ptr), value :: alpha
    type(c_ptr), value :: x
    integer(c_int64_t), value :: incx
    type(c_ptr), value :: y
    integer(c_int64_t), value :: incy
            hipblasZaxpy_64Fortran = &
        hipblasZaxpy_64(handle, n, alpha, x, incx, y, incy)
    return
end function hipblasZaxpy_64Fortran

! axpyBatched
function hipblasHaxpyBatched_64Fortran(handle, n, alpha, x, incx, y, incy, batch_count) &
    bind(c, name='hipblasHaxpyBatched_64Fortran')
    use iso_c_binding
    use hipblas_enums
    implicit none
    integer(kind(HIPBLAS_STATUS_SUCCESS)) :: hipblasHaxpyBatched_64Fortran
    type(c_ptr), value :: handle
    integer(c_int64_t), value :: n
    type(c_ptr), value :: alpha
    type(c_ptr), value :: x
    integer(c_int64_t), value :: incx
    type(c_ptr), value :: y
    integer(c_int64_t), value :: incy
    integer(c_int64_t), value :: batch_count
            hipblasHaxpyBatched_64Fortran = &
        hipblasHaxpyBatched_64(handle, n, alpha, x, incx, y, incy, batch_count)
    return
end function hipblasHaxpyBatched_64Fortran

function hipblasSaxpyBatched_64Fortran(handle, n, alpha, x, incx, y, incy, batch_count) &
    bind(c, name='hipblasSaxpyBatched_64Fortran')
    use iso_c_binding
    use hipblas_enums
    implicit none
    integer(kind(HIPBLAS_STATUS_SUCCESS)) :: hipblasSaxpyBatched_64Fortran
    type(c_ptr), value :: handle
    integer(c_int64_t), value :: n
    type(c_ptr), value :: alpha
    type(c_ptr), value :: x
    integer(c_int64_t), value :: incx
    type(c_ptr), value :: y
    integer(c_int64_t), value :: incy
    integer(c_int64_t), value :: batch_count
            hipblasSaxpyBatched_64Fortran = &
        hipblasSaxpyBatched_64(handle, n, alpha, x, incx, y, incy, batch_count)
    return
end function hipblasSaxpyBatched_64Fortran

function hipblasDaxpyBatched_64Fortran(handle, n, alpha, x, incx, y, incy, batch_count) &
    bind(c, name='hipblasDaxpyBatched_64Fortran')
    use iso_c_binding
    use hipblas_enums
    implicit none
    integer(kind(HIPBLAS_STATUS_SUCCESS)) :: hipblasDaxpyBatched_64Fortran
    type(c_ptr), value :: handle
    integer(c_int64_t), value :: n
    type(c_ptr), value :: alpha
    type(c_ptr), value :: x
    integer(c_int64_t), value :: incx
    type(c_ptr), value :: y
    integer(c_int64_t), value :: incy
    integer(c_int64_t), value :: batch_count
            hipblasDaxpyBatched_64Fortran = &
        hipblasDaxpyBatched_64(handle, n, alpha, x, incx, y, incy, batch_count)
    return
end function hipblasDaxpyBatched_64Fortran

function hipblasCaxpyBatched_64Fortran(handle, n, alpha, x, incx, y, incy, batch_count) &
    bind(c, name='hipblasCaxpyBatched_64Fortran')
    use iso_c_binding
    use hipblas_enums
    implicit none
    integer(kind(HIPBLAS_STATUS_SUCCESS)) :: hipblasCaxpyBatched_64Fortran
    type(c_ptr), value :: handle
    integer(c_int64_t), value :: n
    type(c_ptr), value :: alpha
    type(c_ptr), value :: x
    integer(c_int64_t), value :: incx
    type(c_ptr), value :: y
    integer(c_int64_t), value :: incy
    integer(c_int64_t), value :: batch_count
            hipblasCaxpyBatched_64Fortran = &
        hipblasCaxpyBatched_64(handle, n, alpha, x, incx, y, incy, batch_count)
    return
end function hipblasCaxpyBatched_64Fortran

function hipblasZaxpyBatched_64Fortran(handle, n, alpha, x, incx, y, incy, batch_count) &
    bind(c, name='hipblasZaxpyBatched_64Fortran')
    use iso_c_binding
    use hipblas_enums
    implicit none
    integer(kind(HIPBLAS_STATUS_SUCCESS)) :: hipblasZaxpyBatched_64Fortran
    type(c_ptr), value :: handle
    integer(c_int64_t), value :: n
    type(c_ptr), value :: alpha
    type(c_ptr), value :: x
    integer(c_int64_t), value :: incx
    type(c_ptr), value :: y
    integer(c_int64_t), value :: incy
    integer(c_int64_t), value :: batch_count
            hipblasZaxpyBatched_64Fortran = &
        hipblasZaxpyBatched_64(handle, n, alpha, x, incx, y, incy, batch_count)
    return
end function hipblasZaxpyBatched_64Fortran

! axpyStridedBatched
function hipblasHaxpyStridedBatched_64Fortran(handle, n, alpha, x, incx, stride_x, y, incy, stride_y, batch_count) &
    bind(c, name='hipblasHaxpyStridedBatched_64Fortran')
    use iso_c_binding
    use hipblas_enums
    implicit none
    integer(kind(HIPBLAS_STATUS_SUCCESS)) :: hipblasHaxpyStridedBatched_64Fortran
    type(c_ptr), value :: handle
    integer(c_int64_t), value :: n
    type(c_ptr), value :: alpha
    type(c_ptr), value :: x
    integer(c_int64_t), value :: incx
    integer(c_int64_t), value :: stride_x
    type(c_ptr), value :: y
    integer(c_int64_t), value :: incy
    integer(c_int64_t), value :: stride_y
    integer(c_int64_t), value :: batch_count
            hipblasHaxpyStridedBatched_64Fortran = &
        hipblasHaxpyStridedBatched_64(handle, n, alpha, x, incx, stride_x, y, incy, stride_y, batch_count)
    return
end function hipblasHaxpyStridedBatched_64Fortran

function hipblasSaxpyStridedBatched_64Fortran(handle, n, alpha, x, incx, stride_x, y, incy, stride_y, batch_count) &
    bind(c, name='hipblasSaxpyStridedBatched_64Fortran')
    use iso_c_binding
    use hipblas_enums
    implicit none
    integer(kind(HIPBLAS_STATUS_SUCCESS)) :: hipblasSaxpyStridedBatched_64Fortran
    type(c_ptr), value :: handle
    integer(c_int64_t), value :: n
    type(c_ptr), value :: alpha
    type(c_ptr), value :: x
    integer(c_int64_t), value :: incx
    integer(c_int64_t), value :: stride_x
    type(c_ptr), value :: y
    integer(c_int64_t), value :: incy
    integer(c_int64_t), value :: stride_y
    integer(c_int64_t), value :: batch_count
            hipblasSaxpyStridedBatched_64Fortran = &
        hipblasSaxpyStridedBatched_64(handle, n, alpha, x, incx, stride_x, y, incy, stride_y, batch_count)
    return
end function hipblasSaxpyStridedBatched_64Fortran

function hipblasDaxpyStridedBatched_64Fortran(handle, n, alpha, x, incx, stride_x, y, incy, stride_y, batch_count) &
    bind(c, name='hipblasDaxpyStridedBatched_64Fortran')
    use iso_c_binding
    use hipblas_enums
    implicit none
    integer(kind(HIPBLAS_STATUS_SUCCESS)) :: hipblasDaxpyStridedBatched_64Fortran
    type(c_ptr), value :: handle
    integer(c_int64_t), value :: n
    type(c_ptr), value :: alpha
    type(c_ptr), value :: x
    integer(c_int64_t), value :: incx
    integer(c_int64_t), value :: stride_x
    type(c_ptr), value :: y
    integer(c_int64_t), value :: incy
    integer(c_int64_t), value :: stride_y
    integer(c_int64_t), value :: batch_count
            hipblasDaxpyStridedBatched_64Fortran = &
        hipblasDaxpyStridedBatched_64(handle, n, alpha, x, incx, stride_x, y, incy, stride_y, batch_count)
    return
end function hipblasDaxpyStridedBatched_64Fortran

function hipblasCaxpyStridedBatched_64Fortran(handle, n, alpha, x, incx, stride_x, y, incy, stride_y, batch_count) &
    bind(c, name='hipblasCaxpyStridedBatched_64Fortran')
    use iso_c_binding
    use hipblas_enums
    implicit none
    integer(kind(HIPBLAS_STATUS_SUCCESS)) :: hipblasCaxpyStridedBatched_64Fortran
    type(c_ptr), value :: handle
    integer(c_int64_t), value :: n
    type(c_ptr), value :: alpha
    type(c_ptr), value :: x
    integer(c_int64_t), value :: incx
    integer(c_int64_t), value :: stride_x
    type(c_ptr), value :: y
    integer(c_int64_t), value :: incy
    integer(c_int64_t), value :: stride_y
    integer(c_int64_t), value :: batch_count
            hipblasCaxpyStridedBatched_64Fortran = &
        hipblasCaxpyStridedBatched_64(handle, n, alpha, x, incx, stride_x, y, incy, stride_y, batch_count)
    return
end function hipblasCaxpyStridedBatched_64Fortran

function hipblasZaxpyStridedBatched_64Fortran(handle, n, alpha, x, incx, stride_x, y, incy, stride_y, batch_count) &
    bind(c, name='hipblasZaxpyStridedBatched_64Fortran')
    use iso_c_binding
    use hipblas_enums
    implicit none
    integer(kind(HIPBLAS_STATUS_SUCCESS)) :: hipblasZaxpyStridedBatched_64Fortran
    type(c_ptr), value :: handle
    integer(c_int64_t), value :: n
    type(c_ptr), value :: alpha
    type(c_ptr), value :: x
    integer(c_int64_t), value :: incx
    integer(c_int64_t), value :: stride_x
    type(c_ptr), value :: y
    integer(c_int64_t), value :: incy
    integer(c_int64_t), value :: stride_y
    integer(c_int64_t), value :: batch_count
            hipblasZaxpyStridedBatched_64Fortran = &
        hipblasZaxpyStridedBatched_64(handle, n, alpha, x, incx, stride_x, y, incy, stride_y, batch_count)
    return
end function hipblasZaxpyStridedBatched_64Fortran

! copy
function hipblasScopy_64Fortran(handle, n, x, incx, y, incy) &
    bind(c, name='hipblasScopy_64Fortran')
    use iso_c_binding
    use hipblas_enums
    implicit none
    integer(kind(HIPBLAS_STATUS_SUCCESS)) :: hipblasScopy_64Fortran
    type(c_ptr), value :: handle
    integer(c_int64_t), value :: n
    type(c_ptr), value :: x
    integer(c_int64_t), value :: incx
    type(c_ptr), value :: y
    integer(c_int64_t), value :: incy
            hipblasScopy_64Fortran = &
        hipblasScopy_64(handle, n, x, incx, y, incy)
    return
end function hipblasScopy_64Fortran

function hipblasDcopy_64Fortran(handle, n, x, incx, y, incy) &
    bind(c, name='hipblasDcopy_64Fortran')
    use iso_c_binding
    use hipblas_enums
    implicit none
    integer(kind(HIPBLAS_STATUS_SUCCESS)) :: hipblasDcopy_64Fortran
    type(c_ptr), value :: handle
    integer(c_int64_t), value :: n
    type(c_ptr), value :: x
    integer(c_int64_t), value :: incx
    type(c_ptr), value :: y
    integer(c_int64_t), value :: incy
            hipblasDcopy_64Fortran = &
        hipblasDcopy_64(handle, n, x, incx, y, incy)
    return
end function hipblasDcopy_64Fortran

function hipblasCcopy_64Fortran(handle, n, x, incx, y, incy) &
    bind(c, name='hipblasCcopy_64Fortran')
    use iso_c_binding
    use hipblas_enums
    implicit none
    integer(kind(HIPBLAS_STATUS_SUCCESS)) :: hipblasCcopy_64Fortran
    type(c_ptr), value :: handle
    integer(c_int64_t), value :: n
    type(c_ptr), value :: x
    integer(c_int64_t), value :: incx
    type(c_ptr), value :: y
    integer(c_int64_t), value :: incy
            hipblasCcopy_64Fortran = &
        hipblasCcopy_64(handle, n, x, incx, y, incy)
    return
end function hipblasCcopy_64Fortran

function hipblasZcopy_64Fortran(handle, n, x, incx, y, incy) &
    bind(c, name='hipblasZcopy_64Fortran')
    use iso_c_binding
    use hipblas_enums
    implicit none
    integer(kind(HIPBLAS_STATUS_SUCCESS)) :: hipblasZcopy_64Fortran
    type(c_ptr), value :: handle
    integer(c_int64_t), value :: n
    type(c_ptr), value :: x
    integer(c_int64_t), value :: incx
    type(c_ptr), value :: y
    integer(c_int64_t), value :: incy
            hipblasZcopy_64Fortran = &
        hipblasZcopy_64(handle, n, x, incx, y, incy)
    return
end function hipblasZcopy_64Fortran

! copyBatched
function hipblasScopyBatched_64Fortran(handle, n, x, incx, y, incy, batch_count) &
    bind(c, name='hipblasScopyBatched_64Fortran')
    use iso_c_binding
    use hipblas_enums
    implicit none
    integer(kind(HIPBLAS_STATUS_SUCCESS)) :: hipblasScopyBatched_64Fortran
    type(c_ptr), value :: handle
    integer(c_int64_t), value :: n
    type(c_ptr), value :: x
    integer(c_int64_t), value :: incx
    type(c_ptr), value :: y
    integer(c_int64_t), value :: incy
    integer(c_int64_t), value :: batch_count
            hipblasScopyBatched_64Fortran = &
        hipblasScopyBatched_64(handle, n, x, incx, y, incy, batch_count)
    return
end function hipblasScopyBatched_64Fortran

function hipblasDcopyBatched_64Fortran(handle, n, x, incx, y, incy, batch_count) &
    bind(c, name='hipblasDcopyBatched_64Fortran')
    use iso_c_binding
    use hipblas_enums
    implicit none
    integer(kind(HIPBLAS_STATUS_SUCCESS)) :: hipblasDcopyBatched_64Fortran
    type(c_ptr), value :: handle
    integer(c_int64_t), value :: n
    type(c_ptr), value :: x
    integer(c_int64_t), value :: incx
    type(c_ptr), value :: y
    integer(c_int64_t), value :: incy
    integer(c_int64_t), value :: batch_count
            hipblasDcopyBatched_64Fortran = &
        hipblasDcopyBatched_64(handle, n, x, incx, y, incy, batch_count)
    return
end function hipblasDcopyBatched_64Fortran

function hipblasCcopyBatched_64Fortran(handle, n, x, incx, y, incy, batch_count) &
    bind(c, name='hipblasCcopyBatched_64Fortran')
    use iso_c_binding
    use hipblas_enums
    implicit none
    integer(kind(HIPBLAS_STATUS_SUCCESS)) :: hipblasCcopyBatched_64Fortran
    type(c_ptr), value :: handle
    integer(c_int64_t), value :: n
    type(c_ptr), value :: x
    integer(c_int64_t), value :: incx
    type(c_ptr), value :: y
    integer(c_int64_t), value :: incy
    integer(c_int64_t), value :: batch_count
            hipblasCcopyBatched_64Fortran = &
        hipblasCcopyBatched_64(handle, n, x, incx, y, incy, batch_count)
    return
end function hipblasCcopyBatched_64Fortran

function hipblasZcopyBatched_64Fortran(handle, n, x, incx, y, incy, batch_count) &
    bind(c, name='hipblasZcopyBatched_64Fortran')
    use iso_c_binding
    use hipblas_enums
    implicit none
    integer(kind(HIPBLAS_STATUS_SUCCESS)) :: hipblasZcopyBatched_64Fortran
    type(c_ptr), value :: handle
    integer(c_int64_t), value :: n
    type(c_ptr), value :: x
    integer(c_int64_t), value :: incx
    type(c_ptr), value :: y
    integer(c_int64_t), value :: incy
    integer(c_int64_t), value :: batch_count
            hipblasZcopyBatched_64Fortran = &
        hipblasZcopyBatched_64(handle, n, x, incx, y, incy, batch_count)
    return
end function hipblasZcopyBatched_64Fortran

! copyStridedBatched
function hipblasScopyStridedBatched_64Fortran(handle, n, x, incx, stride_x, y, incy, stride_y, batch_count) &
    bind(c, name='hipblasScopyStridedBatched_64Fortran')
    use iso_c_binding
    use hipblas_enums
    implicit none
    integer(kind(HIPBLAS_STATUS_SUCCESS)) :: hipblasScopyStridedBatched_64Fortran
    type(c_ptr), value :: handle
    integer(c_int64_t), value :: n
    type(c_ptr), value :: x
    integer(c_int64_t), value :: incx
    integer(c_int64_t), value :: stride_x
    type(c_ptr), value :: y
    integer(c_int64_t), value :: incy
    integer(c_int64_t), value :: stride_y
    integer(c_int64_t), value :: batch_count
            hipblasScopyStridedBatched_64Fortran = &
        hipblasScopyStridedBatched_64(handle, n, x, incx, stride_x, y, incy, stride_y, batch_count)
    return
end function hipblasScopyStridedBatched_64Fortran

function hipblasDcopyStridedBatched_64Fortran(handle, n, x, incx, stride_x, y, incy, stride_y, batch_count) &
    bind(c, name='hipblasDcopyStridedBatched_64Fortran')
    use iso_c_binding
    use hipblas_enums
    implicit none
    integer(kind(HIPBLAS_STATUS_SUCCESS)) :: hipblasDcopyStridedBatched_64Fortran
    type(c_ptr), value :: handle
    integer(c_int64_t), value :: n
    type(c_ptr), value :: x
    integer(c_int64_t), value :: incx
    integer(c_int64_t), value :: stride_x
    type(c_ptr), value :: y
    integer(c_int64_t), value :: incy
    integer(c_int64_t), value :: stride_y
    integer(c_int64_t), value :: batch_count
            hipblasDcopyStridedBatched_64Fortran = &
        hipblasDcopyStridedBatched_64(handle, n, x, incx, stride_x, y, incy, stride_y, batch_count)
    return
end function hipblasDcopyStridedBatched_64Fortran

function hipblasCcopyStridedBatched_64Fortran(handle, n, x, incx, stride_x, y, incy, stride_y, batch_count) &
    bind(c, name='hipblasCcopyStridedBatched_64Fortran')
    use iso_c_binding
    use hipblas_enums
    implicit none
    integer(kind(HIPBLAS_STATUS_SUCCESS)) :: hipblasCcopyStridedBatched_64Fortran
    type(c_ptr), value :: handle
    integer(c_int64_t), value :: n
    type(c_ptr), value :: x
    integer(c_int64_t), value :: incx
    integer(c_int64_t), value :: stride_x
    type(c_ptr), value :: y
    integer(c_int64_t), value :: incy
    integer(c_int64_t), value :: stride_y
    integer(c_int64_t), value :: batch_count
            hipblasCcopyStridedBatched_64Fortran = &
        hipblasCcopyStridedBatched_64(handle, n, x, incx, stride_x, y, incy, stride_y, batch_count)
    return
end function hipblasCcopyStridedBatched_64Fortran

function hipblasZcopyStridedBatched_64Fortran(handle, n, x, incx, stride_x, y, incy, stride_y, batch_count) &
    bind(c, name='hipblasZcopyStridedBatched_64Fortran')
    use iso_c_binding
    use hipblas_enums
    implicit none
    integer(kind(HIPBLAS_STATUS_SUCCESS)) :: hipblasZcopyStridedBatched_64Fortran
    type(c_ptr), value :: handle
    integer(c_int64_t), value :: n
    type(c_ptr), value :: x
    integer(c_int64_t), value :: incx
    integer(c_int64_t), value :: stride_x
    type(c_ptr), value :: y
    integer(c_int64_t), value :: incy
    integer(c_int64_t), value :: stride_y
    integer(c_int64_t), value :: batch_count
            hipblasZcopyStridedBatched_64Fortran = &
        hipblasZcopyStridedBatched_64(handle, n, x, incx, stride_x, y, incy, stride_y, batch_count)
    return
end function hipblasZcopyStridedBatched_64Fortran

! dot
function hipblasSdot_64Fortran(handle, n, x, incx, y, incy, result) &
    bind(c, name='hipblasSdot_64Fortran')
    use iso_c_binding
    use hipblas_enums
    implicit none
    integer(kind(HIPBLAS_STATUS_SUCCESS)) :: hipblasSdot_64Fortran
    type(c_ptr), value :: handle
    integer(c_int64_t), value :: n
    type(c_ptr), value :: x
    integer(c_int64_t), value :: incx
    type(c_ptr), value :: y
    integer(c_int64_t), value :: incy
    type(c_ptr), value :: result
            hipblasSdot_64Fortran = &
        hipblasSdot_64(handle, n, x, incx, y, incy, result)
    return
end function hipblasSdot_64Fortran

function hipblasDdot_64Fortran(handle, n, x, incx, y, incy, result) &
    bind(c, name='hipblasDdot_64Fortran')
    use iso_c_binding
    use hipblas_enums
    implicit none
    integer(kind(HIPBLAS_STATUS_SUCCESS)) :: hipblasDdot_64Fortran
    type(c_ptr), value :: handle
    integer(c_int64_t), value :: n
    type(c_ptr), value :: x
    integer(c_int64_t), value :: incx
    type(c_ptr), value :: y
    integer(c_int64_t), value :: incy
    type(c_ptr), value :: result
            hipblasDdot_64Fortran = &
        hipblasDdot_64(handle, n, x, incx, y, incy, result)
    return
end function hipblasDdot_64Fortran

function hipblasHdot_64Fortran(handle, n, x, incx, y, incy, result) &
    bind(c, name='hipblasHdot_64Fortran')
    use iso_c_binding
    use hipblas_enums
    implicit none
    integer(kind(HIPBLAS_STATUS_SUCCESS)) :: hipblasHdot_64Fortran
    type(c_ptr), value :: handle
    integer(c_int64_t), value :: n
    type(c_ptr), value :: x
    integer(c_int64_t), value :: incx
    type(c_ptr), value :: y
    integer(c_int64_t), value :: incy
    type(c_ptr), value :: result
            hipblasHdot_64Fortran = &
        hipblasHdot_64(handle, n, x, incx, y, incy, result)
    return
end function hipblasHdot_64Fortran

function hipblasBfdot_64Fortran(handle, n, x, incx, y, incy, result) &
    bind(c, name='hipblasBfdot_64Fortran')
    use iso_c_binding
    use hipblas_enums
    implicit none
    integer(kind(HIPBLAS_STATUS_SUCCESS)) :: hipblasBfdot_64Fortran
    type(c_ptr), value :: handle
    integer(c_int64_t), value :: n
    type(c_ptr), value :: x
    integer(c_int64_t), value :: incx
    type(c_ptr), value :: y
    integer(c_int64_t), value :: incy
    type(c_ptr), value :: result
            hipblasBfdot_64Fortran = &
        hipblasBfdot_64(handle, n, x, incx, y, incy, result)
    return
end function hipblasBfdot_64Fortran

function hipblasCdotu_64Fortran(handle, n, x, incx, y, incy, result) &
    bind(c, name='hipblasCdotu_64Fortran')
    use iso_c_binding
    use hipblas_enums
    implicit none
    integer(kind(HIPBLAS_STATUS_SUCCESS)) :: hipblasCdotu_64Fortran
    type(c_ptr), value :: handle
    integer(c_int64_t), value :: n
    type(c_ptr), value :: x
    integer(c_int64_t), value :: incx
    type(c_ptr), value :: y
    integer(c_int64_t), value :: incy
    type(c_ptr), value :: result
            hipblasCdotu_64Fortran = &
        hipblasCdotu_64(handle, n, x, incx, y, incy, result)
    return
end function hipblasCdotu_64Fortran

function hipblasCdotc_64Fortran(handle, n, x, incx, y, incy, result) &
    bind(c, name='hipblasCdotc_64Fortran')
    use iso_c_binding
    use hipblas_enums
    implicit none
    integer(kind(HIPBLAS_STATUS_SUCCESS)) :: hipblasCdotc_64Fortran
    type(c_ptr), value :: handle
    integer(c_int64_t), value :: n
    type(c_ptr), value :: x
    integer(c_int64_t), value :: incx
    type(c_ptr), value :: y
    integer(c_int64_t), value :: incy
    type(c_ptr), value :: result
            hipblasCdotc_64Fortran = &
        hipblasCdotc_64(handle, n, x, incx, y, incy, result)
    return
end function hipblasCdotc_64Fortran

function hipblasZdotu_64Fortran(handle, n, x, incx, y, incy, result) &
    bind(c, name='hipblasZdotu_64Fortran')
    use iso_c_binding
    use hipblas_enums
    implicit none
    integer(kind(HIPBLAS_STATUS_SUCCESS)) :: hipblasZdotu_64Fortran
    type(c_ptr), value :: handle
    integer(c_int64_t), value :: n
    type(c_ptr), value :: x
    integer(c_int64_t), value :: incx
    type(c_ptr), value :: y
    integer(c_int64_t), value :: incy
    type(c_ptr), value :: result
            hipblasZdotu_64Fortran = &
        hipblasZdotu_64(handle, n, x, incx, y, incy, result)
    return
end function hipblasZdotu_64Fortran

function hipblasZdotc_64Fortran(handle, n, x, incx, y, incy, result) &
    bind(c, name='hipblasZdotc_64Fortran')
    use iso_c_binding
    use hipblas_enums
    implicit none
    integer(kind(HIPBLAS_STATUS_SUCCESS)) :: hipblasZdotc_64Fortran
    type(c_ptr), value :: handle
    integer(c_int64_t), value :: n
    type(c_ptr), value :: x
    integer(c_int64_t), value :: incx
    type(c_ptr), value :: y
    integer(c_int64_t), value :: incy
    type(c_ptr), value :: result
            hipblasZdotc_64Fortran = &
        hipblasZdotc_64(handle, n, x, incx, y, incy, result)
    return
end function hipblasZdotc_64Fortran

! dotBatched
function hipblasSdotBatched_64Fortran(handle, n, x, incx, y, incy, batch_count, result) &
    bind(c, name='hipblasSdotBatched_64Fortran')
    use iso_c_binding
    use hipblas_enums
    implicit none
    integer(kind(HIPBLAS_STATUS_SUCCESS)) :: hipblasSdotBatched_64Fortran
    type(c_ptr), value :: handle
    integer(c_int64_t), value :: n
    type(c_ptr), value :: x
    integer(c_int64_t), value :: incx
    type(c_ptr), value :: y
    integer(c_int64_t), value :: incy
    integer(c_int64_t), value :: batch_count
    type(c_ptr), value :: result
            hipblasSdotBatched_64Fortran = &
        hipblasSdotBatched_64(handle, n, x, incx, y, incy, batch_count, result)
    return
end function hipblasSdotBatched_64Fortran

function hipblasDdotBatched_64Fortran(handle, n, x, incx, y, incy, batch_count, result) &
    bind(c, name='hipblasDdotBatched_64Fortran')
    use iso_c_binding
    use hipblas_enums
    implicit none
    integer(kind(HIPBLAS_STATUS_SUCCESS)) :: hipblasDdotBatched_64Fortran
    type(c_ptr), value :: handle
    integer(c_int64_t), value :: n
    type(c_ptr), value :: x
    integer(c_int64_t), value :: incx
    type(c_ptr), value :: y
    integer(c_int64_t), value :: incy
    integer(c_int64_t), value :: batch_count
    type(c_ptr), value :: result
            hipblasDdotBatched_64Fortran = &
        hipblasDdotBatched_64(handle, n, x, incx, y, incy, batch_count, result)
    return
end function hipblasDdotBatched_64Fortran

function hipblasHdotBatched_64Fortran(handle, n, x, incx, y, incy, batch_count, result) &
    bind(c, name='hipblasHdotBatched_64Fortran')
    use iso_c_binding
    use hipblas_enums
    implicit none
    integer(kind(HIPBLAS_STATUS_SUCCESS)) :: hipblasHdotBatched_64Fortran
    type(c_ptr), value :: handle
    integer(c_int64_t), value :: n
    type(c_ptr), value :: x
    integer(c_int64_t), value :: incx
    type(c_ptr), value :: y
    integer(c_int64_t), value :: incy
    integer(c_int64_t), value :: batch_count
    type(c_ptr), value :: result
            hipblasHdotBatched_64Fortran = &
        hipblasHdotBatched_64(handle, n, x, incx, y, incy, batch_count, result)
    return
end function hipblasHdotBatched_64Fortran

function hipblasBfdotBatched_64Fortran(handle, n, x, incx, y, incy, batch_count, result) &
    bind(c, name='hipblasBfdotBatched_64Fortran')
    use iso_c_binding
    use hipblas_enums
    implicit none
    integer(kind(HIPBLAS_STATUS_SUCCESS)) :: hipblasBfdotBatched_64Fortran
    type(c_ptr), value :: handle
    integer(c_int64_t), value :: n
    type(c_ptr), value :: x
    integer(c_int64_t), value :: incx
    type(c_ptr), value :: y
    integer(c_int64_t), value :: incy
    integer(c_int64_t), value :: batch_count
    type(c_ptr), value :: result
            hipblasBfdotBatched_64Fortran = &
        hipblasBfdotBatched_64(handle, n, x, incx, y, incy, batch_count, result)
    return
end function hipblasBfdotBatched_64Fortran

function hipblasCdotuBatched_64Fortran(handle, n, x, incx, y, incy, batch_count, result) &
    bind(c, name='hipblasCdotuBatched_64Fortran')
    use iso_c_binding
    use hipblas_enums
    implicit none
    integer(kind(HIPBLAS_STATUS_SUCCESS)) :: hipblasCdotuBatched_64Fortran
    type(c_ptr), value :: handle
    integer(c_int64_t), value :: n
    type(c_ptr), value :: x
    integer(c_int64_t), value :: incx
    type(c_ptr), value :: y
    integer(c_int64_t), value :: incy
    integer(c_int64_t), value :: batch_count
    type(c_ptr), value :: result
            hipblasCdotuBatched_64Fortran = &
        hipblasCdotuBatched_64(handle, n, x, incx, y, incy, batch_count, result)
    return
end function hipblasCdotuBatched_64Fortran

function hipblasCdotcBatched_64Fortran(handle, n, x, incx, y, incy, batch_count, result) &
    bind(c, name='hipblasCdotcBatched_64Fortran')
    use iso_c_binding
    use hipblas_enums
    implicit none
    integer(kind(HIPBLAS_STATUS_SUCCESS)) :: hipblasCdotcBatched_64Fortran
    type(c_ptr), value :: handle
    integer(c_int64_t), value :: n
    type(c_ptr), value :: x
    integer(c_int64_t), value :: incx
    type(c_ptr), value :: y
    integer(c_int64_t), value :: incy
    integer(c_int64_t), value :: batch_count
    type(c_ptr), value :: result
            hipblasCdotcBatched_64Fortran = &
        hipblasCdotcBatched_64(handle, n, x, incx, y, incy, batch_count, result)
    return
end function hipblasCdotcBatched_64Fortran

function hipblasZdotuBatched_64Fortran(handle, n, x, incx, y, incy, batch_count, result) &
    bind(c, name='hipblasZdotuBatched_64Fortran')
    use iso_c_binding
    use hipblas_enums
    implicit none
    integer(kind(HIPBLAS_STATUS_SUCCESS)) :: hipblasZdotuBatched_64Fortran
    type(c_ptr), value :: handle
    integer(c_int64_t), value :: n
    type(c_ptr), value :: x
    integer(c_int64_t), value :: incx
    type(c_ptr), value :: y
    integer(c_int64_t), value :: incy
    integer(c_int64_t), value :: batch_count
    type(c_ptr), value :: result
            hipblasZdotuBatched_64Fortran = &
        hipblasZdotuBatched_64(handle, n, x, incx, y, incy, batch_count, result)
    return
end function hipblasZdotuBatched_64Fortran

function hipblasZdotcBatched_64Fortran(handle, n, x, incx, y, incy, batch_count, result) &
    bind(c, name='hipblasZdotcBatched_64Fortran')
    use iso_c_binding
    use hipblas_enums
    implicit none
    integer(kind(HIPBLAS_STATUS_SUCCESS)) :: hipblasZdotcBatched_64Fortran
    type(c_ptr), value :: handle
    integer(c_int64_t), value :: n
    type(c_ptr), value :: x
    integer(c_int64_t), value :: incx
    type(c_ptr), value :: y
    integer(c_int64_t), value :: incy
    integer(c_int64_t), value :: batch_count
    type(c_ptr), value :: result
            hipblasZdotcBatched_64Fortran = &
        hipblasZdotcBatched_64(handle, n, x, incx, y, incy, batch_count, result)
    return
end function hipblasZdotcBatched_64Fortran

! dotStridedBatched
function hipblasSdotStridedBatched_64Fortran(handle, n, x, incx, stride_x, y, incy, stride_y, batch_count, result) &
    bind(c, name='hipblasSdotStridedBatched_64Fortran')
    use iso_c_binding
    use hipblas_enums
    implicit none
    integer(kind(HIPBLAS_STATUS_SUCCESS)) :: hipblasSdotStridedBatched_64Fortran
    type(c_ptr), value :: handle
    integer(c_int64_t), value :: n
    type(c_ptr), value :: x
    integer(c_int64_t), value :: incx
    integer(c_int64_t), value :: stride_x
    type(c_ptr), value :: y
    integer(c_int64_t), value :: incy
    integer(c_int64_t), value :: stride_y
    integer(c_int64_t), value :: batch_count
    type(c_ptr), value :: result
            hipblasSdotStridedBatched_64Fortran = &
        hipblasSdotStridedBatched_64(handle, n, x, incx, stride_x, y, incy, stride_y, batch_count, result)
    return
end function hipblasSdotStridedBatched_64Fortran

function hipblasDdotStridedBatched_64Fortran(handle, n, x, incx, stride_x, y, incy, stride_y, batch_count, result) &
    bind(c, name='hipblasDdotStridedBatched_64Fortran')
    use iso_c_binding
    use hipblas_enums
    implicit none
    integer(kind(HIPBLAS_STATUS_SUCCESS)) :: hipblasDdotStridedBatched_64Fortran
    type(c_ptr), value :: handle
    integer(c_int64_t), value :: n
    type(c_ptr), value :: x
    integer(c_int64_t), value :: incx
    integer(c_int64_t), value :: stride_x
    type(c_ptr), value :: y
    integer(c_int64_t), value :: incy
    integer(c_int64_t), value :: stride_y
    integer(c_int64_t), value :: batch_count
    type(c_ptr), value :: result
            hipblasDdotStridedBatched_64Fortran = &
        hipblasDdotStridedBatched_64(handle, n, x, incx, stride_x, y, incy, stride_y, batch_count, result)
    return
end function hipblasDdotStridedBatched_64Fortran

function hipblasHdotStridedBatched_64Fortran(handle, n, x, incx, stride_x, y, incy, stride_y, batch_count, result) &
    bind(c, name='hipblasHdotStridedBatched_64Fortran')
    use iso_c_binding
    use hipblas_enums
    implicit none
    integer(kind(HIPBLAS_STATUS_SUCCESS)) :: hipblasHdotStridedBatched_64Fortran
    type(c_ptr), value :: handle
    integer(c_int64_t), value :: n
    type(c_ptr), value :: x
    integer(c_int64_t), value :: incx
    integer(c_int64_t), value :: stride_x
    type(c_ptr), value :: y
    integer(c_int64_t), value :: incy
    integer(c_int64_t), value :: stride_y
    integer(c_int64_t), value :: batch_count
    type(c_ptr), value :: result
            hipblasHdotStridedBatched_64Fortran = &
        hipblasHdotStridedBatched_64(handle, n, x, incx, stride_x, y, incy, stride_y, batch_count, result)
    return
end function hipblasHdotStridedBatched_64Fortran

function hipblasBfdotStridedBatched_64Fortran(handle, n, x, incx, stride_x, y, incy, stride_y, batch_count, result) &
    bind(c, name='hipblasBfdotStridedBatched_64Fortran')
    use iso_c_binding
    use hipblas_enums
    implicit none
    integer(kind(HIPBLAS_STATUS_SUCCESS)) :: hipblasBfdotStridedBatched_64Fortran
    type(c_ptr), value :: handle
    integer(c_int64_t), value :: n
    type(c_ptr), value :: x
    integer(c_int64_t), value :: incx
    integer(c_int64_t), value :: stride_x
    type(c_ptr), value :: y
    integer(c_int64_t), value :: incy
    integer(c_int64_t), value :: stride_y
    integer(c_int64_t), value :: batch_count
    type(c_ptr), value :: result
            hipblasBfdotStridedBatched_64Fortran = &
        hipblasBfdotStridedBatched_64(handle, n, x, incx, stride_x, y, incy, stride_y, batch_count, result)
    return
end function hipblasBfdotStridedBatched_64Fortran

function hipblasCdotuStridedBatched_64Fortran(handle, n, x, incx, stride_x, y, incy, stride_y, batch_count, result) &
    bind(c, name='hipblasCdotuStridedBatched_64Fortran')
    use iso_c_binding
    use hipblas_enums
    implicit none
    integer(kind(HIPBLAS_STATUS_SUCCESS)) :: hipblasCdotuStridedBatched_64Fortran
    type(c_ptr), value :: handle
    integer(c_int64_t), value :: n
    type(c_ptr), value :: x
    integer(c_int64_t), value :: incx
    integer(c_int64_t), value :: stride_x
    type(c_ptr), value :: y
    integer(c_int64_t), value :: incy
    integer(c_int64_t), value :: stride_y
    integer(c_int64_t), value :: batch_count
    type(c_ptr), value :: result
            hipblasCdotuStridedBatched_64Fortran = &
        hipblasCdotuStridedBatched_64(handle, n, x, incx, stride_x, y, incy, stride_y, batch_count, result)
    return
end function hipblasCdotuStridedBatched_64Fortran

function hipblasCdotcStridedBatched_64Fortran(handle, n, x, incx, stride_x, y, incy, stride_y, batch_count, result) &
    bind(c, name='hipblasCdotcStridedBatched_64Fortran')
    use iso_c_binding
    use hipblas_enums
    implicit none
    integer(kind(HIPBLAS_STATUS_SUCCESS)) :: hipblasCdotcStridedBatched_64Fortran
    type(c_ptr), value :: handle
    integer(c_int64_t), value :: n
    type(c_ptr), value :: x
    integer(c_int64_t), value :: incx
    integer(c_int64_t), value :: stride_x
    type(c_ptr), value :: y
    integer(c_int64_t), value :: incy
    integer(c_int64_t), value :: stride_y
    integer(c_int64_t), value :: batch_count
    type(c_ptr), value :: result
            hipblasCdotcStridedBatched_64Fortran = &
        hipblasCdotcStridedBatched_64(handle, n, x, incx, stride_x, y, incy, stride_y, batch_count, result)
    return
end function hipblasCdotcStridedBatched_64Fortran

function hipblasZdotuStridedBatched_64Fortran(handle, n, x, incx, stride_x, y, incy, stride_y, batch_count, result) &
    bind(c, name='hipblasZdotuStridedBatched_64Fortran')
    use iso_c_binding
    use hipblas_enums
    implicit none
    integer(kind(HIPBLAS_STATUS_SUCCESS)) :: hipblasZdotuStridedBatched_64Fortran
    type(c_ptr), value :: handle
    integer(c_int64_t), value :: n
    type(c_ptr), value :: x
    integer(c_int64_t), value :: incx
    integer(c_int64_t), value :: stride_x
    type(c_ptr), value :: y
    integer(c_int64_t), value :: incy
    integer(c_int64_t), value :: stride_y
    integer(c_int64_t), value :: batch_count
    type(c_ptr), value :: result
            hipblasZdotuStridedBatched_64Fortran = &
        hipblasZdotuStridedBatched_64(handle, n, x, incx, stride_x, y, incy, stride_y, batch_count, result)
    return
end function hipblasZdotuStridedBatched_64Fortran

function hipblasZdotcStridedBatched_64Fortran(handle, n, x, incx, stride_x, y, incy, stride_y, batch_count, result) &
    bind(c, name='hipblasZdotcStridedBatched_64Fortran')
    use iso_c_binding
    use hipblas_enums
    implicit none
    integer(kind(HIPBLAS_STATUS_SUCCESS)) :: hipblasZdotcStridedBatched_64Fortran
    type(c_ptr), value :: handle
    integer(c_int64_t), value :: n
    type(c_ptr), value :: x
    integer(c_int64_t), value :: incx
    integer(c_int64_t), value :: stride_x
    type(c_ptr), value :: y
    integer(c_int64_t), value :: incy
    integer(c_int64_t), value :: stride_y
    integer(c_int64_t), value :: batch_count
    type(c_ptr), value :: result
            hipblasZdotcStridedBatched_64Fortran = &
        hipblasZdotcStridedBatched_64(handle, n, x, incx, stride_x, y, incy, stride_y, batch_count, result)
    return
end function hipblasZdotcStridedBatched_64Fortran

! nrm2
function hipblasSnrm2_64Fortran(handle, n, x, incx, result) &
    bind(c, name='hipblasSnrm2_64Fortran')
    use iso_c_binding
    use hipblas_enums
    implicit none
    integer(kind(HIPBLAS_STATUS_SUCCESS)) :: hipblasSnrm2_64Fortran
    type(c_ptr), value :: handle
    integer(c_int64_t), value :: n
    type(c_ptr), value :: x
    integer(c_int64_t), value :: incx
    type(c_ptr), value :: result
            hipblasSnrm2_64Fortran = &
        hipblasSnrm2_64(handle, n, x, incx, result)
    return
end function hipblasSnrm2_64Fortran

function hipblasDnrm2_64Fortran(handle, n, x, incx, result) &
    bind(c, name='hipblasDnrm2_64Fortran')
    use iso_c_binding
    use hipblas_enums
    implicit none
    integer(kind(HIPBLAS_STATUS_SUCCESS)) :: hipblasDnrm2_64Fortran
    type(c_ptr), value :: handle
    integer(c_int64_t), value :: n
    type(c_ptr), value :: x
    integer(c_int64_t), value :: incx
    type(c_ptr), value :: result
            hipblasDnrm2_64Fortran = &
        hipblasDnrm2_64(handle, n, x, incx, result)
    return
end function hipblasDnrm2_64Fortran

function hipblasScnrm2_64Fortran(handle, n, x, incx, result) &
    bind(c, name='hipblasScnrm2_64Fortran')
    use iso_c_binding
    use hipblas_enums
    implicit none
    integer(kind(HIPBLAS_STATUS_SUCCESS)) :: hipblasScnrm2_64Fortran
    type(c_ptr), value :: handle
    integer(c_int64_t), value :: n
    type(c_ptr), value :: x
    integer(c_int64_t), value :: incx
    type(c_ptr), value :: result
            hipblasScnrm2_64Fortran = &
        hipblasScnrm2_64(handle, n, x, incx, result)
    return
end function hipblasScnrm2_64Fortran

function hipblasDznrm2_64Fortran(handle, n, x, incx, result) &
    bind(c, name='hipblasDznrm2_64Fortran')
    use iso_c_binding
    use hipblas_enums
    implicit none
    integer(kind(HIPBLAS_STATUS_SUCCESS)) :: hipblasDznrm2_64Fortran
    type(c_ptr), value :: handle
    integer(c_int64_t), value :: n
    type(c_ptr), value :: x
    integer(c_int64_t), value :: incx
    type(c_ptr), value :: result
            hipblasDznrm2_64Fortran = &
        hipblasDznrm2_64(handle, n, x, incx, result)
    return
end function hipblasDznrm2_64Fortran

! nrm2Batched
function hipblasSnrm2Batched_64Fortran(handle, n, x, incx, batch_count, result) &
    bind(c, name='hipblasSnrm2Batched_64Fortran')
    use iso_c_binding
    use hipblas_enums
    implicit none
    integer(kind(HIPBLAS_STATUS_SUCCESS)) :: hipblasSnrm2Batched_64Fortran
    type(c_ptr), value :: handle
    integer(c_int64_t), value :: n
    type(c_ptr), value :: x
    integer(c_int64_t), value :: incx
    integer(c_int64_t), value :: batch_count
    type(c_ptr), value :: result
            hipblasSnrm2Batched_64Fortran = &
        hipblasSnrm2Batched_64(handle, n, x, incx, batch_count, result)
    return
end function hipblasSnrm2Batched_64Fortran

function hipblasDnrm2Batched_64Fortran(handle, n, x, incx, batch_count, result) &
    bind(c, name='hipblasDnrm2Batched_64Fortran')
    use iso_c_binding
    use hipblas_enums
    implicit none
    integer(kind(HIPBLAS_STATUS_SUCCESS)) :: hipblasDnrm2Batched_64Fortran
    type(c_ptr), value :: handle
    integer(c_int64_t), value :: n
    type(c_ptr), value :: x
    integer(c_int64_t), value :: incx
    integer(c_int64_t), value :: batch_count
    type(c_ptr), value :: result
            hipblasDnrm2Batched_64Fortran = &
        hipblasDnrm2Batched_64(handle, n, x, incx, batch_count, result)
    return
end function hipblasDnrm2Batched_64Fortran

function hipblasScnrm2Batched_64Fortran(handle, n, x, incx, batch_count, result) &
    bind(c, name='hipblasScnrm2Batched_64Fortran')
    use iso_c_binding
    use hipblas_enums
    implicit none
    integer(kind(HIPBLAS_STATUS_SUCCESS)) :: hipblasScnrm2Batched_64Fortran
    type(c_ptr), value :: handle
    integer(c_int64_t), value :: n
    type(c_ptr), value :: x
    integer(c_int64_t), value :: incx
    integer(c_int64_t), value :: batch_count
    type(c_ptr), value :: result
            hipblasScnrm2Batched_64Fortran = &
        hipblasScnrm2Batched_64(handle, n, x, incx, batch_count, result)
    return
end function hipblasScnrm2Batched_64Fortran

function hipblasDznrm2Batched_64Fortran(handle, n, x, incx, batch_count, result) &
    bind(c, name='hipblasDznrm2Batched_64Fortran')
    use iso_c_binding
    use hipblas_enums
    implicit none
    integer(kind(HIPBLAS_STATUS_SUCCESS)) :: hipblasDznrm2Batched_64Fortran
    type(c_ptr), value :: handle
    integer(c_int64_t), value :: n
    type(c_ptr), value :: x
    integer(c_int64_t), value :: incx
    integer(c_int64_t), value :: batch_count
    type(c_ptr), value :: result
            hipblasDznrm2Batched_64Fortran = &
        hipblasDznrm2Batched_64(handle, n, x, incx, batch_count, result)
    return
end function hipblasDznrm2Batched_64Fortran

! nrm2StridedBatched
function hipblasSnrm2StridedBatched_64Fortran(handle, n, x, incx, stride_x, batch_count, result) &
    bind(c, name='hipblasSnrm2StridedBatched_64Fortran')
    use iso_c_binding
    use hipblas_enums
    implicit none
    integer(kind(HIPBLAS_STATUS_SUCCESS)) :: hipblasSnrm2StridedBatched_64Fortran
    type(c_ptr), value :: handle
    integer(c_int64_t), value :: n
    type(c_ptr), value :: x
    integer(c_int64_t), value :: incx
    integer(c_int64_t), value :: stride_x
    integer(c_int64_t), value :: batch_count
    type(c_ptr), value :: result
            hipblasSnrm2StridedBatched_64Fortran = &
        hipblasSnrm2StridedBatched_64(handle, n, x, incx, stride_x, batch_count, result)
    return
end function hipblasSnrm2StridedBatched_64Fortran

function hipblasDnrm2StridedBatched_64Fortran(handle, n, x, incx, stride_x, batch_count, result) &
    bind(c, name='hipblasDnrm2StridedBatched_64Fortran')
    use iso_c_binding
    use hipblas_enums
    implicit none
    integer(kind(HIPBLAS_STATUS_SUCCESS)) :: hipblasDnrm2StridedBatched_64Fortran
    type(c_ptr), value :: handle
    integer(c_int64_t), value :: n
    type(c_ptr), value :: x
    integer(c_int64_t), value :: incx
    integer(c_int64_t), value :: stride_x
    integer(c_int64_t), value :: batch_count
    type(c_ptr), value :: result
            hipblasDnrm2StridedBatched_64Fortran = &
        hipblasDnrm2StridedBatched_64(handle, n, x, incx, stride_x, batch_count, result)
    return
end function hipblasDnrm2StridedBatched_64Fortran

function hipblasScnrm2StridedBatched_64Fortran(handle, n, x, incx, stride_x, batch_count, result) &
    bind(c, name='hipblasScnrm2StridedBatched_64Fortran')
    use iso_c_binding
    use hipblas_enums
    implicit none
    integer(kind(HIPBLAS_STATUS_SUCCESS)) :: hipblasScnrm2StridedBatched_64Fortran
    type(c_ptr), value :: handle
    integer(c_int64_t), value :: n
    type(c_ptr), value :: x
    integer(c_int64_t), value :: incx
    integer(c_int64_t), value :: stride_x
    integer(c_int64_t), value :: batch_count
    type(c_ptr), value :: result
            hipblasScnrm2StridedBatched_64Fortran = &
        hipblasScnrm2StridedBatched_64(handle, n, x, incx, stride_x, batch_count, result)
    return
end function hipblasScnrm2StridedBatched_64Fortran

function hipblasDznrm2StridedBatched_64Fortran(handle, n, x, incx, stride_x, batch_count, result) &
    bind(c, name='hipblasDznrm2StridedBatched_64Fortran')
    use iso_c_binding
    use hipblas_enums
    implicit none
    integer(kind(HIPBLAS_STATUS_SUCCESS)) :: hipblasDznrm2StridedBatched_64Fortran
    type(c_ptr), value :: handle
    integer(c_int64_t), value :: n
    type(c_ptr), value :: x
    integer(c_int64_t), value :: incx
    integer(c_int64_t), value :: stride_x
    integer(c_int64_t), value :: batch_count
    type(c_ptr), value :: result
            hipblasDznrm2StridedBatched_64Fortran = &
        hipblasDznrm2StridedBatched_64(handle, n, x, incx, stride_x, batch_count, result)
    return
end function hipblasDznrm2StridedBatched_64Fortran

! rot
function hipblasSrot_64Fortran(handle, n, x, incx, y, incy, c, s) &
    bind(c, name='hipblasSrot_64Fortran')
    use iso_c_binding
    use hipblas_enums
    implicit none
    integer(kind(HIPBLAS_STATUS_SUCCESS)) :: hipblasSrot_64Fortran
    type(c_ptr), value :: handle
    integer(c_int64_t), value :: n
    type(c_ptr), value :: x
    integer(c_int64_t), value :: incx
    type(c_ptr), value :: y
    integer(c_int64_t), value :: incy
    type(c_ptr), value :: c
    type(c_ptr), value :: s
            hipblasSrot_64Fortran = &
        hipblasSrot_64(handle, n, x, incx, y, incy, c, s)
    return
end function hipblasSrot_64Fortran

function hipblasDrot_64Fortran(handle, n, x, incx, y, incy, c, s) &
    bind(c, name='hipblasDrot_64Fortran')
    use iso_c_binding
    use hipblas_enums
    implicit none
    integer(kind(HIPBLAS_STATUS_SUCCESS)) :: hipblasDrot_64Fortran
    type(c_ptr), value :: handle
    integer(c_int64_t), value :: n
    type(c_ptr), value :: x
    integer(c_int64_t), value :: incx
    type(c_ptr), value :: y
    integer(c_int64_t), value :: incy
    type(c_ptr), value :: c
    type(c_ptr), value :: s
            hipblasDrot_64Fortran = &
        hipblasDrot_64(handle, n, x, incx, y, incy, c, s)
    return
end function hipblasDrot_64Fortran

function hipblasCrot_64Fortran(handle, n, x, incx, y, incy, c, s) &
    bind(c, name='hipblasCrot_64Fortran')
    use iso_c_binding
    use hipblas_enums
    implicit none
    integer(kind(HIPBLAS_STATUS_SUCCESS)) :: hipblasCrot_64Fortran
    type(c_ptr), value :: handle
    integer(c_int64_t), value :: n
    type(c_ptr), value :: x
    integer(c_int64_t), value :: incx
    type(c_ptr), value :: y
    integer(c_int64_t), value :: incy
    type(c_ptr), value :: c
    type(c_ptr), value :: s
            hipblasCrot_64Fortran = &
        hipblasCrot_64(handle, n, x, incx, y, incy, c, s)
    return
end function hipblasCrot_64Fortran

function hipblasCsrot_64Fortran(handle, n, x, incx, y, incy, c, s) &
    bind(c, name='hipblasCsrot_64Fortran')
    use iso_c_binding
    use hipblas_enums
    implicit none
    integer(kind(HIPBLAS_STATUS_SUCCESS)) :: hipblasCsrot_64Fortran
    type(c_ptr), value :: handle
    integer(c_int64_t), value :: n
    type(c_ptr), value :: x
    integer(c_int64_t), value :: incx
    type(c_ptr), value :: y
    integer(c_int64_t), value :: incy
    type(c_ptr), value :: c
    type(c_ptr), value :: s
            hipblasCsrot_64Fortran = &
        hipblasCsrot_64(handle, n, x, incx, y, incy, c, s)
    return
end function hipblasCsrot_64Fortran

function hipblasZrot_64Fortran(handle, n, x, incx, y, incy, c, s) &
    bind(c, name='hipblasZrot_64Fortran')
    use iso_c_binding
    use hipblas_enums
    implicit none
    integer(kind(HIPBLAS_STATUS_SUCCESS)) :: hipblasZrot_64Fortran
    type(c_ptr), value :: handle
    integer(c_int64_t), value :: n
    type(c_ptr), value :: x
    integer(c_int64_t), value :: incx
    type(c_ptr), value :: y
    integer(c_int64_t), value :: incy
    type(c_ptr), value :: c
    type(c_ptr), value :: s
            hipblasZrot_64Fortran = &
        hipblasZrot_64(handle, n, x, incx, y, incy, c, s)
    return
end function hipblasZrot_64Fortran

function hipblasZdrot_64Fortran(handle, n, x, incx, y, incy, c, s) &
    bind(c, name='hipblasZdrot_64Fortran')
    use iso_c_binding
    use hipblas_enums
    implicit none
    integer(kind(HIPBLAS_STATUS_SUCCESS)) :: hipblasZdrot_64Fortran
    type(c_ptr), value :: handle
    integer(c_int64_t), value :: n
    type(c_ptr), value :: x
    integer(c_int64_t), value :: incx
    type(c_ptr), value :: y
    integer(c_int64_t), value :: incy
    type(c_ptr), value :: c
    type(c_ptr), value :: s
            hipblasZdrot_64Fortran = &
        hipblasZdrot_64(handle, n, x, incx, y, incy, c, s)
    return
end function hipblasZdrot_64Fortran

! rotBatched
function hipblasSrotBatched_64Fortran(handle, n, x, incx, y, incy, c, s, batch_count) &
    bind(c, name='hipblasSrotBatched_64Fortran')
    use iso_c_binding
    use hipblas_enums
    implicit none
    integer(kind(HIPBLAS_STATUS_SUCCESS)) :: hipblasSrotBatched_64Fortran
    type(c_ptr), value :: handle
    integer(c_int64_t), value :: n
    type(c_ptr), value :: x
    integer(c_int64_t), value :: incx
    type(c_ptr), value :: y
    integer(c_int64_t), value :: incy
    type(c_ptr), value :: c
    type(c_ptr), value :: s
    integer(c_int64_t), value :: batch_count
            hipblasSrotBatched_64Fortran = &
        hipblasSrotBatched_64(handle, n, x, incx, y, incy, c, s, batch_count)
    return
end function hipblasSrotBatched_64Fortran

function hipblasDrotBatched_64Fortran(handle, n, x, incx, y, incy, c, s, batch_count) &
    bind(c, name='hipblasDrotBatched_64Fortran')
    use iso_c_binding
    use hipblas_enums
    implicit none
    integer(kind(HIPBLAS_STATUS_SUCCESS)) :: hipblasDrotBatched_64Fortran
    type(c_ptr), value :: handle
    integer(c_int64_t), value :: n
    type(c_ptr), value :: x
    integer(c_int64_t), value :: incx
    type(c_ptr), value :: y
    integer(c_int64_t), value :: incy
    type(c_ptr), value :: c
    type(c_ptr), value :: s
    integer(c_int64_t), value :: batch_count
            hipblasDrotBatched_64Fortran = &
        hipblasDrotBatched_64(handle, n, x, incx, y, incy, c, s, batch_count)
    return
end function hipblasDrotBatched_64Fortran

function hipblasCrotBatched_64Fortran(handle, n, x, incx, y, incy, c, s, batch_count) &
    bind(c, name='hipblasCrotBatched_64Fortran')
    use iso_c_binding
    use hipblas_enums
    implicit none
    integer(kind(HIPBLAS_STATUS_SUCCESS)) :: hipblasCrotBatched_64Fortran
    type(c_ptr), value :: handle
    integer(c_int64_t), value :: n
    type(c_ptr), value :: x
    integer(c_int64_t), value :: incx
    type(c_ptr), value :: y
    integer(c_int64_t), value :: incy
    type(c_ptr), value :: c
    type(c_ptr), value :: s
    integer(c_int64_t), value :: batch_count
            hipblasCrotBatched_64Fortran = &
        hipblasCrotBatched_64(handle, n, x, incx, y, incy, c, s, batch_count)
    return
end function hipblasCrotBatched_64Fortran

function hipblasCsrotBatched_64Fortran(handle, n, x, incx, y, incy, c, s, batch_count) &
    bind(c, name='hipblasCsrotBatched_64Fortran')
    use iso_c_binding
    use hipblas_enums
    implicit none
    integer(kind(HIPBLAS_STATUS_SUCCESS)) :: hipblasCsrotBatched_64Fortran
    type(c_ptr), value :: handle
    integer(c_int64_t), value :: n
    type(c_ptr), value :: x
    integer(c_int64_t), value :: incx
    type(c_ptr), value :: y
    integer(c_int64_t), value :: incy
    type(c_ptr), value :: c
    type(c_ptr), value :: s
    integer(c_int64_t), value :: batch_count
            hipblasCsrotBatched_64Fortran = &
        hipblasCsrotBatched_64(handle, n, x, incx, y, incy, c, s, batch_count)
    return
end function hipblasCsrotBatched_64Fortran

function hipblasZrotBatched_64Fortran(handle, n, x, incx, y, incy, c, s, batch_count) &
    bind(c, name='hipblasZrotBatched_64Fortran')
    use iso_c_binding
    use hipblas_enums
    implicit none
    integer(kind(HIPBLAS_STATUS_SUCCESS)) :: hipblasZrotBatched_64Fortran
    type(c_ptr), value :: handle
    integer(c_int64_t), value :: n
    type(c_ptr), value :: x
    integer(c_int64_t), value :: incx
    type(c_ptr), value :: y
    integer(c_int64_t), value :: incy
    type(c_ptr), value :: c
    type(c_ptr), value :: s
    integer(c_int64_t), value :: batch_count
            hipblasZrotBatched_64Fortran = &
        hipblasZrotBatched_64(handle, n, x, incx, y, incy, c, s, batch_count)
    return
end function hipblasZrotBatched_64Fortran

function hipblasZdrotBatched_64Fortran(handle, n, x, incx, y, incy, c, s, batch_count) &
    bind(c, name='hipblasZdrotBatched_64Fortran')
    use iso_c_binding
    use hipblas_enums
    implicit none
    integer(kind(HIPBLAS_STATUS_SUCCESS)) :: hipblasZdrotBatched_64Fortran
    type(c_ptr), value :: handle
    integer(c_int64_t), value :: n
    type(c_ptr), value :: x
    integer(c_int64_t), value :: incx
    type(c_ptr), value :: y
    integer(c_int64_t), value :: incy
    type(c_ptr), value :: c
    type(c_ptr), value :: s
    integer(c_int64_t), value :: batch_count
            hipblasZdrotBatched_64Fortran = &
        hipblasZdrotBatched_64(handle, n, x, incx, y, incy, c, s, batch_count)
    return
end function hipblasZdrotBatched_64Fortran

! rotStridedBatched
function hipblasSrotStridedBatched_64Fortran(handle, n, x, incx, stride_x, y, incy, stride_y, c, s, batch_count) &
    bind(c, name='hipblasSrotStridedBatched_64Fortran')
    use iso_c_binding
    use hipblas_enums
    implicit none
    integer(kind(HIPBLAS_STATUS_SUCCESS)) :: hipblasSrotStridedBatched_64Fortran
    type(c_ptr), value :: handle
    integer(c_int64_t), value :: n
    type(c_ptr), value :: x
    integer(c_int64_t), value :: incx
    integer(c_int64_t), value :: stride_x
    type(c_ptr), value :: y
    integer(c_int64_t), value :: incy
    integer(c_int64_t), value :: stride_y
    type(c_ptr), value :: c
    type(c_ptr), value :: s
    integer(c_int64_t), value :: batch_count
            hipblasSrotStridedBatched_64Fortran = &
        hipblasSrotStridedBatched_64(handle, n, x, incx, stride_x, y, incy, stride_y, c, s, batch_count)
    return
end function hipblasSrotStridedBatched_64Fortran

function hipblasDrotStridedBatched_64Fortran(handle, n, x, incx, stride_x, y, incy, stride_y, c, s, batch_count) &
    bind(c, name='hipblasDrotStridedBatched_64Fortran')
    use iso_c_binding
    use hipblas_enums
    implicit none
    integer(kind(HIPBLAS_STATUS_SUCCESS)) :: hipblasDrotStridedBatched_64Fortran
    type(c_ptr), value :: handle
    integer(c_int64_t), value :: n
    type(c_ptr), value :: x
    integer(c_int64_t), value :: incx
    integer(c_int64_t), value :: stride_x
    type(c_ptr), value :: y
    integer(c_int64_t), value :: incy
    integer(c_int64_t), value :: stride_y
    type(c_ptr), value :: c
    type(c_ptr), value :: s
    integer(c_int64_t), value :: batch_count
            hipblasDrotStridedBatched_64Fortran = &
        hipblasDrotStridedBatched_64(handle, n, x, incx, stride_x, y, incy, stride_y, c, s, batch_count)
    return
end function hipblasDrotStridedBatched_64Fortran

function hipblasCrotStridedBatched_64Fortran(handle, n, x, incx, stride_x, y, incy, stride_y, c, s, batch_count) &
    bind(c, name='hipblasCrotStridedBatched_64Fortran')
    use iso_c_binding
    use hipblas_enums
    implicit none
    integer(kind(HIPBLAS_STATUS_SUCCESS)) :: hipblasCrotStridedBatched_64Fortran
    type(c_ptr), value :: handle
    integer(c_int64_t), value :: n
    type(c_ptr), value :: x
    integer(c_int64_t), value :: incx
    integer(c_int64_t), value :: stride_x
    type(c_ptr), value :: y
    integer(c_int64_t), value :: incy
    integer(c_int64_t), value :: stride_y
    type(c_ptr), value :: c
    type(c_ptr), value :: s
    integer(c_int64_t), value :: batch_count
            hipblasCrotStridedBatched_64Fortran = &
        hipblasCrotStridedBatched_64(handle, n, x, incx, stride_x, y, incy, stride_y, c, s, batch_count)
    return
end function hipblasCrotStridedBatched_64Fortran

function hipblasCsrotStridedBatched_64Fortran(handle, n, x, incx, stride_x, y, incy, stride_y, c, s, batch_count) &
    bind(c, name='hipblasCsrotStridedBatched_64Fortran')
    use iso_c_binding
    use hipblas_enums
    implicit none
    integer(kind(HIPBLAS_STATUS_SUCCESS)) :: hipblasCsrotStridedBatched_64Fortran
    type(c_ptr), value :: handle
    integer(c_int64_t), value :: n
    type(c_ptr), value :: x
    integer(c_int64_t), value :: incx
    integer(c_int64_t), value :: stride_x
    type(c_ptr), value :: y
    integer(c_int64_t), value :: incy
    integer(c_int64_t), value :: stride_y
    type(c_ptr), value :: c
    type(c_ptr), value :: s
    integer(c_int64_t), value :: batch_count
            hipblasCsrotStridedBatched_64Fortran = &
        hipblasCsrotStridedBatched_64(handle, n, x, incx, stride_x, y, incy, stride_y, c, s, batch_count)
    return
end function hipblasCsrotStridedBatched_64Fortran

function hipblasZrotStridedBatched_64Fortran(handle, n, x, incx, stride_x, y, incy, stride_y, c, s, batch_count) &
    bind(c, name='hipblasZrotStridedBatched_64Fortran')
    use iso_c_binding
    use hipblas_enums
    implicit none
    integer(kind(HIPBLAS_STATUS_SUCCESS)) :: hipblasZrotStridedBatched_64Fortran
    type(c_ptr), value :: handle
    integer(c_int64_t), value :: n
    type(c_ptr), value :: x
    integer(c_int64_t), value :: incx
    integer(c_int64_t), value :: stride_x
    type(c_ptr), value :: y
    integer(c_int64_t), value :: incy
    integer(c_int64_t), value :: stride_y
    type(c_ptr), value :: c
    type(c_ptr), value :: s
    integer(c_int64_t), value :: batch_count
            hipblasZrotStridedBatched_64Fortran = &
        hipblasZrotStridedBatched_64(handle, n, x, incx, stride_x, y, incy, stride_y, c, s, batch_count)
    return
end function hipblasZrotStridedBatched_64Fortran

function hipblasZdrotStridedBatched_64Fortran(handle, n, x, incx, stride_x, y, incy, stride_y, c, s, batch_count) &
    bind(c, name='hipblasZdrotStridedBatched_64Fortran')
    use iso_c_binding
    use hipblas_enums
    implicit none
    integer(kind(HIPBLAS_STATUS_SUCCESS)) :: hipblasZdrotStridedBatched_64Fortran
    type(c_ptr), value :: handle
    integer(c_int64_t), value :: n
    type(c_ptr), value :: x
    integer(c_int64_t), value :: incx
    integer(c_int64_t), value :: stride_x
    type(c_ptr), value :: y
    integer(c_int64_t), value :: incy
    integer(c_int64_t), value :: stride_y
    type(c_ptr), value :: c
    type(c_ptr), value :: s
    integer(c_int64_t), value :: batch_count
            hipblasZdrotStridedBatched_64Fortran = &
        hipblasZdrotStridedBatched_64(handle, n, x, incx, stride_x, y, incy, stride_y, c, s, batch_count)
    return
end function hipblasZdrotStridedBatched_64Fortran

! rotg
function hipblasSrotg_64Fortran(handle, a, b, c, s) &
    bind(c, name='hipblasSrotg_64Fortran')
    use iso_c_binding
    use hipblas_enums
    implicit none
    integer(kind(HIPBLAS_STATUS_SUCCESS)) :: hipblasSrotg_64Fortran
    type(c_ptr), value :: handle
    type(c_ptr), value :: a
    type(c_ptr), value :: b
    type(c_ptr), value :: c
    type(c_ptr), value :: s
            hipblasSrotg_64Fortran = &
        hipblasSrotg_64(handle, a, b, c, s)
    return
end function hipblasSrotg_64Fortran

function hipblasDrotg_64Fortran(handle, a, b, c, s) &
    bind(c, name='hipblasDrotg_64Fortran')
    use iso_c_binding
    use hipblas_enums
    implicit none
    integer(kind(HIPBLAS_STATUS_SUCCESS)) :: hipblasDrotg_64Fortran
    type(c_ptr), value :: handle
    type(c_ptr), value :: a
    type(c_ptr), value :: b
    type(c_ptr), value :: c
    type(c_ptr), value :: s
            hipblasDrotg_64Fortran = &
        hipblasDrotg_64(handle, a, b, c, s)
    return
end function hipblasDrotg_64Fortran

function hipblasCrotg_64Fortran(handle, a, b, c, s) &
    bind(c, name='hipblasCrotg_64Fortran')
    use iso_c_binding
    use hipblas_enums
    implicit none
    integer(kind(HIPBLAS_STATUS_SUCCESS)) :: hipblasCrotg_64Fortran
    type(c_ptr), value :: handle
    type(c_ptr), value :: a
    type(c_ptr), value :: b
    type(c_ptr), value :: c
    type(c_ptr), value :: s
            hipblasCrotg_64Fortran = &
        hipblasCrotg_64(handle, a, b, c, s)
    return
end function hipblasCrotg_64Fortran

function hipblasZrotg_64Fortran(handle, a, b, c, s) &
    bind(c, name='hipblasZrotg_64Fortran')
    use iso_c_binding
    use hipblas_enums
    implicit none
    integer(kind(HIPBLAS_STATUS_SUCCESS)) :: hipblasZrotg_64Fortran
    type(c_ptr), value :: handle
    type(c_ptr), value :: a
    type(c_ptr), value :: b
    type(c_ptr), value :: c
    type(c_ptr), value :: s
            hipblasZrotg_64Fortran = &
        hipblasZrotg_64(handle, a, b, c, s)
    return
end function hipblasZrotg_64Fortran

! rotgBatched
function hipblasSrotgBatched_64Fortran(handle, a, b, c, s, batch_count) &
    bind(c, name='hipblasSrotgBatched_64Fortran')
    use iso_c_binding
    use hipblas_enums
    implicit none
    integer(kind(HIPBLAS_STATUS_SUCCESS)) :: hipblasSrotgBatched_64Fortran
    type(c_ptr), value :: handle
    type(c_ptr), value :: a
    type(c_ptr), value :: b
    type(c_ptr), value :: c
    type(c_ptr), value :: s
    integer(c_int64_t), value :: batch_count
            hipblasSrotgBatched_64Fortran = &
        hipblasSrotgBatched_64(handle, a, b, c, s, batch_count)
    return
end function hipblasSrotgBatched_64Fortran

function hipblasDrotgBatched_64Fortran(handle, a, b, c, s, batch_count) &
    bind(c, name='hipblasDrotgBatched_64Fortran')
    use iso_c_binding
    use hipblas_enums
    implicit none
    integer(kind(HIPBLAS_STATUS_SUCCESS)) :: hipblasDrotgBatched_64Fortran
    type(c_ptr), value :: handle
    type(c_ptr), value :: a
    type(c_ptr), value :: b
    type(c_ptr), value :: c
    type(c_ptr), value :: s
    integer(c_int64_t), value :: batch_count
            hipblasDrotgBatched_64Fortran = &
        hipblasDrotgBatched_64(handle, a, b, c, s, batch_count)
    return
end function hipblasDrotgBatched_64Fortran

function hipblasCrotgBatched_64Fortran(handle, a, b, c, s, batch_count) &
    bind(c, name='hipblasCrotgBatched_64Fortran')
    use iso_c_binding
    use hipblas_enums
    implicit none
    integer(kind(HIPBLAS_STATUS_SUCCESS)) :: hipblasCrotgBatched_64Fortran
    type(c_ptr), value :: handle
    type(c_ptr), value :: a
    type(c_ptr), value :: b
    type(c_ptr), value :: c
    type(c_ptr), value :: s
    integer(c_int64_t), value :: batch_count
            hipblasCrotgBatched_64Fortran = &
        hipblasCrotgBatched_64(handle, a, b, c, s, batch_count)
    return
end function hipblasCrotgBatched_64Fortran

function hipblasZrotgBatched_64Fortran(handle, a, b, c, s, batch_count) &
    bind(c, name='hipblasZrotgBatched_64Fortran')
    use iso_c_binding
    use hipblas_enums
    implicit none
    integer(kind(HIPBLAS_STATUS_SUCCESS)) :: hipblasZrotgBatched_64Fortran
    type(c_ptr), value :: handle
    type(c_ptr), value :: a
    type(c_ptr), value :: b
    type(c_ptr), value :: c
    type(c_ptr), value :: s
    integer(c_int64_t), value :: batch_count
            hipblasZrotgBatched_64Fortran = &
        hipblasZrotgBatched_64(handle, a, b, c, s, batch_count)
    return
end function hipblasZrotgBatched_64Fortran

! rotgStridedBatched
function hipblasSrotgStridedBatched_64Fortran(handle, a, stride_a, b, stride_b, c, stride_c, s, stride_s, batch_count) &
    bind(c, name='hipblasSrotgStridedBatched_64Fortran')
    use iso_c_binding
    use hipblas_enums
    implicit none
    integer(kind(HIPBLAS_STATUS_SUCCESS)) :: hipblasSrotgStridedBatched_64Fortran
    type(c_ptr), value :: handle
    type(c_ptr), value :: a
    integer(c_int64_t), value :: stride_a
    type(c_ptr), value :: b
    integer(c_int64_t), value :: stride_b
    type(c_ptr), value :: c
    integer(c_int64_t), value :: stride_c
    type(c_ptr), value :: s
    integer(c_int64_t), value :: stride_s
    integer(c_int64_t), value :: batch_count
            hipblasSrotgStridedBatched_64Fortran = &
        hipblasSrotgStridedBatched_64(handle, a, stride_a, b, stride_b, c, stride_c, s, stride_s, batch_count)
    return
end function hipblasSrotgStridedBatched_64Fortran

function hipblasDrotgStridedBatched_64Fortran(handle, a, stride_a, b, stride_b, c, stride_c, s, stride_s, batch_count) &
    bind(c, name='hipblasDrotgStridedBatched_64Fortran')
    use iso_c_binding
    use hipblas_enums
    implicit none
    integer(kind(HIPBLAS_STATUS_SUCCESS)) :: hipblasDrotgStridedBatched_64Fortran
    type(c_ptr), value :: handle
    type(c_ptr), value :: a
    integer(c_int64_t), value :: stride_a
    type(c_ptr), value :: b
    integer(c_int64_t), value :: stride_b
    type(c_ptr), value :: c
    integer(c_int64_t), value :: stride_c
    type(c_ptr), value :: s
    integer(c_int64_t), value :: stride_s
    integer(c_int64_t), value :: batch_count
            hipblasDrotgStridedBatched_64Fortran = &
        hipblasDrotgStridedBatched_64(handle, a, stride_a, b, stride_b, c, stride_c, s, stride_s, batch_count)
    return
end function hipblasDrotgStridedBatched_64Fortran

function hipblasCrotgStridedBatched_64Fortran(handle, a, stride_a, b, stride_b, c, stride_c, s, stride_s, batch_count) &
    bind(c, name='hipblasCrotgStridedBatched_64Fortran')
    use iso_c_binding
    use hipblas_enums
    implicit none
    integer(kind(HIPBLAS_STATUS_SUCCESS)) :: hipblasCrotgStridedBatched_64Fortran
    type(c_ptr), value :: handle
    type(c_ptr), value :: a
    integer(c_int64_t), value :: stride_a
    type(c_ptr), value :: b
    integer(c_int64_t), value :: stride_b
    type(c_ptr), value :: c
    integer(c_int64_t), value :: stride_c
    type(c_ptr), value :: s
    integer(c_int64_t), value :: stride_s
    integer(c_int64_t), value :: batch_count
            hipblasCrotgStridedBatched_64Fortran = &
        hipblasCrotgStridedBatched_64(handle, a, stride_a, b, stride_b, c, stride_c, s, stride_s, batch_count)
    return
end function hipblasCrotgStridedBatched_64Fortran

function hipblasZrotgStridedBatched_64Fortran(handle, a, stride_a, b, stride_b, c, stride_c, s, stride_s, batch_count) &
    bind(c, name='hipblasZrotgStridedBatched_64Fortran')
    use iso_c_binding
    use hipblas_enums
    implicit none
    integer(kind(HIPBLAS_STATUS_SUCCESS)) :: hipblasZrotgStridedBatched_64Fortran
    type(c_ptr), value :: handle
    type(c_ptr), value :: a
    integer(c_int64_t), value :: stride_a
    type(c_ptr), value :: b
    integer(c_int64_t), value :: stride_b
    type(c_ptr), value :: c
    integer(c_int64_t), value :: stride_c
    type(c_ptr), value :: s
    integer(c_int64_t), value :: stride_s
    integer(c_int64_t), value :: batch_count
            hipblasZrotgStridedBatched_64Fortran = &
        hipblasZrotgStridedBatched_64(handle, a, stride_a, b, stride_b, c, stride_c, s, stride_s, batch_count)
    return
end function hipblasZrotgStridedBatched_64Fortran

! rotm
function hipblasSrotm_64Fortran(handle, n, x, incx, y, incy, param) &
    bind(c, name='hipblasSrotm_64Fortran')
    use iso_c_binding
    use hipblas_enums
    implicit none
    integer(kind(HIPBLAS_STATUS_SUCCESS)) :: hipblasSrotm_64Fortran
    type(c_ptr), value :: handle
    integer(c_int64_t), value :: n
    type(c_ptr), value :: x
    integer(c_int64_t), value :: incx
    type(c_ptr), value :: y
    integer(c_int64_t), value :: incy
    type(c_ptr), value :: param
            hipblasSrotm_64Fortran = &
        hipblasSrotm_64(handle, n, x, incx, y, incy, param)
    return
end function hipblasSrotm_64Fortran

function hipblasDrotm_64Fortran(handle, n, x, incx, y, incy, param) &
    bind(c, name='hipblasDrotm_64Fortran')
    use iso_c_binding
    use hipblas_enums
    implicit none
    integer(kind(HIPBLAS_STATUS_SUCCESS)) :: hipblasDrotm_64Fortran
    type(c_ptr), value :: handle
    integer(c_int64_t), value :: n
    type(c_ptr), value :: x
    integer(c_int64_t), value :: incx
    type(c_ptr), value :: y
    integer(c_int64_t), value :: incy
    type(c_ptr), value :: param
            hipblasDrotm_64Fortran = &
        hipblasDrotm_64(handle, n, x, incx, y, incy, param)
    return
end function hipblasDrotm_64Fortran

! rotmBatched
function hipblasSrotmBatched_64Fortran(handle, n, x, incx, y, incy, param, batch_count) &
    bind(c, name='hipblasSrotmBatched_64Fortran')
    use iso_c_binding
    use hipblas_enums
    implicit none
    integer(kind(HIPBLAS_STATUS_SUCCESS)) :: hipblasSrotmBatched_64Fortran
    type(c_ptr), value :: handle
    integer(c_int64_t), value :: n
    type(c_ptr), value :: x
    integer(c_int64_t), value :: incx
    type(c_ptr), value :: y
    integer(c_int64_t), value :: incy
    type(c_ptr), value :: param
    integer(c_int64_t), value :: batch_count
            hipblasSrotmBatched_64Fortran = &
        hipblasSrotmBatched_64(handle, n, x, incx, y, incy, param, batch_count)
    return
end function hipblasSrotmBatched_64Fortran

function hipblasDrotmBatched_64Fortran(handle, n, x, incx, y, incy, param, batch_count) &
    bind(c, name='hipblasDrotmBatched_64Fortran')
    use iso_c_binding
    use hipblas_enums
    implicit none
    integer(kind(HIPBLAS_STATUS_SUCCESS)) :: hipblasDrotmBatched_64Fortran
    type(c_ptr), value :: handle
    integer(c_int64_t), value :: n
    type(c_ptr), value :: x
    integer(c_int64_t), value :: incx
    type(c_ptr), value :: y
    integer(c_int64_t), value :: incy
    type(c_ptr), value :: param
    integer(c_int64_t), value :: batch_count
            hipblasDrotmBatched_64Fortran = &
        hipblasDrotmBatched_64(handle, n, x, incx, y, incy, param, batch_count)
    return
end function hipblasDrotmBatched_64Fortran

! rotmStridedBatched
function hipblasSrotmStridedBatched_64Fortran(handle, n, x, incx, stride_x, y, incy, stride_y, param, &
                                            stride_param, batch_count) &
    bind(c, name='hipblasSrotmStridedBatched_64Fortran')
    use iso_c_binding
    use hipblas_enums
    implicit none
    integer(kind(HIPBLAS_STATUS_SUCCESS)) :: hipblasSrotmStridedBatched_64Fortran
    type(c_ptr), value :: handle
    integer(c_int64_t), value :: n
    type(c_ptr), value :: x
    integer(c_int64_t), value :: incx
    integer(c_int64_t), value :: stride_x
    type(c_ptr), value :: y
    integer(c_int64_t), value :: incy
    integer(c_int64_t), value :: stride_y
    type(c_ptr), value :: param
    integer(c_int64_t), value :: stride_param
    integer(c_int64_t), value :: batch_count
            hipblasSrotmStridedBatched_64Fortran = &
        hipblasSrotmStridedBatched_64(handle, n, x, incx, stride_x, y, incy, stride_y, param, &
                                    stride_param, batch_count)
    return
end function hipblasSrotmStridedBatched_64Fortran

function hipblasDrotmStridedBatched_64Fortran(handle, n, x, incx, stride_x, y, incy, stride_y, param, &
                                            stride_param, batch_count) &
    bind(c, name='hipblasDrotmStridedBatched_64Fortran')
    use iso_c_binding
    use hipblas_enums
    implicit none
    integer(kind(HIPBLAS_STATUS_SUCCESS)) :: hipblasDrotmStridedBatched_64Fortran
    type(c_ptr), value :: handle
    integer(c_int64_t), value :: n
    type(c_ptr), value :: x
    integer(c_int64_t), value :: incx
    integer(c_int64_t), value :: stride_x
    type(c_ptr), value :: y
    integer(c_int64_t), value :: incy
    integer(c_int64_t), value :: stride_y
    type(c_ptr), value :: param
    integer(c_int64_t), value :: stride_param
    integer(c_int64_t), value :: batch_count
            hipblasDrotmStridedBatched_64Fortran = &
        hipblasDrotmStridedBatched_64(handle, n, x, incx, stride_x, y, incy, stride_y, param, &
                                    stride_param, batch_count)
    return
end function hipblasDrotmStridedBatched_64Fortran

! rotmg
function hipblasSrotmg_64Fortran(handle, d1, d2, x1, y1, param) &
    bind(c, name='hipblasSrotmg_64Fortran')
    use iso_c_binding
    use hipblas_enums
    implicit none
    integer(kind(HIPBLAS_STATUS_SUCCESS)) :: hipblasSrotmg_64Fortran
    type(c_ptr), value :: handle
    type(c_ptr), value :: d1
    type(c_ptr), value :: d2
    type(c_ptr), value :: x1
    type(c_ptr), value :: y1
    type(c_ptr), value :: param
            hipblasSrotmg_64Fortran = &
        hipblasSrotmg_64(handle, d1, d2, x1, y1, param)
    return
end function hipblasSrotmg_64Fortran

function hipblasDrotmg_64Fortran(handle, d1, d2, x1, y1, param) &
    bind(c, name='hipblasDrotmg_64Fortran')
    use iso_c_binding
    use hipblas_enums
    implicit none
    integer(kind(HIPBLAS_STATUS_SUCCESS)) :: hipblasDrotmg_64Fortran
    type(c_ptr), value :: handle
    type(c_ptr), value :: d1
    type(c_ptr), value :: d2
    type(c_ptr), value :: x1
    type(c_ptr), value :: y1
    type(c_ptr), value :: param
            hipblasDrotmg_64Fortran = &
        hipblasDrotmg_64(handle, d1, d2, x1, y1, param)
    return
end function hipblasDrotmg_64Fortran

! rotmgBatched
function hipblasSrotmgBatched_64Fortran(handle, d1, d2, x1, y1, param, batch_count) &
    bind(c, name='hipblasSrotmgBatched_64Fortran')
    use iso_c_binding
    use hipblas_enums
    implicit none
    integer(kind(HIPBLAS_STATUS_SUCCESS)) :: hipblasSrotmgBatched_64Fortran
    type(c_ptr), value :: handle
    type(c_ptr), value :: d1
    type(c_ptr), value :: d2
    type(c_ptr), value :: x1
    type(c_ptr), value :: y1
    type(c_ptr), value :: param
    integer(c_int64_t), value :: batch_count
            hipblasSrotmgBatched_64Fortran = &
        hipblasSrotmgBatched_64(handle, d1, d2, x1, y1, param, batch_count)
    return
end function hipblasSrotmgBatched_64Fortran

function hipblasDrotmgBatched_64Fortran(handle, d1, d2, x1, y1, param, batch_count) &
    bind(c, name='hipblasDrotmgBatched_64Fortran')
    use iso_c_binding
    use hipblas_enums
    implicit none
    integer(kind(HIPBLAS_STATUS_SUCCESS)) :: hipblasDrotmgBatched_64Fortran
    type(c_ptr), value :: handle
    type(c_ptr), value :: d1
    type(c_ptr), value :: d2
    type(c_ptr), value :: x1
    type(c_ptr), value :: y1
    type(c_ptr), value :: param
    integer(c_int64_t), value :: batch_count
            hipblasDrotmgBatched_64Fortran = &
        hipblasDrotmgBatched_64(handle, d1, d2, x1, y1, param, batch_count)
    return
end function hipblasDrotmgBatched_64Fortran

! rotmgStridedBatched
function hipblasSrotmgStridedBatched_64Fortran(handle, d1, stride_d1, d2, stride_d2, x1, stride_x1, &
                                            y1, stride_y1, param, stride_param, batch_count) &
    bind(c, name='hipblasSrotmgStridedBatched_64Fortran')
    use iso_c_binding
    use hipblas_enums
    implicit none
    integer(kind(HIPBLAS_STATUS_SUCCESS)) :: hipblasSrotmgStridedBatched_64Fortran
    type(c_ptr), value :: handle
    type(c_ptr), value :: d1
    integer(c_int64_t), value :: stride_d1
    type(c_ptr), value :: d2
    integer(c_int64_t), value :: stride_d2
    type(c_ptr), value :: x1
    integer(c_int64_t), value :: stride_x1
    type(c_ptr), value :: y1
    integer(c_int64_t), value :: stride_y1
    type(c_ptr), value :: param
    integer(c_int64_t), value :: stride_param
    integer(c_int64_t), value :: batch_count
            hipblasSrotmgStridedBatched_64Fortran = &
        hipblasSrotmgStridedBatched_64(handle, d1, stride_d1, d2, stride_d2, x1, stride_x1, y1, stride_y1, &
                                    param, stride_param, batch_count)
    return
end function hipblasSrotmgStridedBatched_64Fortran

function hipblasDrotmgStridedBatched_64Fortran(handle, d1, stride_d1, d2, stride_d2, x1, stride_x1, &
                                            y1, stride_y1, param, stride_param, batch_count) &
    bind(c, name='hipblasDrotmgStridedBatched_64Fortran')
    use iso_c_binding
    use hipblas_enums
    implicit none
    integer(kind(HIPBLAS_STATUS_SUCCESS)) :: hipblasDrotmgStridedBatched_64Fortran
    type(c_ptr), value :: handle
    type(c_ptr), value :: d1
    integer(c_int64_t), value :: stride_d1
    type(c_ptr), value :: d2
    integer(c_int64_t), value :: stride_d2
    type(c_ptr), value :: x1
    integer(c_int64_t), value :: stride_x1
    type(c_ptr), value :: y1
    integer(c_int64_t), value :: stride_y1
    type(c_ptr), value :: param
    integer(c_int64_t), value :: stride_param
    integer(c_int64_t), value :: batch_count
            hipblasDrotmgStridedBatched_64Fortran = &
        hipblasDrotmgStridedBatched_64(handle, d1, stride_d1, d2, stride_d2, x1, stride_x1, y1, stride_y1, &
                                    param, stride_param, batch_count)
    return
end function hipblasDrotmgStridedBatched_64Fortran

! scal
function hipblasSscal_64Fortran(handle, n, alpha, x, incx) &
    bind(c, name='hipblasSscal_64Fortran')
    use iso_c_binding
    use hipblas_enums
    implicit none
    integer(kind(HIPBLAS_STATUS_SUCCESS)) :: hipblasSscal_64Fortran
    type(c_ptr), value :: handle
    integer(c_int64_t), value :: n
    type(c_ptr), value :: alpha
    type(c_ptr), value :: x
    integer(c_int64_t), value :: incx
            hipblasSscal_64Fortran = &
        hipblasSscal_64(handle, n, alpha, x, incx)
    return
end function hipblasSscal_64Fortran

function hipblasDscal_64Fortran(handle, n, alpha, x, incx) &
    bind(c, name='hipblasDscal_64Fortran')
    use iso_c_binding
    use hipblas_enums
    implicit none
    integer(kind(HIPBLAS_STATUS_SUCCESS)) :: hipblasDscal_64Fortran
    type(c_ptr), value :: handle
    integer(c_int64_t), value :: n
    type(c_ptr), value :: alpha
    type(c_ptr), value :: x
    integer(c_int64_t), value :: incx
            hipblasDscal_64Fortran = &
        hipblasDscal_64(handle, n, alpha, x, incx)
    return
end function hipblasDscal_64Fortran

function hipblasCscal_64Fortran(handle, n, alpha, x, incx) &
    bind(c, name='hipblasCscal_64Fortran')
    use iso_c_binding
    use hipblas_enums
    implicit none
    integer(kind(HIPBLAS_STATUS_SUCCESS)) :: hipblasCscal_64Fortran
    type(c_ptr), value :: handle
    integer(c_int64_t), value :: n
    type(c_ptr), value :: alpha
    type(c_ptr), value :: x
    integer(c_int64_t), value :: incx
            hipblasCscal_64Fortran = &
        hipblasCscal_64(handle, n, alpha, x, incx)
    return
end function hipblasCscal_64Fortran

function hipblasZscal_64Fortran(handle, n, alpha, x, incx) &
    bind(c, name='hipblasZscal_64Fortran')
    use iso_c_binding
    use hipblas_enums
    implicit none
    integer(kind(HIPBLAS_STATUS_SUCCESS)) :: hipblasZscal_64Fortran
    type(c_ptr), value :: handle
    integer(c_int64_t), value :: n
    type(c_ptr), value :: alpha
    type(c_ptr), value :: x
    integer(c_int64_t), value :: incx
            hipblasZscal_64Fortran = &
        hipblasZscal_64(handle, n, alpha, x, incx)
    return
end function hipblasZscal_64Fortran

function hipblasCsscal_64Fortran(handle, n, alpha, x, incx) &
    bind(c, name='hipblasCsscal_64Fortran')
    use iso_c_binding
    use hipblas_enums
    implicit none
    integer(kind(HIPBLAS_STATUS_SUCCESS)) :: hipblasCsscal_64Fortran
    type(c_ptr), value :: handle
    integer(c_int64_t), value :: n
    type(c_ptr), value :: alpha
    type(c_ptr), value :: x
    integer(c_int64_t), value :: incx
            hipblasCsscal_64Fortran = &
        hipblasCsscal_64(handle, n, alpha, x, incx)
    return
end function hipblasCsscal_64Fortran

function hipblasZdscal_64Fortran(handle, n, alpha, x, incx) &
    bind(c, name='hipblasZdscal_64Fortran')
    use iso_c_binding
    use hipblas_enums
    implicit none
    integer(kind(HIPBLAS_STATUS_SUCCESS)) :: hipblasZdscal_64Fortran
    type(c_ptr), value :: handle
    integer(c_int64_t), value :: n
    type(c_ptr), value :: alpha
    type(c_ptr), value :: x
    integer(c_int64_t), value :: incx
            hipblasZdscal_64Fortran = &
        hipblasZdscal_64(handle, n, alpha, x, incx)
    return
end function hipblasZdscal_64Fortran

! scalBatched
function hipblasSscalBatched_64Fortran(handle, n, alpha, x, incx, batch_count) &
    bind(c, name='hipblasSscalBatched_64Fortran')
    use iso_c_binding
    use hipblas_enums
    implicit none
    integer(kind(HIPBLAS_STATUS_SUCCESS)) :: hipblasSscalBatched_64Fortran
    type(c_ptr), value :: handle
    integer(c_int64_t), value :: n
    type(c_ptr), value :: alpha
    type(c_ptr), value :: x
    integer(c_int64_t), value :: incx
    integer(c_int64_t), value :: batch_count
            hipblasSscalBatched_64Fortran = &
        hipblasSscalBatched_64(handle, n, alpha, x, incx, batch_count)
    return
end function hipblasSscalBatched_64Fortran

function hipblasDscalBatched_64Fortran(handle, n, alpha, x, incx, batch_count) &
    bind(c, name='hipblasDscalBatched_64Fortran')
    use iso_c_binding
    use hipblas_enums
    implicit none
    integer(kind(HIPBLAS_STATUS_SUCCESS)) :: hipblasDscalBatched_64Fortran
    type(c_ptr), value :: handle
    integer(c_int64_t), value :: n
    type(c_ptr), value :: alpha
    type(c_ptr), value :: x
    integer(c_int64_t), value :: incx
    integer(c_int64_t), value :: batch_count
            hipblasDscalBatched_64Fortran = &
        hipblasDscalBatched_64(handle, n, alpha, x, incx, batch_count)
    return
end function hipblasDscalBatched_64Fortran

function hipblasCscalBatched_64Fortran(handle, n, alpha, x, incx, batch_count) &
    bind(c, name='hipblasCscalBatched_64Fortran')
    use iso_c_binding
    use hipblas_enums
    implicit none
    integer(kind(HIPBLAS_STATUS_SUCCESS)) :: hipblasCscalBatched_64Fortran
    type(c_ptr), value :: handle
    integer(c_int64_t), value :: n
    type(c_ptr), value :: alpha
    type(c_ptr), value :: x
    integer(c_int64_t), value :: incx
    integer(c_int64_t), value :: batch_count
            hipblasCscalBatched_64Fortran = &
        hipblasCscalBatched_64(handle, n, alpha, x, incx, batch_count)
    return
end function hipblasCscalBatched_64Fortran

function hipblasZscalBatched_64Fortran(handle, n, alpha, x, incx, batch_count) &
    bind(c, name='hipblasZscalBatched_64Fortran')
    use iso_c_binding
    use hipblas_enums
    implicit none
    integer(kind(HIPBLAS_STATUS_SUCCESS)) :: hipblasZscalBatched_64Fortran
    type(c_ptr), value :: handle
    integer(c_int64_t), value :: n
    type(c_ptr), value :: alpha
    type(c_ptr), value :: x
    integer(c_int64_t), value :: incx
    integer(c_int64_t), value :: batch_count
            hipblasZscalBatched_64Fortran = &
        hipblasZscalBatched_64(handle, n, alpha, x, incx, batch_count)
    return
end function hipblasZscalBatched_64Fortran

function hipblasCsscalBatched_64Fortran(handle, n, alpha, x, incx, batch_count) &
    bind(c, name='hipblasCsscalBatched_64Fortran')
    use iso_c_binding
    use hipblas_enums
    implicit none
    integer(kind(HIPBLAS_STATUS_SUCCESS)) :: hipblasCsscalBatched_64Fortran
    type(c_ptr), value :: handle
    integer(c_int64_t), value :: n
    type(c_ptr), value :: alpha
    type(c_ptr), value :: x
    integer(c_int64_t), value :: incx
    integer(c_int64_t), value :: batch_count
            hipblasCsscalBatched_64Fortran = &
        hipblasCsscalBatched_64(handle, n, alpha, x, incx, batch_count)
    return
end function hipblasCsscalBatched_64Fortran

function hipblasZdscalBatched_64Fortran(handle, n, alpha, x, incx, batch_count) &
    bind(c, name='hipblasZdscalBatched_64Fortran')
    use iso_c_binding
    use hipblas_enums
    implicit none
    integer(kind(HIPBLAS_STATUS_SUCCESS)) :: hipblasZdscalBatched_64Fortran
    type(c_ptr), value :: handle
    integer(c_int64_t), value :: n
    type(c_ptr), value :: alpha
    type(c_ptr), value :: x
    integer(c_int64_t), value :: incx
    integer(c_int64_t), value :: batch_count
            hipblasZdscalBatched_64Fortran = &
        hipblasZdscalBatched_64(handle, n, alpha, x, incx, batch_count)
    return
end function hipblasZdscalBatched_64Fortran

! scalStridedBatched
function hipblasSscalStridedBatched_64Fortran(handle, n, alpha, x, incx, stride_x, batch_count) &
    bind(c, name='hipblasSscalStridedBatched_64Fortran')
    use iso_c_binding
    use hipblas_enums
    implicit none
    integer(kind(HIPBLAS_STATUS_SUCCESS)) :: hipblasSscalStridedBatched_64Fortran
    type(c_ptr), value :: handle
    integer(c_int64_t), value :: n
    type(c_ptr), value :: alpha
    type(c_ptr), value :: x
    integer(c_int64_t), value :: incx
    integer(c_int64_t), value :: stride_x
    integer(c_int64_t), value :: batch_count
            hipblasSscalStridedBatched_64Fortran = &
        hipblasSscalStridedBatched_64(handle, n, alpha, x, incx, stride_x, batch_count)
    return
end function hipblasSscalStridedBatched_64Fortran

function hipblasDscalStridedBatched_64Fortran(handle, n, alpha, x, incx, stride_x, batch_count) &
    bind(c, name='hipblasDscalStridedBatched_64Fortran')
    use iso_c_binding
    use hipblas_enums
    implicit none
    integer(kind(HIPBLAS_STATUS_SUCCESS)) :: hipblasDscalStridedBatched_64Fortran
    type(c_ptr), value :: handle
    integer(c_int64_t), value :: n
    type(c_ptr), value :: alpha
    type(c_ptr), value :: x
    integer(c_int64_t), value :: incx
    integer(c_int64_t), value :: stride_x
    integer(c_int64_t), value :: batch_count
            hipblasDscalStridedBatched_64Fortran = &
        hipblasDscalStridedBatched_64(handle, n, alpha, x, incx, stride_x, batch_count)
    return
end function hipblasDscalStridedBatched_64Fortran

function hipblasCscalStridedBatched_64Fortran(handle, n, alpha, x, incx, stride_x, batch_count) &
    bind(c, name='hipblasCscalStridedBatched_64Fortran')
    use iso_c_binding
    use hipblas_enums
    implicit none
    integer(kind(HIPBLAS_STATUS_SUCCESS)) :: hipblasCscalStridedBatched_64Fortran
    type(c_ptr), value :: handle
    integer(c_int64_t), value :: n
    type(c_ptr), value :: alpha
    type(c_ptr), value :: x
    integer(c_int64_t), value :: incx
    integer(c_int64_t), value :: stride_x
    integer(c_int64_t), value :: batch_count
            hipblasCscalStridedBatched_64Fortran = &
        hipblasCscalStridedBatched_64(handle, n, alpha, x, incx, stride_x, batch_count)
    return
end function hipblasCscalStridedBatched_64Fortran

function hipblasZscalStridedBatched_64Fortran(handle, n, alpha, x, incx, stride_x, batch_count) &
    bind(c, name='hipblasZscalStridedBatched_64Fortran')
    use iso_c_binding
    use hipblas_enums
    implicit none
    integer(kind(HIPBLAS_STATUS_SUCCESS)) :: hipblasZscalStridedBatched_64Fortran
    type(c_ptr), value :: handle
    integer(c_int64_t), value :: n
    type(c_ptr), value :: alpha
    type(c_ptr), value :: x
    integer(c_int64_t), value :: incx
    integer(c_int64_t), value :: stride_x
    integer(c_int64_t), value :: batch_count
            hipblasZscalStridedBatched_64Fortran = &
        hipblasZscalStridedBatched_64(handle, n, alpha, x, incx, stride_x, batch_count)
    return
end function hipblasZscalStridedBatched_64Fortran

function hipblasCsscalStridedBatched_64Fortran(handle, n, alpha, x, incx, stride_x, batch_count) &
    bind(c, name='hipblasCsscalStridedBatched_64Fortran')
    use iso_c_binding
    use hipblas_enums
    implicit none
    integer(kind(HIPBLAS_STATUS_SUCCESS)) :: hipblasCsscalStridedBatched_64Fortran
    type(c_ptr), value :: handle
    integer(c_int64_t), value :: n
    type(c_ptr), value :: alpha
    type(c_ptr), value :: x
    integer(c_int64_t), value :: incx
    integer(c_int64_t), value :: stride_x
    integer(c_int64_t), value :: batch_count
            hipblasCsscalStridedBatched_64Fortran = &
        hipblasCsscalStridedBatched_64(handle, n, alpha, x, incx, stride_x, batch_count)
    return
end function hipblasCsscalStridedBatched_64Fortran

function hipblasZdscalStridedBatched_64Fortran(handle, n, alpha, x, incx, stride_x, batch_count) &
    bind(c, name='hipblasZdscalStridedBatched_64Fortran')
    use iso_c_binding
    use hipblas_enums
    implicit none
    integer(kind(HIPBLAS_STATUS_SUCCESS)) :: hipblasZdscalStridedBatched_64Fortran
    type(c_ptr), value :: handle
    integer(c_int64_t), value :: n
    type(c_ptr), value :: alpha
    type(c_ptr), value :: x
    integer(c_int64_t), value :: incx
    integer(c_int64_t), value :: stride_x
    integer(c_int64_t), value :: batch_count
            hipblasZdscalStridedBatched_64Fortran = &
        hipblasZdscalStridedBatched_64(handle, n, alpha, x, incx, stride_x, batch_count)
    return
end function hipblasZdscalStridedBatched_64Fortran

! swap
function hipblasSswap_64Fortran(handle, n, x, incx, y, incy) &
    bind(c, name='hipblasSswap_64Fortran')
    use iso_c_binding
    use hipblas_enums
    implicit none
    integer(kind(HIPBLAS_STATUS_SUCCESS)) :: hipblasSswap_64Fortran
    type(c_ptr), value :: handle
    integer(c_int64_t), value :: n
    type(c_ptr), value :: x
    integer(c_int64_t), value :: incx
    type(c_ptr), value :: y
    integer(c_int64_t), value :: incy
            hipblasSswap_64Fortran = &
        hipblasSswap_64(handle, n, x, incx, y, incy)
    return
end function hipblasSswap_64Fortran

function hipblasDswap_64Fortran(handle, n, x, incx, y, incy) &
    bind(c, name='hipblasDswap_64Fortran')
    use iso_c_binding
    use hipblas_enums
    implicit none
    integer(kind(HIPBLAS_STATUS_SUCCESS)) :: hipblasDswap_64Fortran
    type(c_ptr), value :: handle
    integer(c_int64_t), value :: n
    type(c_ptr), value :: x
    integer(c_int64_t), value :: incx
    type(c_ptr), value :: y
    integer(c_int64_t), value :: incy
            hipblasDswap_64Fortran = &
        hipblasDswap_64(handle, n, x, incx, y, incy)
    return
end function hipblasDswap_64Fortran

function hipblasCswap_64Fortran(handle, n, x, incx, y, incy) &
    bind(c, name='hipblasCswap_64Fortran')
    use iso_c_binding
    use hipblas_enums
    implicit none
    integer(kind(HIPBLAS_STATUS_SUCCESS)) :: hipblasCswap_64Fortran
    type(c_ptr), value :: handle
    integer(c_int64_t), value :: n
    type(c_ptr), value :: x
    integer(c_int64_t), value :: incx
    type(c_ptr), value :: y
    integer(c_int64_t), value :: incy
            hipblasCswap_64Fortran = &
        hipblasCswap_64(handle, n, x, incx, y, incy)
    return
end function hipblasCswap_64Fortran

function hipblasZswap_64Fortran(handle, n, x, incx, y, incy) &
    bind(c, name='hipblasZswap_64Fortran')
    use iso_c_binding
    use hipblas_enums
    implicit none
    integer(kind(HIPBLAS_STATUS_SUCCESS)) :: hipblasZswap_64Fortran
    type(c_ptr), value :: handle
    integer(c_int64_t), value :: n
    type(c_ptr), value :: x
    integer(c_int64_t), value :: incx
    type(c_ptr), value :: y
    integer(c_int64_t), value :: incy
            hipblasZswap_64Fortran = &
        hipblasZswap_64(handle, n, x, incx, y, incy)
    return
end function hipblasZswap_64Fortran

! swapBatched
function hipblasSswapBatched_64Fortran(handle, n, x, incx, y, incy, batch_count) &
    bind(c, name='hipblasSswapBatched_64Fortran')
    use iso_c_binding
    use hipblas_enums
    implicit none
    integer(kind(HIPBLAS_STATUS_SUCCESS)) :: hipblasSswapBatched_64Fortran
    type(c_ptr), value :: handle
    integer(c_int64_t), value :: n
    type(c_ptr), value :: x
    integer(c_int64_t), value :: incx
    type(c_ptr), value :: y
    integer(c_int64_t), value :: incy
    integer(c_int64_t), value :: batch_count
            hipblasSswapBatched_64Fortran = &
        hipblasSswapBatched_64(handle, n, x, incx, y, incy, batch_count)
    return
end function hipblasSswapBatched_64Fortran

function hipblasDswapBatched_64Fortran(handle, n, x, incx, y, incy, batch_count) &
    bind(c, name='hipblasDswapBatched_64Fortran')
    use iso_c_binding
    use hipblas_enums
    implicit none
    integer(kind(HIPBLAS_STATUS_SUCCESS)) :: hipblasDswapBatched_64Fortran
    type(c_ptr), value :: handle
    integer(c_int64_t), value :: n
    type(c_ptr), value :: x
    integer(c_int64_t), value :: incx
    type(c_ptr), value :: y
    integer(c_int64_t), value :: incy
    integer(c_int64_t), value :: batch_count
            hipblasDswapBatched_64Fortran = &
        hipblasDswapBatched_64(handle, n, x, incx, y, incy, batch_count)
    return
end function hipblasDswapBatched_64Fortran

function hipblasCswapBatched_64Fortran(handle, n, x, incx, y, incy, batch_count) &
    bind(c, name='hipblasCswapBatched_64Fortran')
    use iso_c_binding
    use hipblas_enums
    implicit none
    integer(kind(HIPBLAS_STATUS_SUCCESS)) :: hipblasCswapBatched_64Fortran
    type(c_ptr), value :: handle
    integer(c_int64_t), value :: n
    type(c_ptr), value :: x
    integer(c_int64_t), value :: incx
    type(c_ptr), value :: y
    integer(c_int64_t), value :: incy
    integer(c_int64_t), value :: batch_count
            hipblasCswapBatched_64Fortran = &
        hipblasCswapBatched_64(handle, n, x, incx, y, incy, batch_count)
    return
end function hipblasCswapBatched_64Fortran

function hipblasZswapBatched_64Fortran(handle, n, x, incx, y, incy, batch_count) &
    bind(c, name='hipblasZswapBatched_64Fortran')
    use iso_c_binding
    use hipblas_enums
    implicit none
    integer(kind(HIPBLAS_STATUS_SUCCESS)) :: hipblasZswapBatched_64Fortran
    type(c_ptr), value :: handle
    integer(c_int64_t), value :: n
    type(c_ptr), value :: x
    integer(c_int64_t), value :: incx
    type(c_ptr), value :: y
    integer(c_int64_t), value :: incy
    integer(c_int64_t), value :: batch_count
            hipblasZswapBatched_64Fortran = &
        hipblasZswapBatched_64(handle, n, x, incx, y, incy, batch_count)
    return
end function hipblasZswapBatched_64Fortran

! swapStridedBatched
function hipblasSswapStridedBatched_64Fortran(handle, n, x, incx, stride_x, y, incy, stride_y, batch_count) &
    bind(c, name='hipblasSswapStridedBatched_64Fortran')
    use iso_c_binding
    use hipblas_enums
    implicit none
    integer(kind(HIPBLAS_STATUS_SUCCESS)) :: hipblasSswapStridedBatched_64Fortran
    type(c_ptr), value :: handle
    integer(c_int64_t), value :: n
    type(c_ptr), value :: x
    integer(c_int64_t), value :: incx
    integer(c_int64_t), value :: stride_x
    type(c_ptr), value :: y
    integer(c_int64_t), value :: incy
    integer(c_int64_t), value :: stride_y
    integer(c_int64_t), value :: batch_count
            hipblasSswapStridedBatched_64Fortran = &
        hipblasSswapStridedBatched_64(handle, n, x, incx, stride_x, y, incy, stride_y, batch_count)
    return
end function hipblasSswapStridedBatched_64Fortran

function hipblasDswapStridedBatched_64Fortran(handle, n, x, incx, stride_x, y, incy, stride_y, batch_count) &
    bind(c, name='hipblasDswapStridedBatched_64Fortran')
    use iso_c_binding
    use hipblas_enums
    implicit none
    integer(kind(HIPBLAS_STATUS_SUCCESS)) :: hipblasDswapStridedBatched_64Fortran
    type(c_ptr), value :: handle
    integer(c_int64_t), value :: n
    type(c_ptr), value :: x
    integer(c_int64_t), value :: incx
    integer(c_int64_t), value :: stride_x
    type(c_ptr), value :: y
    integer(c_int64_t), value :: incy
    integer(c_int64_t), value :: stride_y
    integer(c_int64_t), value :: batch_count
            hipblasDswapStridedBatched_64Fortran = &
        hipblasDswapStridedBatched_64(handle, n, x, incx, stride_x, y, incy, stride_y, batch_count)
    return
end function hipblasDswapStridedBatched_64Fortran

function hipblasCswapStridedBatched_64Fortran(handle, n, x, incx, stride_x, y, incy, stride_y, batch_count) &
    bind(c, name='hipblasCswapStridedBatched_64Fortran')
    use iso_c_binding
    use hipblas_enums
    implicit none
    integer(kind(HIPBLAS_STATUS_SUCCESS)) :: hipblasCswapStridedBatched_64Fortran
    type(c_ptr), value :: handle
    integer(c_int64_t), value :: n
    type(c_ptr), value :: x
    integer(c_int64_t), value :: incx
    integer(c_int64_t), value :: stride_x
    type(c_ptr), value :: y
    integer(c_int64_t), value :: incy
    integer(c_int64_t), value :: stride_y
    integer(c_int64_t), value :: batch_count
            hipblasCswapStridedBatched_64Fortran = &
        hipblasCswapStridedBatched_64(handle, n, x, incx, stride_x, y, incy, stride_y, batch_count)
    return
end function hipblasCswapStridedBatched_64Fortran

function hipblasZswapStridedBatched_64Fortran(handle, n, x, incx, stride_x, y, incy, stride_y, batch_count) &
    bind(c, name='hipblasZswapStridedBatched_64Fortran')
    use iso_c_binding
    use hipblas_enums
    implicit none
    integer(kind(HIPBLAS_STATUS_SUCCESS)) :: hipblasZswapStridedBatched_64Fortran
    type(c_ptr), value :: handle
    integer(c_int64_t), value :: n
    type(c_ptr), value :: x
    integer(c_int64_t), value :: incx
    integer(c_int64_t), value :: stride_x
    type(c_ptr), value :: y
    integer(c_int64_t), value :: incy
    integer(c_int64_t), value :: stride_y
    integer(c_int64_t), value :: batch_count
            hipblasZswapStridedBatched_64Fortran = &
        hipblasZswapStridedBatched_64(handle, n, x, incx, stride_x, y, incy, stride_y, batch_count)
    return
end function hipblasZswapStridedBatched_64Fortran

!--------!
! blas 2 !
!--------!

! her
function hipblasCher_64Fortran(handle, uplo, n, alpha, &
                              x, incx, A, lda) &
    bind(c, name='hipblasCher_64Fortran')
    use iso_c_binding
    use hipblas_enums
    implicit none
    integer(kind(HIPBLAS_STATUS_SUCCESS)) :: hipblasCher_64Fortran
    type(c_ptr), value :: handle
    integer(kind(HIPBLAS_FILL_MODE_FULL)), value :: uplo
    integer(c_int64_t), value :: n
    type(c_ptr), value :: alpha
    type(c_ptr), value :: x
    integer(c_int64_t), value :: incx
    type(c_ptr), value :: A
    integer(c_int64_t), value :: lda
    hipblasCher_64Fortran = &
        hipblasCher_64(handle, uplo, n, alpha, x, incx, A, lda)
end function hipblasCher_64Fortran

function hipblasZher_64Fortran(handle, uplo, n, alpha, &
                              x, incx, A, lda) &
    bind(c, name='hipblasZher_64Fortran')
    use iso_c_binding
    use hipblas_enums
    implicit none
    integer(kind(HIPBLAS_STATUS_SUCCESS)) :: hipblasZher_64Fortran
    type(c_ptr), value :: handle
    integer(kind(HIPBLAS_FILL_MODE_FULL)), value :: uplo
    integer(c_int64_t), value :: n
    type(c_ptr), value :: alpha
    type(c_ptr), value :: x
    integer(c_int64_t), value :: incx
    type(c_ptr), value :: A
    integer(c_int64_t), value :: lda
    hipblasZher_64Fortran = &
        hipblasZher_64(handle, uplo, n, alpha, x, incx, A, lda)
end function hipblasZher_64Fortran

! herBatched
function hipblasCherBatched_64Fortran(handle, uplo, n, alpha, &
                                         x, incx, A, lda, batch_count) &
    bind(c, name='hipblasCherBatched_64Fortran')
    use iso_c_binding
    use hipblas_enums
    implicit none
    integer(kind(HIPBLAS_STATUS_SUCCESS)) :: hipblasCherBatched_64Fortran
    type(c_ptr), value :: handle
    integer(kind(HIPBLAS_FILL_MODE_FULL)), value :: uplo
    integer(c_int64_t), value :: n
    type(c_ptr), value :: alpha
    type(c_ptr), value :: x
    integer(c_int64_t), value :: incx
    type(c_ptr), value :: A
    integer(c_int64_t), value :: lda
    integer(c_int64_t), value :: batch_count
    hipblasCherBatched_64Fortran = &
        hipblasCherBatched_64(handle, uplo, n, alpha, x, incx, A, lda, batch_count)
end function hipblasCherBatched_64Fortran

function hipblasZherBatched_64Fortran(handle, uplo, n, alpha, &
                                         x, incx, A, lda, batch_count) &
    bind(c, name='hipblasZherBatched_64Fortran')
    use iso_c_binding
    use hipblas_enums
    implicit none
    integer(kind(HIPBLAS_STATUS_SUCCESS)) :: hipblasZherBatched_64Fortran
    type(c_ptr), value :: handle
    integer(kind(HIPBLAS_FILL_MODE_FULL)), value :: uplo
    integer(c_int64_t), value :: n
    type(c_ptr), value :: alpha
    type(c_ptr), value :: x
    integer(c_int64_t), value :: incx
    type(c_ptr), value :: A
    integer(c_int64_t), value :: lda
    integer(c_int64_t), value :: batch_count
    hipblasZherBatched_64Fortran = &
        hipblasZherBatched_64(handle, uplo, n, alpha, x, incx, A, lda, batch_count)
end function hipblasZherBatched_64Fortran

! herStridedBatched
function hipblasCherStridedBatched_64Fortran(handle, uplo, n, alpha, &
                                                 x, incx, stride_x, A, lda, stride_A, batch_count) &
    bind(c, name='hipblasCherStridedBatched_64Fortran')
    use iso_c_binding
    use hipblas_enums
    implicit none
    integer(kind(HIPBLAS_STATUS_SUCCESS)) :: hipblasCherStridedBatched_64Fortran
    type(c_ptr), value :: handle
    integer(kind(HIPBLAS_FILL_MODE_FULL)), value :: uplo
    integer(c_int64_t), value :: n
    type(c_ptr), value :: alpha
    type(c_ptr), value :: x
    integer(c_int64_t), value :: incx
    integer(c_int64_t), value :: stride_x
    type(c_ptr), value :: A
    integer(c_int64_t), value :: lda
    integer(c_int64_t), value :: stride_A
    integer(c_int64_t), value :: batch_count
    hipblasCherStridedBatched_64Fortran = &
        hipblasCherStridedBatched_64(handle, uplo, n, alpha, x, incx, stride_x, &
                                        A, lda, stride_A, batch_count)
end function hipblasCherStridedBatched_64Fortran

function hipblasZherStridedBatched_64Fortran(handle, uplo, n, alpha, &
                                                 x, incx, stride_x, A, lda, stride_A, batch_count) &
    bind(c, name='hipblasZherStridedBatched_64Fortran')
    use iso_c_binding
    use hipblas_enums
    implicit none
    integer(kind(HIPBLAS_STATUS_SUCCESS)) :: hipblasZherStridedBatched_64Fortran
    type(c_ptr), value :: handle
    integer(kind(HIPBLAS_FILL_MODE_FULL)), value :: uplo
    integer(c_int64_t), value :: n
    type(c_ptr), value :: alpha
    type(c_ptr), value :: x
    integer(c_int64_t), value :: incx
    integer(c_int64_t), value :: stride_x
    type(c_ptr), value :: A
    integer(c_int64_t), value :: lda
    integer(c_int64_t), value :: stride_A
    integer(c_int64_t), value :: batch_count
    hipblasZherStridedBatched_64Fortran = &
        hipblasZherStridedBatched_64(handle, uplo, n, alpha, x, incx, stride_x, &
                                        A, lda, stride_A, batch_count)
end function hipblasZherStridedBatched_64Fortran

! her2
function hipblasCher2_64Fortran(handle, uplo, n, alpha, &
                               x, incx, y, incy, A, lda) &
    bind(c, name='hipblasCher2_64Fortran')
    use iso_c_binding
    use hipblas_enums
    implicit none
    integer(kind(HIPBLAS_STATUS_SUCCESS)) :: hipblasCher2_64Fortran
    type(c_ptr), value :: handle
    integer(kind(HIPBLAS_FILL_MODE_FULL)), value :: uplo
    integer(c_int64_t), value :: n
    type(c_ptr), value :: alpha
    type(c_ptr), value :: x
    integer(c_int64_t), value :: incx
    type(c_ptr), value :: y
    integer(c_int64_t), value :: incy
    type(c_ptr), value :: A
    integer(c_int64_t), value :: lda
    hipblasCher2_64Fortran = &
        hipblasCher2_64(handle, uplo, n, alpha, x, incx, &
                      y, incy, A, lda)
end function hipblasCher2_64Fortran

function hipblasZher2_64Fortran(handle, uplo, n, alpha, &
                               x, incx, y, incy, A, lda) &
    bind(c, name='hipblasZher2_64Fortran')
    use iso_c_binding
    use hipblas_enums
    implicit none
    integer(kind(HIPBLAS_STATUS_SUCCESS)) :: hipblasZher2_64Fortran
    type(c_ptr), value :: handle
    integer(kind(HIPBLAS_FILL_MODE_FULL)), value :: uplo
    integer(c_int64_t), value :: n
    type(c_ptr), value :: alpha
    type(c_ptr), value :: x
    integer(c_int64_t), value :: incx
    type(c_ptr), value :: y
    integer(c_int64_t), value :: incy
    type(c_ptr), value :: A
    integer(c_int64_t), value :: lda
    hipblasZher2_64Fortran = &
        hipblasZher2_64(handle, uplo, n, alpha, x, incx, &
                      y, incy, A, lda)
end function hipblasZher2_64Fortran

! her2_batched
function hipblasCher2Batched_64Fortran(handle, uplo, n, alpha, &
                                          x, incx, y, incy, A, lda, batch_count) &
    bind(c, name='hipblasCher2Batched_64Fortran')
    use iso_c_binding
    use hipblas_enums
    implicit none
    integer(kind(HIPBLAS_STATUS_SUCCESS)) :: hipblasCher2Batched_64Fortran
    type(c_ptr), value :: handle
    integer(kind(HIPBLAS_FILL_MODE_FULL)), value :: uplo
    integer(c_int64_t), value :: n
    type(c_ptr), value :: alpha
    type(c_ptr), value :: x
    integer(c_int64_t), value :: incx
    type(c_ptr), value :: y
    integer(c_int64_t), value :: incy
    type(c_ptr), value :: A
    integer(c_int64_t), value :: lda
    integer(c_int64_t), value :: batch_count
    hipblasCher2Batched_64Fortran = &
        hipblasCher2Batched_64(handle, uplo, n, alpha, x, incx, &
                                 y, incy, A, lda, batch_count)
end function hipblasCher2Batched_64Fortran

function hipblasZher2Batched_64Fortran(handle, uplo, n, alpha, &
                                          x, incx, y, incy, A, lda, batch_count) &
    bind(c, name='hipblasZher2Batched_64Fortran')
    use iso_c_binding
    use hipblas_enums
    implicit none
    integer(kind(HIPBLAS_STATUS_SUCCESS)) :: hipblasZher2Batched_64Fortran
    type(c_ptr), value :: handle
    integer(kind(HIPBLAS_FILL_MODE_FULL)), value :: uplo
    integer(c_int64_t), value :: n
    type(c_ptr), value :: alpha
    type(c_ptr), value :: x
    integer(c_int64_t), value :: incx
    type(c_ptr), value :: y
    integer(c_int64_t), value :: incy
    type(c_ptr), value :: A
    integer(c_int64_t), value :: lda
    integer(c_int64_t), value :: batch_count
    hipblasZher2Batched_64Fortran = &
        hipblasZher2Batched_64(handle, uplo, n, alpha, x, incx, &
                                 y, incy, A, lda, batch_count)
end function hipblasZher2Batched_64Fortran

! her2_strided_batched
function hipblasCher2StridedBatched_64Fortran(handle, uplo, n, alpha, &
                                                  x, incx, stride_x, y, incy, stride_y, A, lda, stride_A, batch_count) &
    bind(c, name='hipblasCher2StridedBatched_64Fortran')
    use iso_c_binding
    use hipblas_enums
    implicit none
    integer(kind(HIPBLAS_STATUS_SUCCESS)) :: hipblasCher2StridedBatched_64Fortran
    type(c_ptr), value :: handle
    integer(kind(HIPBLAS_FILL_MODE_FULL)), value :: uplo
    integer(c_int64_t), value :: n
    type(c_ptr), value :: alpha
    type(c_ptr), value :: x
    integer(c_int64_t), value :: incx
    integer(c_int64_t), value :: stride_x
    type(c_ptr), value :: y
    integer(c_int64_t), value :: incy
    integer(c_int64_t), value :: stride_y
    type(c_ptr), value :: A
    integer(c_int64_t), value :: lda
    integer(c_int64_t), value :: stride_A
    integer(c_int64_t), value :: batch_count
    hipblasCher2StridedBatched_64Fortran = &
        hipblasCher2StridedBatched_64(handle, uplo, n, alpha, x, incx, stride_x, &
                                         y, incy, stride_y, A, lda, stride_A, batch_count)
end function hipblasCher2StridedBatched_64Fortran

function hipblasZher2StridedBatched_64Fortran(handle, uplo, n, alpha, &
                                                  x, incx, stride_x, y, incy, stride_y, A, lda, stride_A, batch_count) &
    bind(c, name='hipblasZher2StridedBatched_64Fortran')
    use iso_c_binding
    use hipblas_enums
    implicit none
    integer(kind(HIPBLAS_STATUS_SUCCESS)) :: hipblasZher2StridedBatched_64Fortran
    type(c_ptr), value :: handle
    integer(kind(HIPBLAS_FILL_MODE_FULL)), value :: uplo
    integer(c_int64_t), value :: n
    type(c_ptr), value :: alpha
    type(c_ptr), value :: x
    integer(c_int64_t), value :: incx
    integer(c_int64_t), value :: stride_x
    type(c_ptr), value :: y
    integer(c_int64_t), value :: incy
    integer(c_int64_t), value :: stride_y
    type(c_ptr), value :: A
    integer(c_int64_t), value :: lda
    integer(c_int64_t), value :: stride_A
    integer(c_int64_t), value :: batch_count
    hipblasZher2StridedBatched_64Fortran = &
        hipblasZher2StridedBatched_64(handle, uplo, n, alpha, x, incx, stride_x, &
                                         y, incy, stride_y, A, lda, stride_A, batch_count)
end function hipblasZher2StridedBatched_64Fortran

! hpmv

! hpmvBatched

! hpmvStridedBatched

! hpr

! hprBatched

! hprStridedBatched

! hbmv
function hipblasChbmv_64Fortran(handle, uplo, n, k, alpha, A, lda, &
                                x, incx, beta, y, incy) &
    bind(c, name='hipblasChbmv_64Fortran')
    use iso_c_binding
    use hipblas_enums
    implicit none
    integer(kind(HIPBLAS_STATUS_SUCCESS)) :: hipblasChbmv_64Fortran
    type(c_ptr), value :: handle
    integer(kind(HIPBLAS_FILL_MODE_FULL)), value :: uplo
    integer(c_int64_t), value :: n
    integer(c_int64_t), value :: k
    type(c_ptr), value :: alpha
    type(c_ptr), value :: A
    integer(c_int64_t), value :: lda
    type(c_ptr), value :: x
    integer(c_int64_t), value :: incx
    type(c_ptr), value :: beta
    type(c_ptr), value :: y
    integer(c_int64_t), value :: incy
            hipblasChbmv_64Fortran = &
        hipblasChbmv_64(handle, uplo, n, k, alpha, A, lda, x, incx, beta, y, incy)
end function hipblasChbmv_64Fortran

function hipblasZhbmv_64Fortran(handle, uplo, n, k, alpha, A, lda, &
                                x, incx, beta, y, incy) &
    bind(c, name='hipblasZhbmv_64Fortran')
    use iso_c_binding
    use hipblas_enums
    implicit none
    integer(kind(HIPBLAS_STATUS_SUCCESS)) :: hipblasZhbmv_64Fortran
    type(c_ptr), value :: handle
    integer(kind(HIPBLAS_FILL_MODE_FULL)), value :: uplo
    integer(c_int64_t), value :: n
    integer(c_int64_t), value :: k
    type(c_ptr), value :: alpha
    type(c_ptr), value :: A
    integer(c_int64_t), value :: lda
    type(c_ptr), value :: x
    integer(c_int64_t), value :: incx
    type(c_ptr), value :: beta
    type(c_ptr), value :: y
    integer(c_int64_t), value :: incy
            hipblasZhbmv_64Fortran = &
        hipblasZhbmv_64(handle, uplo, n, k, alpha, A, lda, x, incx, beta, y, incy)
end function hipblasZhbmv_64Fortran

! hbmvBatched
function hipblasChbmvBatched_64Fortran(handle, uplo, n, k, alpha, A, lda, &
                                    x, incx, beta, y, incy, batch_count) &
    bind(c, name='hipblasChbmvBatched_64Fortran')
    use iso_c_binding
    use hipblas_enums
    implicit none
    integer(kind(HIPBLAS_STATUS_SUCCESS)) :: hipblasChbmvBatched_64Fortran
    type(c_ptr), value :: handle
    integer(kind(HIPBLAS_FILL_MODE_FULL)), value :: uplo
    integer(c_int64_t), value :: n
    integer(c_int64_t), value :: k
    type(c_ptr), value :: alpha
    type(c_ptr), value :: A
    integer(c_int64_t), value :: lda
    type(c_ptr), value :: x
    integer(c_int64_t), value :: incx
    type(c_ptr), value :: beta
    type(c_ptr), value :: y
    integer(c_int64_t), value :: incy
    integer(c_int64_t), value :: batch_count
            hipblasChbmvBatched_64Fortran = &
        hipblasChbmvBatched_64(handle, uplo, n, k, alpha, A, lda, &
                            x, incx, beta, y, incy, batch_count)
end function hipblasChbmvBatched_64Fortran

function hipblasZhbmvBatched_64Fortran(handle, uplo, n, k, alpha, A, lda, &
                                    x, incx, beta, y, incy, batch_count) &
    bind(c, name='hipblasZhbmvBatched_64Fortran')
    use iso_c_binding
    use hipblas_enums
    implicit none
    integer(kind(HIPBLAS_STATUS_SUCCESS)) :: hipblasZhbmvBatched_64Fortran
    type(c_ptr), value :: handle
    integer(kind(HIPBLAS_FILL_MODE_FULL)), value :: uplo
    integer(c_int64_t), value :: n
    integer(c_int64_t), value :: k
    type(c_ptr), value :: alpha
    type(c_ptr), value :: A
    integer(c_int64_t), value :: lda
    type(c_ptr), value :: x
    integer(c_int64_t), value :: incx
    type(c_ptr), value :: beta
    type(c_ptr), value :: y
    integer(c_int64_t), value :: incy
    integer(c_int64_t), value :: batch_count
            hipblasZhbmvBatched_64Fortran = &
        hipblasZhbmvBatched_64(handle, uplo, n, k, alpha, A, lda, &
                            x, incx, beta, y, incy, batch_count)
end function hipblasZhbmvBatched_64Fortran

! hbmvStridedBatched
function hipblasChbmvStridedBatched_64Fortran(handle, uplo, n, k, alpha, A, lda, stride_A, &
                                            x, incx, stride_x, beta, y, incy, stride_y, batch_count) &
    bind(c, name='hipblasChbmvStridedBatched_64Fortran')
    use iso_c_binding
    use hipblas_enums
    implicit none
    integer(kind(HIPBLAS_STATUS_SUCCESS)) :: hipblasChbmvStridedBatched_64Fortran
    type(c_ptr), value :: handle
    integer(kind(HIPBLAS_FILL_MODE_FULL)), value :: uplo
    integer(c_int64_t), value :: n
    integer(c_int64_t), value :: k
    type(c_ptr), value :: alpha
    type(c_ptr), value :: A
    integer(c_int64_t), value :: lda
    integer(c_int64_t), value :: stride_A
    type(c_ptr), value :: x
    integer(c_int64_t), value :: incx
    integer(c_int64_t), value :: stride_x
    type(c_ptr), value :: beta
    type(c_ptr), value :: y
    integer(c_int64_t), value :: incy
    integer(c_int64_t), value :: stride_y
    integer(c_int64_t), value :: batch_count
            hipblasChbmvStridedBatched_64Fortran = &
        hipblasChbmvStridedBatched_64(handle, uplo, n, k, alpha, A, lda, stride_A, &
                                    x, incx, stride_x, beta, y, incy, stride_y, batch_count)
end function hipblasChbmvStridedBatched_64Fortran

function hipblasZhbmvStridedBatched_64Fortran(handle, uplo, n, k, alpha, A, lda, stride_A, &
                                            x, incx, stride_x, beta, y, incy, stride_y, batch_count) &
    bind(c, name='hipblasZhbmvStridedBatched_64Fortran')
    use iso_c_binding
    use hipblas_enums
    implicit none
    integer(kind(HIPBLAS_STATUS_SUCCESS)) :: hipblasZhbmvStridedBatched_64Fortran
    type(c_ptr), value :: handle
    integer(kind(HIPBLAS_FILL_MODE_FULL)), value :: uplo
    integer(c_int64_t), value :: n
    integer(c_int64_t), value :: k
    type(c_ptr), value :: alpha
    type(c_ptr), value :: A
    integer(c_int64_t), value :: lda
    integer(c_int64_t), value :: stride_A
    type(c_ptr), value :: x
    integer(c_int64_t), value :: incx
    integer(c_int64_t), value :: stride_x
    type(c_ptr), value :: beta
    type(c_ptr), value :: y
    integer(c_int64_t), value :: incy
    integer(c_int64_t), value :: stride_y
    integer(c_int64_t), value :: batch_count
            hipblasZhbmvStridedBatched_64Fortran = &
        hipblasZhbmvStridedBatched_64(handle, uplo, n, k, alpha, A, lda, stride_A, &
                                    x, incx, stride_x, beta, y, incy, stride_y, batch_count)
end function hipblasZhbmvStridedBatched_64Fortran

! hemv
function hipblasChemv_64Fortran(handle, uplo, n, alpha, A, lda, &
                                x, incx, beta, y, incy) &
    bind(c, name='hipblasChemv_64Fortran')
    use iso_c_binding
    use hipblas_enums
    implicit none
    integer(kind(HIPBLAS_STATUS_SUCCESS)) :: hipblasChemv_64Fortran
    type(c_ptr), value :: handle
    integer(kind(HIPBLAS_FILL_MODE_FULL)), value :: uplo
    integer(c_int64_t), value :: n
    type(c_ptr), value :: alpha
    type(c_ptr), value :: A
    integer(c_int64_t), value :: lda
    type(c_ptr), value :: x
    integer(c_int64_t), value :: incx
    type(c_ptr), value :: beta
    type(c_ptr), value :: y
    integer(c_int64_t), value :: incy
            hipblasChemv_64Fortran = &
        hipblasChemv_64(handle, uplo, n, alpha, A, lda, x, incx, beta, y, incy)
end function hipblasChemv_64Fortran

function hipblasZhemv_64Fortran(handle, uplo, n, alpha, A, lda, &
                                x, incx, beta, y, incy) &
    bind(c, name='hipblasZhemv_64Fortran')
    use iso_c_binding
    use hipblas_enums
    implicit none
    integer(kind(HIPBLAS_STATUS_SUCCESS)) :: hipblasZhemv_64Fortran
    type(c_ptr), value :: handle
    integer(kind(HIPBLAS_FILL_MODE_FULL)), value :: uplo
    integer(c_int64_t), value :: n
    type(c_ptr), value :: alpha
    type(c_ptr), value :: A
    integer(c_int64_t), value :: lda
    type(c_ptr), value :: x
    integer(c_int64_t), value :: incx
    type(c_ptr), value :: beta
    type(c_ptr), value :: y
    integer(c_int64_t), value :: incy
            hipblasZhemv_64Fortran = &
        hipblasZhemv_64(handle, uplo, n, alpha, A, lda, x, incx, beta, y, incy)
end function hipblasZhemv_64Fortran

! hemvBatched
function hipblasChemvBatched_64Fortran(handle, uplo, n, alpha, A, lda, &
                                    x, incx, beta, y, incy, batch_count) &
    bind(c, name='hipblasChemvBatched_64Fortran')
    use iso_c_binding
    use hipblas_enums
    implicit none
    integer(kind(HIPBLAS_STATUS_SUCCESS)) :: hipblasChemvBatched_64Fortran
    type(c_ptr), value :: handle
    integer(kind(HIPBLAS_FILL_MODE_FULL)), value :: uplo
    integer(c_int64_t), value :: n
    type(c_ptr), value :: alpha
    type(c_ptr), value :: A
    integer(c_int64_t), value :: lda
    type(c_ptr), value :: x
    integer(c_int64_t), value :: incx
    type(c_ptr), value :: beta
    type(c_ptr), value :: y
    integer(c_int64_t), value :: incy
    integer(c_int64_t), value :: batch_count
            hipblasChemvBatched_64Fortran = &
        hipblasChemvBatched_64(handle, uplo, n, alpha, A, lda, &
                            x, incx, beta, y, incy, batch_count)
end function hipblasChemvBatched_64Fortran

function hipblasZhemvBatched_64Fortran(handle, uplo, n, alpha, A, lda, &
                                    x, incx, beta, y, incy, batch_count) &
    bind(c, name='hipblasZhemvBatched_64Fortran')
    use iso_c_binding
    use hipblas_enums
    implicit none
    integer(kind(HIPBLAS_STATUS_SUCCESS)) :: hipblasZhemvBatched_64Fortran
    type(c_ptr), value :: handle
    integer(kind(HIPBLAS_FILL_MODE_FULL)), value :: uplo
    integer(c_int64_t), value :: n
    type(c_ptr), value :: alpha
    type(c_ptr), value :: A
    integer(c_int64_t), value :: lda
    type(c_ptr), value :: x
    integer(c_int64_t), value :: incx
    type(c_ptr), value :: beta
    type(c_ptr), value :: y
    integer(c_int64_t), value :: incy
    integer(c_int64_t), value :: batch_count
            hipblasZhemvBatched_64Fortran = &
        hipblasZhemvBatched_64(handle, uplo, n, alpha, A, lda, &
                            x, incx, beta, y, incy, batch_count)
end function hipblasZhemvBatched_64Fortran

! hemvStridedBatched
function hipblasChemvStridedBatched_64Fortran(handle, uplo, n, alpha, A, lda, stride_A, &
                                            x, incx, stride_x, beta, y, incy, stride_y, batch_count) &
    bind(c, name='hipblasChemvStridedBatched_64Fortran')
    use iso_c_binding
    use hipblas_enums
    implicit none
    integer(kind(HIPBLAS_STATUS_SUCCESS)) :: hipblasChemvStridedBatched_64Fortran
    type(c_ptr), value :: handle
    integer(kind(HIPBLAS_FILL_MODE_FULL)), value :: uplo
    integer(c_int64_t), value :: n
    type(c_ptr), value :: alpha
    type(c_ptr), value :: A
    integer(c_int64_t), value :: lda
    integer(c_int64_t), value :: stride_A
    type(c_ptr), value :: x
    integer(c_int64_t), value :: incx
    integer(c_int64_t), value :: stride_x
    type(c_ptr), value :: beta
    type(c_ptr), value :: y
    integer(c_int64_t), value :: incy
    integer(c_int64_t), value :: stride_y
    integer(c_int64_t), value :: batch_count
            hipblasChemvStridedBatched_64Fortran = &
        hipblasChemvStridedBatched_64(handle, uplo, n, alpha, A, lda, stride_A, &
                                    x, incx, stride_x, beta, y, incy, stride_y, batch_count)
end function hipblasChemvStridedBatched_64Fortran

function hipblasZhemvStridedBatched_64Fortran(handle, uplo, n, alpha, A, lda, stride_A, &
                                            x, incx, stride_x, beta, y, incy, stride_y, batch_count) &
    bind(c, name='hipblasZhemvStridedBatched_64Fortran')
    use iso_c_binding
    use hipblas_enums
    implicit none
    integer(kind(HIPBLAS_STATUS_SUCCESS)) :: hipblasZhemvStridedBatched_64Fortran
    type(c_ptr), value :: handle
    integer(kind(HIPBLAS_FILL_MODE_FULL)), value :: uplo
    integer(c_int64_t), value :: n
    type(c_ptr), value :: alpha
    type(c_ptr), value :: A
    integer(c_int64_t), value :: lda
    integer(c_int64_t), value :: stride_A
    type(c_ptr), value :: x
    integer(c_int64_t), value :: incx
    integer(c_int64_t), value :: stride_x
    type(c_ptr), value :: beta
    type(c_ptr), value :: y
    integer(c_int64_t), value :: incy
    integer(c_int64_t), value :: stride_y
    integer(c_int64_t), value :: batch_count
            hipblasZhemvStridedBatched_64Fortran = &
        hipblasZhemvStridedBatched_64(handle, uplo, n, alpha, A, lda, stride_A, &
                                    x, incx, stride_x, beta, y, incy, stride_y, batch_count)
end function hipblasZhemvStridedBatched_64Fortran

! hpmv
function hipblasChpmv_64Fortran(handle, uplo, n, alpha, AP, &
                                x, incx, beta, y, incy) &
    bind(c, name='hipblasChpmv_64Fortran')
    use iso_c_binding
    use hipblas_enums
    implicit none
    integer(kind(HIPBLAS_STATUS_SUCCESS)) :: hipblasChpmv_64Fortran
    type(c_ptr), value :: handle
    integer(kind(HIPBLAS_FILL_MODE_FULL)), value :: uplo
    integer(c_int64_t), value :: n
    type(c_ptr), value :: alpha
    type(c_ptr), value :: AP
    type(c_ptr), value :: x
    integer(c_int64_t), value :: incx
    type(c_ptr), value :: beta
    type(c_ptr), value :: y
    integer(c_int64_t), value :: incy
            hipblasChpmv_64Fortran = &
        hipblasChpmv_64(handle, uplo, n, alpha, AP, &
                        x, incx, beta, y, incy)
end function hipblasChpmv_64Fortran

function hipblasZhpmv_64Fortran(handle, uplo, n, alpha, AP, &
                                x, incx, beta, y, incy) &
    bind(c, name='hipblasZhpmv_64Fortran')
    use iso_c_binding
    use hipblas_enums
    implicit none
    integer(kind(HIPBLAS_STATUS_SUCCESS)) :: hipblasZhpmv_64Fortran
    type(c_ptr), value :: handle
    integer(kind(HIPBLAS_FILL_MODE_FULL)), value :: uplo
    integer(c_int64_t), value :: n
    type(c_ptr), value :: alpha
    type(c_ptr), value :: AP
    type(c_ptr), value :: x
    integer(c_int64_t), value :: incx
    type(c_ptr), value :: beta
    type(c_ptr), value :: y
    integer(c_int64_t), value :: incy
            hipblasZhpmv_64Fortran = &
        hipblasZhpmv_64(handle, uplo, n, alpha, AP, &
                        x, incx, beta, y, incy)
end function hipblasZhpmv_64Fortran

! hpmvBatched
function hipblasChpmvBatched_64Fortran(handle, uplo, n, alpha, AP, &
                                    x, incx, beta, y, incy, batch_count) &
    bind(c, name='hipblasChpmvBatched_64Fortran')
    use iso_c_binding
    use hipblas_enums
    implicit none
    integer(kind(HIPBLAS_STATUS_SUCCESS)) :: hipblasChpmvBatched_64Fortran
    type(c_ptr), value :: handle
    integer(kind(HIPBLAS_FILL_MODE_FULL)), value :: uplo
    integer(c_int64_t), value :: n
    type(c_ptr), value :: alpha
    type(c_ptr), value :: AP
    type(c_ptr), value :: x
    integer(c_int64_t), value :: incx
    type(c_ptr), value :: beta
    type(c_ptr), value :: y
    integer(c_int64_t), value :: incy
    integer(c_int64_t), value :: batch_count
            hipblasChpmvBatched_64Fortran = &
        hipblasChpmvBatched_64(handle, uplo, n, alpha, AP, &
                            x, incx, beta, y, incy, batch_count)
end function hipblasChpmvBatched_64Fortran

function hipblasZhpmvBatched_64Fortran(handle, uplo, n, alpha, AP, &
                                    x, incx, beta, y, incy, batch_count) &
    bind(c, name='hipblasZhpmvBatched_64Fortran')
    use iso_c_binding
    use hipblas_enums
    implicit none
    integer(kind(HIPBLAS_STATUS_SUCCESS)) :: hipblasZhpmvBatched_64Fortran
    type(c_ptr), value :: handle
    integer(kind(HIPBLAS_FILL_MODE_FULL)), value :: uplo
    integer(c_int64_t), value :: n
    type(c_ptr), value :: alpha
    type(c_ptr), value :: AP
    type(c_ptr), value :: x
    integer(c_int64_t), value :: incx
    type(c_ptr), value :: beta
    type(c_ptr), value :: y
    integer(c_int64_t), value :: incy
    integer(c_int64_t), value :: batch_count
            hipblasZhpmvBatched_64Fortran = &
        hipblasZhpmvBatched_64(handle, uplo, n, alpha, AP, &
                            x, incx, beta, y, incy, batch_count)
end function hipblasZhpmvBatched_64Fortran

! hpmvStridedBatched
function hipblasChpmvStridedBatched_64Fortran(handle, uplo, n, alpha, AP, stride_AP, &
                                            x, incx, stride_x, beta, y, incy, stride_y, batch_count) &
    bind(c, name='hipblasChpmvStridedBatched_64Fortran')
    use iso_c_binding
    use hipblas_enums
    implicit none
    integer(kind(HIPBLAS_STATUS_SUCCESS)) :: hipblasChpmvStridedBatched_64Fortran
    type(c_ptr), value :: handle
    integer(kind(HIPBLAS_FILL_MODE_FULL)), value :: uplo
    integer(c_int64_t), value :: n
    type(c_ptr), value :: alpha
    type(c_ptr), value :: AP
    integer(c_int64_t), value :: stride_AP
    type(c_ptr), value :: x
    integer(c_int64_t), value :: incx
    integer(c_int64_t), value :: stride_x
    type(c_ptr), value :: beta
    type(c_ptr), value :: y
    integer(c_int64_t), value :: incy
    integer(c_int64_t), value :: stride_y
    integer(c_int64_t), value :: batch_count
            hipblasChpmvStridedBatched_64Fortran = &
        hipblasChpmvStridedBatched_64(handle, uplo, n, alpha, AP, stride_AP, &
                                    x, incx, stride_x, beta, y, incy, stride_y, batch_count)
end function hipblasChpmvStridedBatched_64Fortran

function hipblasZhpmvStridedBatched_64Fortran(handle, uplo, n, alpha, AP, stride_AP, &
                                            x, incx, stride_x, beta, y, incy, stride_y, batch_count) &
    bind(c, name='hipblasZhpmvStridedBatched_64Fortran')
    use iso_c_binding
    use hipblas_enums
    implicit none
    integer(kind(HIPBLAS_STATUS_SUCCESS)) :: hipblasZhpmvStridedBatched_64Fortran
    type(c_ptr), value :: handle
    integer(kind(HIPBLAS_FILL_MODE_FULL)), value :: uplo
    integer(c_int64_t), value :: n
    type(c_ptr), value :: alpha
    type(c_ptr), value :: AP
    integer(c_int64_t), value :: stride_AP
    type(c_ptr), value :: x
    integer(c_int64_t), value :: incx
    integer(c_int64_t), value :: stride_x
    type(c_ptr), value :: beta
    type(c_ptr), value :: y
    integer(c_int64_t), value :: incy
    integer(c_int64_t), value :: stride_y
    integer(c_int64_t), value :: batch_count
            hipblasZhpmvStridedBatched_64Fortran = &
        hipblasZhpmvStridedBatched_64(handle, uplo, n, alpha, AP, stride_AP, &
                                    x, incx, stride_x, beta, y, incy, stride_y, batch_count)
end function hipblasZhpmvStridedBatched_64Fortran

! hpr
function hipblasChpr_64Fortran(handle, uplo, n, alpha, &
                            x, incx, AP) &
    bind(c, name='hipblasChpr_64Fortran')
    use iso_c_binding
    use hipblas_enums
    implicit none
    integer(kind(HIPBLAS_STATUS_SUCCESS)) :: hipblasChpr_64Fortran
    type(c_ptr), value :: handle
    integer(kind(HIPBLAS_FILL_MODE_FULL)), value :: uplo
    integer(c_int64_t), value :: n
    type(c_ptr), value :: alpha
    type(c_ptr), value :: x
    integer(c_int64_t), value :: incx
    type(c_ptr), value :: AP
            hipblasChpr_64Fortran = &
        hipblasChpr_64(handle, uplo, n, alpha, x, incx, AP)
end function hipblasChpr_64Fortran

function hipblasZhpr_64Fortran(handle, uplo, n, alpha, &
                            x, incx, AP) &
    bind(c, name='hipblasZhpr_64Fortran')
    use iso_c_binding
    use hipblas_enums
    implicit none
    integer(kind(HIPBLAS_STATUS_SUCCESS)) :: hipblasZhpr_64Fortran
    type(c_ptr), value :: handle
    integer(kind(HIPBLAS_FILL_MODE_FULL)), value :: uplo
    integer(c_int64_t), value :: n
    type(c_ptr), value :: alpha
    type(c_ptr), value :: x
    integer(c_int64_t), value :: incx
    type(c_ptr), value :: AP
            hipblasZhpr_64Fortran = &
        hipblasZhpr_64(handle, uplo, n, alpha, x, incx, AP)
end function hipblasZhpr_64Fortran

! hprBatched
function hipblasChprBatched_64Fortran(handle, uplo, n, alpha, &
                                    x, incx, AP, batch_count) &
    bind(c, name='hipblasChprBatched_64Fortran')
    use iso_c_binding
    use hipblas_enums
    implicit none
    integer(kind(HIPBLAS_STATUS_SUCCESS)) :: hipblasChprBatched_64Fortran
    type(c_ptr), value :: handle
    integer(kind(HIPBLAS_FILL_MODE_FULL)), value :: uplo
    integer(c_int64_t), value :: n
    type(c_ptr), value :: alpha
    type(c_ptr), value :: x
    integer(c_int64_t), value :: incx
    type(c_ptr), value :: AP
    integer(c_int64_t), value :: batch_count
            hipblasChprBatched_64Fortran = &
        hipblasChprBatched_64(handle, uplo, n, alpha, x, incx, AP, batch_count)
end function hipblasChprBatched_64Fortran

function hipblasZhprBatched_64Fortran(handle, uplo, n, alpha, &
                                    x, incx, AP, batch_count) &
    bind(c, name='hipblasZhprBatched_64Fortran')
    use iso_c_binding
    use hipblas_enums
    implicit none
    integer(kind(HIPBLAS_STATUS_SUCCESS)) :: hipblasZhprBatched_64Fortran
    type(c_ptr), value :: handle
    integer(kind(HIPBLAS_FILL_MODE_FULL)), value :: uplo
    integer(c_int64_t), value :: n
    type(c_ptr), value :: alpha
    type(c_ptr), value :: x
    integer(c_int64_t), value :: incx
    type(c_ptr), value :: AP
    integer(c_int64_t), value :: batch_count
            hipblasZhprBatched_64Fortran = &
        hipblasZhprBatched_64(handle, uplo, n, alpha, x, incx, AP, batch_count)
end function hipblasZhprBatched_64Fortran

! hprStridedBatched
function hipblasChprStridedBatched_64Fortran(handle, uplo, n, alpha, &
                                            x, incx, stride_x, AP, stride_AP, batch_count) &
    bind(c, name='hipblasChprStridedBatched_64Fortran')
    use iso_c_binding
    use hipblas_enums
    implicit none
    integer(kind(HIPBLAS_STATUS_SUCCESS)) :: hipblasChprStridedBatched_64Fortran
    type(c_ptr), value :: handle
    integer(kind(HIPBLAS_FILL_MODE_FULL)), value :: uplo
    integer(c_int64_t), value :: n
    type(c_ptr), value :: alpha
    type(c_ptr), value :: x
    integer(c_int64_t), value :: incx
    integer(c_int64_t), value :: stride_x
    type(c_ptr), value :: AP
    integer(c_int64_t), value :: stride_AP
    integer(c_int64_t), value :: batch_count
            hipblasChprStridedBatched_64Fortran = &
        hipblasChprStridedBatched_64(handle, uplo, n, alpha, x, incx, stride_x, &
                                    AP, stride_AP, batch_count)
end function hipblasChprStridedBatched_64Fortran

function hipblasZhprStridedBatched_64Fortran(handle, uplo, n, alpha, &
                                            x, incx, stride_x, AP, stride_AP, batch_count) &
    bind(c, name='hipblasZhprStridedBatched_64Fortran')
    use iso_c_binding
    use hipblas_enums
    implicit none
    integer(kind(HIPBLAS_STATUS_SUCCESS)) :: hipblasZhprStridedBatched_64Fortran
    type(c_ptr), value :: handle
    integer(kind(HIPBLAS_FILL_MODE_FULL)), value :: uplo
    integer(c_int64_t), value :: n
    type(c_ptr), value :: alpha
    type(c_ptr), value :: x
    integer(c_int64_t), value :: incx
    integer(c_int64_t), value :: stride_x
    type(c_ptr), value :: AP
    integer(c_int64_t), value :: stride_AP
    integer(c_int64_t), value :: batch_count
            hipblasZhprStridedBatched_64Fortran = &
        hipblasZhprStridedBatched_64(handle, uplo, n, alpha, x, incx, stride_x, &
                                    AP, stride_AP, batch_count)
end function hipblasZhprStridedBatched_64Fortran

! hpr2
function hipblasChpr2_64Fortran(handle, uplo, n, alpha, &
                                x, incx, y, incy, AP) &
    bind(c, name='hipblasChpr2_64Fortran')
    use iso_c_binding
    use hipblas_enums
    implicit none
    integer(kind(HIPBLAS_STATUS_SUCCESS)) :: hipblasChpr2_64Fortran
    type(c_ptr), value :: handle
    integer(kind(HIPBLAS_FILL_MODE_FULL)), value :: uplo
    integer(c_int64_t), value :: n
    type(c_ptr), value :: alpha
    type(c_ptr), value :: x
    integer(c_int64_t), value :: incx
    type(c_ptr), value :: y
    integer(c_int64_t), value :: incy
    type(c_ptr), value :: AP
            hipblasChpr2_64Fortran = &
        hipblasChpr2_64(handle, uplo, n, alpha, x, incx, &
                        y, incy, AP)
end function hipblasChpr2_64Fortran

function hipblasZhpr2_64Fortran(handle, uplo, n, alpha, &
                                x, incx, y, incy, AP) &
    bind(c, name='hipblasZhpr2_64Fortran')
    use iso_c_binding
    use hipblas_enums
    implicit none
    integer(kind(HIPBLAS_STATUS_SUCCESS)) :: hipblasZhpr2_64Fortran
    type(c_ptr), value :: handle
    integer(kind(HIPBLAS_FILL_MODE_FULL)), value :: uplo
    integer(c_int64_t), value :: n
    type(c_ptr), value :: alpha
    type(c_ptr), value :: x
    integer(c_int64_t), value :: incx
    type(c_ptr), value :: y
    integer(c_int64_t), value :: incy
    type(c_ptr), value :: AP
            hipblasZhpr2_64Fortran = &
        hipblasZhpr2_64(handle, uplo, n, alpha, x, incx, &
                        y, incy, AP)
end function hipblasZhpr2_64Fortran

! hpr2Batched
function hipblasChpr2Batched_64Fortran(handle, uplo, n, alpha, &
                                    x, incx, y, incy, AP, batch_count) &
    bind(c, name='hipblasChpr2Batched_64Fortran')
    use iso_c_binding
    use hipblas_enums
    implicit none
    integer(kind(HIPBLAS_STATUS_SUCCESS)) :: hipblasChpr2Batched_64Fortran
    type(c_ptr), value :: handle
    integer(kind(HIPBLAS_FILL_MODE_FULL)), value :: uplo
    integer(c_int64_t), value :: n
    type(c_ptr), value :: alpha
    type(c_ptr), value :: x
    integer(c_int64_t), value :: incx
    type(c_ptr), value :: y
    integer(c_int64_t), value :: incy
    type(c_ptr), value :: AP
    integer(c_int64_t), value :: batch_count
            hipblasChpr2Batched_64Fortran = &
        hipblasChpr2Batched_64(handle, uplo, n, alpha, x, incx, &
                            y, incy, AP, batch_count)
end function hipblasChpr2Batched_64Fortran

function hipblasZhpr2Batched_64Fortran(handle, uplo, n, alpha, &
                                    x, incx, y, incy, AP, batch_count) &
    bind(c, name='hipblasZhpr2Batched_64Fortran')
    use iso_c_binding
    use hipblas_enums
    implicit none
    integer(kind(HIPBLAS_STATUS_SUCCESS)) :: hipblasZhpr2Batched_64Fortran
    type(c_ptr), value :: handle
    integer(kind(HIPBLAS_FILL_MODE_FULL)), value :: uplo
    integer(c_int64_t), value :: n
    type(c_ptr), value :: alpha
    type(c_ptr), value :: x
    integer(c_int64_t), value :: incx
    type(c_ptr), value :: y
    integer(c_int64_t), value :: incy
    type(c_ptr), value :: AP
    integer(c_int64_t), value :: batch_count
            hipblasZhpr2Batched_64Fortran = &
        hipblasZhpr2Batched_64(handle, uplo, n, alpha, x, incx, &
                            y, incy, AP, batch_count)
end function hipblasZhpr2Batched_64Fortran

! hpr2StridedBatched
function hipblasChpr2StridedBatched_64Fortran(handle, uplo, n, alpha, &
                                            x, incx, stride_x, y, incy, stride_y, AP, stride_AP, batch_count) &
    bind(c, name='hipblasChpr2StridedBatched_64Fortran')
    use iso_c_binding
    use hipblas_enums
    implicit none
    integer(kind(HIPBLAS_STATUS_SUCCESS)) :: hipblasChpr2StridedBatched_64Fortran
    type(c_ptr), value :: handle
    integer(kind(HIPBLAS_FILL_MODE_FULL)), value :: uplo
    integer(c_int64_t), value :: n
    type(c_ptr), value :: alpha
    type(c_ptr), value :: x
    integer(c_int64_t), value :: incx
    integer(c_int64_t), value :: stride_x
    type(c_ptr), value :: y
    integer(c_int64_t), value :: incy
    integer(c_int64_t), value :: stride_y
    type(c_ptr), value :: AP
    integer(c_int64_t), value :: stride_AP
    integer(c_int64_t), value :: batch_count
            hipblasChpr2StridedBatched_64Fortran = &
        hipblasChpr2StridedBatched_64(handle, uplo, n, alpha, x, incx, stride_x, &
                                    y, incy, stride_y, AP, stride_AP, batch_count)
end function hipblasChpr2StridedBatched_64Fortran

function hipblasZhpr2StridedBatched_64Fortran(handle, uplo, n, alpha, &
                                            x, incx, stride_x, y, incy, stride_y, AP, stride_AP, batch_count) &
    bind(c, name='hipblasZhpr2StridedBatched_64Fortran')
    use iso_c_binding
    use hipblas_enums
    implicit none
    integer(kind(HIPBLAS_STATUS_SUCCESS)) :: hipblasZhpr2StridedBatched_64Fortran
    type(c_ptr), value :: handle
    integer(kind(HIPBLAS_FILL_MODE_FULL)), value :: uplo
    integer(c_int64_t), value :: n
    type(c_ptr), value :: alpha
    type(c_ptr), value :: x
    integer(c_int64_t), value :: incx
    integer(c_int64_t), value :: stride_x
    type(c_ptr), value :: y
    integer(c_int64_t), value :: incy
    integer(c_int64_t), value :: stride_y
    type(c_ptr), value :: AP
    integer(c_int64_t), value :: stride_AP
    integer(c_int64_t), value :: batch_count
            hipblasZhpr2StridedBatched_64Fortran = &
        hipblasZhpr2StridedBatched_64(handle, uplo, n, alpha, x, incx, stride_x, &
                                    y, incy, stride_y, AP, stride_AP, batch_count)
end function hipblasZhpr2StridedBatched_64Fortran

! spr
function hipblasSspr_64Fortran(handle, uplo, n, alpha, x, incx, AP) &
    bind(c, name='hipblasSspr_64Fortran')
    use iso_c_binding
    use hipblas_enums
    implicit none
    integer(kind(HIPBLAS_STATUS_SUCCESS)) :: hipblasSspr_64Fortran
    type(c_ptr), value :: handle
    integer(kind(HIPBLAS_FILL_MODE_FULL)), value :: uplo
    integer(c_int64_t), value :: n
    type(c_ptr), value :: alpha
    type(c_ptr), value :: x
    integer(c_int64_t), value :: incx
    type(c_ptr), value :: AP
            hipblasSspr_64Fortran = &
        hipblasSspr_64(handle, uplo, n, alpha, &
                    x, incx, AP)
end function hipblasSspr_64Fortran

function hipblasDspr_64Fortran(handle, uplo, n, alpha, x, incx, AP) &
    bind(c, name='hipblasDspr_64Fortran')
    use iso_c_binding
    use hipblas_enums
    implicit none
    integer(kind(HIPBLAS_STATUS_SUCCESS)) :: hipblasDspr_64Fortran
    type(c_ptr), value :: handle
    integer(kind(HIPBLAS_FILL_MODE_FULL)), value :: uplo
    integer(c_int64_t), value :: n
    type(c_ptr), value :: alpha
    type(c_ptr), value :: x
    integer(c_int64_t), value :: incx
    type(c_ptr), value :: AP
            hipblasDspr_64Fortran = &
        hipblasDspr_64(handle, uplo, n, alpha, &
                    x, incx, AP)
end function hipblasDspr_64Fortran

function hipblasCspr_64Fortran(handle, uplo, n, alpha, x, incx, AP) &
    bind(c, name='hipblasCspr_64Fortran')
    use iso_c_binding
    use hipblas_enums
    implicit none
    integer(kind(HIPBLAS_STATUS_SUCCESS)) :: hipblasCspr_64Fortran
    type(c_ptr), value :: handle
    integer(kind(HIPBLAS_FILL_MODE_FULL)), value :: uplo
    integer(c_int64_t), value :: n
    type(c_ptr), value :: alpha
    type(c_ptr), value :: x
    integer(c_int64_t), value :: incx
    type(c_ptr), value :: AP
            hipblasCspr_64Fortran = &
        hipblasCspr_64(handle, uplo, n, alpha, &
                    x, incx, AP)
end function hipblasCspr_64Fortran

function hipblasZspr_64Fortran(handle, uplo, n, alpha, x, incx, AP) &
    bind(c, name='hipblasZspr_64Fortran')
    use iso_c_binding
    use hipblas_enums
    implicit none
    integer(kind(HIPBLAS_STATUS_SUCCESS)) :: hipblasZspr_64Fortran
    type(c_ptr), value :: handle
    integer(kind(HIPBLAS_FILL_MODE_FULL)), value :: uplo
    integer(c_int64_t), value :: n
    type(c_ptr), value :: alpha
    type(c_ptr), value :: x
    integer(c_int64_t), value :: incx
    type(c_ptr), value :: AP
            hipblasZspr_64Fortran = &
        hipblasZspr_64(handle, uplo, n, alpha, &
                    x, incx, AP)
end function hipblasZspr_64Fortran

! sprBatched
function hipblasSsprBatched_64Fortran(handle, uplo, n, alpha, x, incx, AP, batch_count) &
    bind(c, name='hipblasSsprBatched_64Fortran')
    use iso_c_binding
    use hipblas_enums
    implicit none
    integer(kind(HIPBLAS_STATUS_SUCCESS)) :: hipblasSsprBatched_64Fortran
    type(c_ptr), value :: handle
    integer(kind(HIPBLAS_FILL_MODE_FULL)), value :: uplo
    integer(c_int64_t), value :: n
    type(c_ptr), value :: alpha
    type(c_ptr), value :: x
    integer(c_int64_t), value :: incx
    type(c_ptr), value :: AP
    integer(c_int64_t), value :: batch_count
            hipblasSsprBatched_64Fortran = &
        hipblasSsprBatched_64(handle, uplo, n, alpha, &
                            x, incx, AP, batch_count)
end function hipblasSsprBatched_64Fortran

function hipblasDsprBatched_64Fortran(handle, uplo, n, alpha, x, incx, AP, batch_count) &
    bind(c, name='hipblasDsprBatched_64Fortran')
    use iso_c_binding
    use hipblas_enums
    implicit none
    integer(kind(HIPBLAS_STATUS_SUCCESS)) :: hipblasDsprBatched_64Fortran
    type(c_ptr), value :: handle
    integer(kind(HIPBLAS_FILL_MODE_FULL)), value :: uplo
    integer(c_int64_t), value :: n
    type(c_ptr), value :: alpha
    type(c_ptr), value :: x
    integer(c_int64_t), value :: incx
    type(c_ptr), value :: AP
    integer(c_int64_t), value :: batch_count
            hipblasDsprBatched_64Fortran = &
        hipblasDsprBatched_64(handle, uplo, n, alpha, &
                            x, incx, AP, batch_count)
end function hipblasDsprBatched_64Fortran

function hipblasCsprBatched_64Fortran(handle, uplo, n, alpha, x, incx, AP, batch_count) &
    bind(c, name='hipblasCsprBatched_64Fortran')
    use iso_c_binding
    use hipblas_enums
    implicit none
    integer(kind(HIPBLAS_STATUS_SUCCESS)) :: hipblasCsprBatched_64Fortran
    type(c_ptr), value :: handle
    integer(kind(HIPBLAS_FILL_MODE_FULL)), value :: uplo
    integer(c_int64_t), value :: n
    type(c_ptr), value :: alpha
    type(c_ptr), value :: x
    integer(c_int64_t), value :: incx
    type(c_ptr), value :: AP
    integer(c_int64_t), value :: batch_count
            hipblasCsprBatched_64Fortran = &
        hipblasCsprBatched_64(handle, uplo, n, alpha, &
                            x, incx, AP, batch_count)
end function hipblasCsprBatched_64Fortran

function hipblasZsprBatched_64Fortran(handle, uplo, n, alpha, x, incx, AP, batch_count) &
    bind(c, name='hipblasZsprBatched_64Fortran')
    use iso_c_binding
    use hipblas_enums
    implicit none
    integer(kind(HIPBLAS_STATUS_SUCCESS)) :: hipblasZsprBatched_64Fortran
    type(c_ptr), value :: handle
    integer(kind(HIPBLAS_FILL_MODE_FULL)), value :: uplo
    integer(c_int64_t), value :: n
    type(c_ptr), value :: alpha
    type(c_ptr), value :: x
    integer(c_int64_t), value :: incx
    type(c_ptr), value :: AP
    integer(c_int64_t), value :: batch_count
            hipblasZsprBatched_64Fortran = &
        hipblasZsprBatched_64(handle, uplo, n, alpha, &
                            x, incx, AP, batch_count)
end function hipblasZsprBatched_64Fortran

! sprStridedBatched
function hipblasSsprStridedBatched_64Fortran(handle, uplo, n, alpha, x, incx, stride_x, &
                                            AP, stride_AP, batch_count) &
    bind(c, name='hipblasSsprStridedBatched_64Fortran')
    use iso_c_binding
    use hipblas_enums
    implicit none
    integer(kind(HIPBLAS_STATUS_SUCCESS)) :: hipblasSsprStridedBatched_64Fortran
    type(c_ptr), value :: handle
    integer(kind(HIPBLAS_FILL_MODE_FULL)), value :: uplo
    integer(c_int64_t), value :: n
    type(c_ptr), value :: alpha
    type(c_ptr), value :: x
    integer(c_int64_t), value :: incx
    integer(c_int64_t), value :: stride_x
    type(c_ptr), value :: AP
    integer(c_int64_t), value :: stride_AP
    integer(c_int64_t), value :: batch_count
            hipblasSsprStridedBatched_64Fortran = &
        hipblasSsprStridedBatched_64(handle, uplo, n, alpha, &
                                    x, incx, stride_x, AP, stride_AP, batch_count)
end function hipblasSsprStridedBatched_64Fortran

function hipblasDsprStridedBatched_64Fortran(handle, uplo, n, alpha, x, incx, stride_x, &
                                            AP, stride_AP, batch_count) &
    bind(c, name='hipblasDsprStridedBatched_64Fortran')
    use iso_c_binding
    use hipblas_enums
    implicit none
    integer(kind(HIPBLAS_STATUS_SUCCESS)) :: hipblasDsprStridedBatched_64Fortran
    type(c_ptr), value :: handle
    integer(kind(HIPBLAS_FILL_MODE_FULL)), value :: uplo
    integer(c_int64_t), value :: n
    type(c_ptr), value :: alpha
    type(c_ptr), value :: x
    integer(c_int64_t), value :: incx
    integer(c_int64_t), value :: stride_x
    type(c_ptr), value :: AP
    integer(c_int64_t), value :: stride_AP
    integer(c_int64_t), value :: batch_count
            hipblasDsprStridedBatched_64Fortran = &
        hipblasDsprStridedBatched_64(handle, uplo, n, alpha, &
                                    x, incx, stride_x, AP, stride_AP, batch_count)
end function hipblasDsprStridedBatched_64Fortran

function hipblasCsprStridedBatched_64Fortran(handle, uplo, n, alpha, x, incx, stride_x, &
                                            AP, stride_AP, batch_count) &
    bind(c, name='hipblasCsprStridedBatched_64Fortran')
    use iso_c_binding
    use hipblas_enums
    implicit none
    integer(kind(HIPBLAS_STATUS_SUCCESS)) :: hipblasCsprStridedBatched_64Fortran
    type(c_ptr), value :: handle
    integer(kind(HIPBLAS_FILL_MODE_FULL)), value :: uplo
    integer(c_int64_t), value :: n
    type(c_ptr), value :: alpha
    type(c_ptr), value :: x
    integer(c_int64_t), value :: incx
    integer(c_int64_t), value :: stride_x
    type(c_ptr), value :: AP
    integer(c_int64_t), value :: stride_AP
    integer(c_int64_t), value :: batch_count
            hipblasCsprStridedBatched_64Fortran = &
        hipblasCsprStridedBatched_64(handle, uplo, n, alpha, &
                                    x, incx, stride_x, AP, stride_AP, batch_count)
end function hipblasCsprStridedBatched_64Fortran

function hipblasZsprStridedBatched_64Fortran(handle, uplo, n, alpha, x, incx, stride_x, &
                                            AP, stride_AP, batch_count) &
    bind(c, name='hipblasZsprStridedBatched_64Fortran')
    use iso_c_binding
    use hipblas_enums
    implicit none
    integer(kind(HIPBLAS_STATUS_SUCCESS)) :: hipblasZsprStridedBatched_64Fortran
    type(c_ptr), value :: handle
    integer(kind(HIPBLAS_FILL_MODE_FULL)), value :: uplo
    integer(c_int64_t), value :: n
    type(c_ptr), value :: alpha
    type(c_ptr), value :: x
    integer(c_int64_t), value :: incx
    integer(c_int64_t), value :: stride_x
    type(c_ptr), value :: AP
    integer(c_int64_t), value :: stride_AP
    integer(c_int64_t), value :: batch_count
            hipblasZsprStridedBatched_64Fortran = &
        hipblasZsprStridedBatched_64(handle, uplo, n, alpha, &
                                    x, incx, stride_x, AP, stride_AP, batch_count)
end function hipblasZsprStridedBatched_64Fortran

! spr2
function hipblasSspr2_64Fortran(handle, uplo, n, alpha, x, incx, &
                                y, incy, AP) &
    bind(c, name='hipblasSspr2_64Fortran')
    use iso_c_binding
    use hipblas_enums
    implicit none
    integer(kind(HIPBLAS_STATUS_SUCCESS)) :: hipblasSspr2_64Fortran
    type(c_ptr), value :: handle
    integer(kind(HIPBLAS_FILL_MODE_FULL)), value :: uplo
    integer(c_int64_t), value :: n
    type(c_ptr), value :: alpha
    type(c_ptr), value :: x
    integer(c_int64_t), value :: incx
    type(c_ptr), value :: y
    integer(c_int64_t), value :: incy
<<<<<<< HEAD
    integer(c_int64_t), value :: stride_y
    integer(c_int64_t), value :: batch_count
            hipblasDspmvStridedBatched_64Fortran = &
        hipblasDspmvStridedBatched_64(handle, uplo, n, alpha, &
                                    AP, stride_AP, x, incx, stride_x, beta, y, incy, stride_y, batch_count)
end function hipblasDspmvStridedBatched_64Fortran

! symv_64
function hipblasSsymv_64Fortran(handle, uplo, n, alpha, A, lda, &
                                x, incx, beta, y, incy) &
    bind(c, name='hipblasSsymv_64Fortran')
    use iso_c_binding
    use hipblas_enums
    implicit none
    integer(kind(HIPBLAS_STATUS_SUCCESS)) :: hipblasSsymv_64Fortran
=======
    type(c_ptr), value :: AP
            hipblasSspr2_64Fortran = &
        hipblasSspr2_64(handle, uplo, n, alpha, &
                        x, incx, y, incy, AP)
end function hipblasSspr2_64Fortran

function hipblasDspr2_64Fortran(handle, uplo, n, alpha, x, incx, &
                                y, incy, AP) &
    bind(c, name='hipblasDspr2_64Fortran')
    use iso_c_binding
    use hipblas_enums
    implicit none
    integer(kind(HIPBLAS_STATUS_SUCCESS)) :: hipblasDspr2_64Fortran
>>>>>>> fb5e3dfb
    type(c_ptr), value :: handle
    integer(kind(HIPBLAS_FILL_MODE_FULL)), value :: uplo
    integer(c_int64_t), value :: n
    type(c_ptr), value :: alpha
<<<<<<< HEAD
    type(c_ptr), value :: A
    integer(c_int64_t), value :: lda
    type(c_ptr), value :: x
    integer(c_int64_t), value :: incx
    type(c_ptr), value :: beta
    type(c_ptr), value :: y
    integer(c_int64_t), value :: incy
            hipblasSsymv_64Fortran = &
        hipblasSsymv_64(handle, uplo, n, alpha, &
                        A, lda, x, incx, beta, y, incy)
end function hipblasSsymv_64Fortran

function hipblasDsymv_64Fortran(handle, uplo, n, alpha, A, lda, &
                                x, incx, beta, y, incy) &
    bind(c, name='hipblasDsymv_64Fortran')
    use iso_c_binding
    use hipblas_enums
    implicit none
    integer(kind(HIPBLAS_STATUS_SUCCESS)) :: hipblasDsymv_64Fortran
=======
    type(c_ptr), value :: x
    integer(c_int64_t), value :: incx
    type(c_ptr), value :: y
    integer(c_int64_t), value :: incy
    type(c_ptr), value :: AP
            hipblasDspr2_64Fortran = &
        hipblasDspr2_64(handle, uplo, n, alpha, &
                        x, incx, y, incy, AP)
end function hipblasDspr2_64Fortran

! spr2Batched
function hipblasSspr2Batched_64Fortran(handle, uplo, n, alpha, x, incx, &
                                    y, incy, AP, batch_count) &
    bind(c, name='hipblasSspr2Batched_64Fortran')
    use iso_c_binding
    use hipblas_enums
    implicit none
    integer(kind(HIPBLAS_STATUS_SUCCESS)) :: hipblasSspr2Batched_64Fortran
>>>>>>> fb5e3dfb
    type(c_ptr), value :: handle
    integer(kind(HIPBLAS_FILL_MODE_FULL)), value :: uplo
    integer(c_int64_t), value :: n
    type(c_ptr), value :: alpha
<<<<<<< HEAD
    type(c_ptr), value :: A
    integer(c_int64_t), value :: lda
    type(c_ptr), value :: x
    integer(c_int64_t), value :: incx
    type(c_ptr), value :: beta
    type(c_ptr), value :: y
    integer(c_int64_t), value :: incy
            hipblasDsymv_64Fortran = &
        hipblasDsymv_64(handle, uplo, n, alpha, &
                        A, lda, x, incx, beta, y, incy)
end function hipblasDsymv_64Fortran

function hipblasCsymv_64Fortran(handle, uplo, n, alpha, A, lda, &
                                x, incx, beta, y, incy) &
    bind(c, name='hipblasCsymv_64Fortran')
    use iso_c_binding
    use hipblas_enums
    implicit none
    integer(kind(HIPBLAS_STATUS_SUCCESS)) :: hipblasCsymv_64Fortran
=======
    type(c_ptr), value :: x
    integer(c_int64_t), value :: incx
    type(c_ptr), value :: y
    integer(c_int64_t), value :: incy
    type(c_ptr), value :: AP
    integer(c_int64_t), value :: batch_count
            hipblasSspr2Batched_64Fortran = &
        hipblasSspr2Batched_64(handle, uplo, n, alpha, &
                            x, incx, y, incy, AP, batch_count)
end function hipblasSspr2Batched_64Fortran

function hipblasDspr2Batched_64Fortran(handle, uplo, n, alpha, x, incx, &
                                    y, incy, AP, batch_count) &
    bind(c, name='hipblasDspr2Batched_64Fortran')
    use iso_c_binding
    use hipblas_enums
    implicit none
    integer(kind(HIPBLAS_STATUS_SUCCESS)) :: hipblasDspr2Batched_64Fortran
>>>>>>> fb5e3dfb
    type(c_ptr), value :: handle
    integer(kind(HIPBLAS_FILL_MODE_FULL)), value :: uplo
    integer(c_int64_t), value :: n
    type(c_ptr), value :: alpha
<<<<<<< HEAD
    type(c_ptr), value :: A
    integer(c_int64_t), value :: lda
    type(c_ptr), value :: x
    integer(c_int64_t), value :: incx
    type(c_ptr), value :: beta
    type(c_ptr), value :: y
    integer(c_int64_t), value :: incy
            hipblasCsymv_64Fortran = &
        hipblasCsymv_64(handle, uplo, n, alpha, &
                        A, lda, x, incx, beta, y, incy)
end function hipblasCsymv_64Fortran

function hipblasZsymv_64Fortran(handle, uplo, n, alpha, A, lda, &
                                x, incx, beta, y, incy) &
    bind(c, name='hipblasZsymv_64Fortran')
    use iso_c_binding
    use hipblas_enums
    implicit none
    integer(kind(HIPBLAS_STATUS_SUCCESS)) :: hipblasZsymv_64Fortran
=======
    type(c_ptr), value :: x
    integer(c_int64_t), value :: incx
    type(c_ptr), value :: y
    integer(c_int64_t), value :: incy
    type(c_ptr), value :: AP
    integer(c_int64_t), value :: batch_count
            hipblasDspr2Batched_64Fortran = &
        hipblasDspr2Batched_64(handle, uplo, n, alpha, &
                            x, incx, y, incy, AP, batch_count)
end function hipblasDspr2Batched_64Fortran

! spr2StridedBatched
function hipblasSspr2StridedBatched_64Fortran(handle, uplo, n, alpha, x, incx, stride_x, &
                                            y, incy, stride_y, AP, stride_AP, batch_count) &
    bind(c, name='hipblasSspr2StridedBatched_64Fortran')
    use iso_c_binding
    use hipblas_enums
    implicit none
    integer(kind(HIPBLAS_STATUS_SUCCESS)) :: hipblasSspr2StridedBatched_64Fortran
>>>>>>> fb5e3dfb
    type(c_ptr), value :: handle
    integer(kind(HIPBLAS_FILL_MODE_FULL)), value :: uplo
    integer(c_int64_t), value :: n
    type(c_ptr), value :: alpha
<<<<<<< HEAD
    type(c_ptr), value :: A
    integer(c_int64_t), value :: lda
    type(c_ptr), value :: x
    integer(c_int64_t), value :: incx
    type(c_ptr), value :: beta
    type(c_ptr), value :: y
    integer(c_int64_t), value :: incy
            hipblasZsymv_64Fortran = &
        hipblasZsymv_64(handle, uplo, n, alpha, &
                        A, lda, x, incx, beta, y, incy)
end function hipblasZsymv_64Fortran

! symvBatched_64
function hipblasSsymvBatched_64Fortran(handle, uplo, n, alpha, A, lda, &
                                    x, incx, beta, y, incy, batch_count) &
    bind(c, name='hipblasSsymvBatched_64Fortran')
    use iso_c_binding
    use hipblas_enums
    implicit none
    integer(kind(HIPBLAS_STATUS_SUCCESS)) :: hipblasSsymvBatched_64Fortran
    type(c_ptr), value :: handle
    integer(kind(HIPBLAS_FILL_MODE_FULL)), value :: uplo
    integer(c_int64_t), value :: n
=======
    type(c_ptr), value :: x
    integer(c_int64_t), value :: incx
    integer(c_int64_t), value :: stride_x
    type(c_ptr), value :: y
    integer(c_int64_t), value :: incy
    integer(c_int64_t), value :: stride_y
    type(c_ptr), value :: AP
    integer(c_int64_t), value :: stride_AP
    integer(c_int64_t), value :: batch_count
            hipblasSspr2StridedBatched_64Fortran = &
        hipblasSspr2StridedBatched_64(handle, uplo, n, alpha, &
                                    x, incx, stride_x, y, incy, stride_y, AP, stride_AP, batch_count)
end function hipblasSspr2StridedBatched_64Fortran

function hipblasDspr2StridedBatched_64Fortran(handle, uplo, n, alpha, x, incx, stride_x, &
                                            y, incy, stride_y, AP, stride_AP, batch_count) &
    bind(c, name='hipblasDspr2StridedBatched_64Fortran')
    use iso_c_binding
    use hipblas_enums
    implicit none
    integer(kind(HIPBLAS_STATUS_SUCCESS)) :: hipblasDspr2StridedBatched_64Fortran
    type(c_ptr), value :: handle
    integer(kind(HIPBLAS_FILL_MODE_FULL)), value :: uplo
    integer(c_int64_t), value :: n
    type(c_ptr), value :: alpha
    type(c_ptr), value :: x
    integer(c_int64_t), value :: incx
    integer(c_int64_t), value :: stride_x
    type(c_ptr), value :: y
    integer(c_int64_t), value :: incy
    integer(c_int64_t), value :: stride_y
    type(c_ptr), value :: AP
    integer(c_int64_t), value :: stride_AP
    integer(c_int64_t), value :: batch_count
            hipblasDspr2StridedBatched_64Fortran = &
        hipblasDspr2StridedBatched_64(handle, uplo, n, alpha, &
                                    x, incx, stride_x, y, incy, stride_y, AP, stride_AP, batch_count)
end function hipblasDspr2StridedBatched_64Fortran

! sbmv
function hipblasSsbmv_64Fortran(handle, uplo, n, k, alpha, A, lda, &
                                x, incx, beta, y, incy) &
    bind(c, name='hipblasSsbmv_64Fortran')
    use iso_c_binding
    use hipblas_enums
    implicit none
    integer(kind(HIPBLAS_STATUS_SUCCESS)) :: hipblasSsbmv_64Fortran
    type(c_ptr), value :: handle
    integer(kind(HIPBLAS_FILL_MODE_FULL)), value :: uplo
    integer(c_int64_t), value :: n
    integer(c_int64_t), value :: k
>>>>>>> fb5e3dfb
    type(c_ptr), value :: alpha
    type(c_ptr), value :: A
    integer(c_int64_t), value :: lda
    type(c_ptr), value :: x
    integer(c_int64_t), value :: incx
    type(c_ptr), value :: beta
    type(c_ptr), value :: y
    integer(c_int64_t), value :: incy
<<<<<<< HEAD
    integer(c_int64_t), value :: batch_count
            hipblasSsymvBatched_64Fortran = &
        hipblasSsymvBatched_64(handle, uplo, n, alpha, &
                            A, lda, x, incx, beta, y, incy, batch_count)
end function hipblasSsymvBatched_64Fortran

function hipblasDsymvBatched_64Fortran(handle, uplo, n, alpha, A, lda, &
                                    x, incx, beta, y, incy, batch_count) &
    bind(c, name='hipblasDsymvBatched_64Fortran')
    use iso_c_binding
    use hipblas_enums
    implicit none
    integer(kind(HIPBLAS_STATUS_SUCCESS)) :: hipblasDsymvBatched_64Fortran
    type(c_ptr), value :: handle
    integer(kind(HIPBLAS_FILL_MODE_FULL)), value :: uplo
    integer(c_int64_t), value :: n
=======
            hipblasSsbmv_64Fortran = &
        hipblasSsbmv_64(handle, uplo, n, k, alpha, &
                        A, lda, x, incx, beta, y, incy)
end function hipblasSsbmv_64Fortran

function hipblasDsbmv_64Fortran(handle, uplo, n, k, alpha, A, lda, &
                                x, incx, beta, y, incy) &
    bind(c, name='hipblasDsbmv_64Fortran')
    use iso_c_binding
    use hipblas_enums
    implicit none
    integer(kind(HIPBLAS_STATUS_SUCCESS)) :: hipblasDsbmv_64Fortran
    type(c_ptr), value :: handle
    integer(kind(HIPBLAS_FILL_MODE_FULL)), value :: uplo
    integer(c_int64_t), value :: n
    integer(c_int64_t), value :: k
>>>>>>> fb5e3dfb
    type(c_ptr), value :: alpha
    type(c_ptr), value :: A
    integer(c_int64_t), value :: lda
    type(c_ptr), value :: x
    integer(c_int64_t), value :: incx
    type(c_ptr), value :: beta
    type(c_ptr), value :: y
    integer(c_int64_t), value :: incy
<<<<<<< HEAD
    integer(c_int64_t), value :: batch_count
            hipblasDsymvBatched_64Fortran = &
        hipblasDsymvBatched_64(handle, uplo, n, alpha, &
                            A, lda, x, incx, beta, y, incy, batch_count)
end function hipblasDsymvBatched_64Fortran

function hipblasCsymvBatched_64Fortran(handle, uplo, n, alpha, A, lda, &
                                    x, incx, beta, y, incy, batch_count) &
    bind(c, name='hipblasCsymvBatched_64Fortran')
    use iso_c_binding
    use hipblas_enums
    implicit none
    integer(kind(HIPBLAS_STATUS_SUCCESS)) :: hipblasCsymvBatched_64Fortran
    type(c_ptr), value :: handle
    integer(kind(HIPBLAS_FILL_MODE_FULL)), value :: uplo
    integer(c_int64_t), value :: n
=======
            hipblasDsbmv_64Fortran = &
        hipblasDsbmv_64(handle, uplo, n, k, alpha, &
                        A, lda, x, incx, beta, y, incy)
end function hipblasDsbmv_64Fortran

! sbmvBatched
function hipblasSsbmvBatched_64Fortran(handle, uplo, n, k, alpha, A, lda, &
                                    x, incx, beta, y, incy, batch_count) &
    bind(c, name='hipblasSsbmvBatched_64Fortran')
    use iso_c_binding
    use hipblas_enums
    implicit none
    integer(kind(HIPBLAS_STATUS_SUCCESS)) :: hipblasSsbmvBatched_64Fortran
    type(c_ptr), value :: handle
    integer(kind(HIPBLAS_FILL_MODE_FULL)), value :: uplo
    integer(c_int64_t), value :: n
    integer(c_int64_t), value :: k
>>>>>>> fb5e3dfb
    type(c_ptr), value :: alpha
    type(c_ptr), value :: A
    integer(c_int64_t), value :: lda
    type(c_ptr), value :: x
    integer(c_int64_t), value :: incx
    type(c_ptr), value :: beta
    type(c_ptr), value :: y
    integer(c_int64_t), value :: incy
    integer(c_int64_t), value :: batch_count
<<<<<<< HEAD
            hipblasCsymvBatched_64Fortran = &
        hipblasCsymvBatched_64(handle, uplo, n, alpha, &
                            A, lda, x, incx, beta, y, incy, batch_count)
end function hipblasCsymvBatched_64Fortran

function hipblasZsymvBatched_64Fortran(handle, uplo, n, alpha, A, lda, &
                                    x, incx, beta, y, incy, batch_count) &
    bind(c, name='hipblasZsymvBatched_64Fortran')
    use iso_c_binding
    use hipblas_enums
    implicit none
    integer(kind(HIPBLAS_STATUS_SUCCESS)) :: hipblasZsymvBatched_64Fortran
    type(c_ptr), value :: handle
    integer(kind(HIPBLAS_FILL_MODE_FULL)), value :: uplo
    integer(c_int64_t), value :: n
=======
            hipblasSsbmvBatched_64Fortran = &
        hipblasSsbmvBatched_64(handle, uplo, n, k, alpha, &
                            A, lda, x, incx, beta, y, incy, batch_count)
end function hipblasSsbmvBatched_64Fortran

function hipblasDsbmvBatched_64Fortran(handle, uplo, n, k, alpha, A, lda, &
                                    x, incx, beta, y, incy, batch_count) &
    bind(c, name='hipblasDsbmvBatched_64Fortran')
    use iso_c_binding
    use hipblas_enums
    implicit none
    integer(kind(HIPBLAS_STATUS_SUCCESS)) :: hipblasDsbmvBatched_64Fortran
    type(c_ptr), value :: handle
    integer(kind(HIPBLAS_FILL_MODE_FULL)), value :: uplo
    integer(c_int64_t), value :: n
    integer(c_int64_t), value :: k
>>>>>>> fb5e3dfb
    type(c_ptr), value :: alpha
    type(c_ptr), value :: A
    integer(c_int64_t), value :: lda
    type(c_ptr), value :: x
    integer(c_int64_t), value :: incx
    type(c_ptr), value :: beta
    type(c_ptr), value :: y
    integer(c_int64_t), value :: incy
    integer(c_int64_t), value :: batch_count
<<<<<<< HEAD
            hipblasZsymvBatched_64Fortran = &
        hipblasZsymvBatched_64(handle, uplo, n, alpha, &
                            A, lda, x, incx, beta, y, incy, batch_count)
end function hipblasZsymvBatched_64Fortran

! symvStridedBatched_64
function hipblasSsymvStridedBatched_64Fortran(handle, uplo, n, alpha, A, lda, stride_A, &
                                            x, incx, stride_x, beta, y, incy, stride_y, batch_count) &
    bind(c, name='hipblasSsymvStridedBatched_64Fortran')
    use iso_c_binding
    use hipblas_enums
    implicit none
    integer(kind(HIPBLAS_STATUS_SUCCESS)) :: hipblasSsymvStridedBatched_64Fortran
    type(c_ptr), value :: handle
    integer(kind(HIPBLAS_FILL_MODE_FULL)), value :: uplo
    integer(c_int64_t), value :: n
=======
            hipblasDsbmvBatched_64Fortran = &
        hipblasDsbmvBatched_64(handle, uplo, n, k, alpha, &
                            A, lda, x, incx, beta, y, incy, batch_count)
end function hipblasDsbmvBatched_64Fortran

! sbmvStridedBatched
function hipblasSsbmvStridedBatched_64Fortran(handle, uplo, n, k, alpha, A, lda, stride_A, &
                                            x, incx, stride_x, beta, y, incy, stride_y, batch_count) &
    bind(c, name='hipblasSsbmvStridedBatched_64Fortran')
    use iso_c_binding
    use hipblas_enums
    implicit none
    integer(kind(HIPBLAS_STATUS_SUCCESS)) :: hipblasSsbmvStridedBatched_64Fortran
    type(c_ptr), value :: handle
    integer(kind(HIPBLAS_FILL_MODE_FULL)), value :: uplo
    integer(c_int64_t), value :: n
    integer(c_int64_t), value :: k
>>>>>>> fb5e3dfb
    type(c_ptr), value :: alpha
    type(c_ptr), value :: A
    integer(c_int64_t), value :: lda
    integer(c_int64_t), value :: stride_A
    type(c_ptr), value :: x
    integer(c_int64_t), value :: incx
    integer(c_int64_t), value :: stride_x
    type(c_ptr), value :: beta
    type(c_ptr), value :: y
    integer(c_int64_t), value :: incy
    integer(c_int64_t), value :: stride_y
    integer(c_int64_t), value :: batch_count
<<<<<<< HEAD
            hipblasSsymvStridedBatched_64Fortran = &
        hipblasSsymvStridedBatched_64(handle, uplo, n, alpha, &
                                    A, lda, stride_A, x, incx, stride_x, beta, y, incy, stride_y, batch_count)
end function hipblasSsymvStridedBatched_64Fortran

function hipblasDsymvStridedBatched_64Fortran(handle, uplo, n, alpha, A, lda, stride_A, &
                                            x, incx, stride_x, beta, y, incy, stride_y, batch_count) &
    bind(c, name='hipblasDsymvStridedBatched_64Fortran')
    use iso_c_binding
    use hipblas_enums
    implicit none
    integer(kind(HIPBLAS_STATUS_SUCCESS)) :: hipblasDsymvStridedBatched_64Fortran
    type(c_ptr), value :: handle
    integer(kind(HIPBLAS_FILL_MODE_FULL)), value :: uplo
    integer(c_int64_t), value :: n
=======
            hipblasSsbmvStridedBatched_64Fortran = &
        hipblasSsbmvStridedBatched_64(handle, uplo, n, k, alpha, &
                                    A, lda, stride_A, x, incx, stride_x, beta, y, incy, stride_y, batch_count)
end function hipblasSsbmvStridedBatched_64Fortran

function hipblasDsbmvStridedBatched_64Fortran(handle, uplo, n, k, alpha, A, lda, stride_A, &
                                            x, incx, stride_x, beta, y, incy, stride_y, batch_count) &
    bind(c, name='hipblasDsbmvStridedBatched_64Fortran')
    use iso_c_binding
    use hipblas_enums
    implicit none
    integer(kind(HIPBLAS_STATUS_SUCCESS)) :: hipblasDsbmvStridedBatched_64Fortran
    type(c_ptr), value :: handle
    integer(kind(HIPBLAS_FILL_MODE_FULL)), value :: uplo
    integer(c_int64_t), value :: n
    integer(c_int64_t), value :: k
>>>>>>> fb5e3dfb
    type(c_ptr), value :: alpha
    type(c_ptr), value :: A
    integer(c_int64_t), value :: lda
    integer(c_int64_t), value :: stride_A
    type(c_ptr), value :: x
    integer(c_int64_t), value :: incx
    integer(c_int64_t), value :: stride_x
    type(c_ptr), value :: beta
    type(c_ptr), value :: y
    integer(c_int64_t), value :: incy
    integer(c_int64_t), value :: stride_y
    integer(c_int64_t), value :: batch_count
<<<<<<< HEAD
            hipblasDsymvStridedBatched_64Fortran = &
        hipblasDsymvStridedBatched_64(handle, uplo, n, alpha, &
                                    A, lda, stride_A, x, incx, stride_x, beta, y, incy, stride_y, batch_count)
end function hipblasDsymvStridedBatched_64Fortran

function hipblasCsymvStridedBatched_64Fortran(handle, uplo, n, alpha, A, lda, stride_A, &
                                            x, incx, stride_x, beta, y, incy, stride_y, batch_count) &
    bind(c, name='hipblasCsymvStridedBatched_64Fortran')
    use iso_c_binding
    use hipblas_enums
    implicit none
    integer(kind(HIPBLAS_STATUS_SUCCESS)) :: hipblasCsymvStridedBatched_64Fortran
=======
            hipblasDsbmvStridedBatched_64Fortran = &
        hipblasDsbmvStridedBatched_64(handle, uplo, n, k, alpha, &
                                    A, lda, stride_A, x, incx, stride_x, beta, y, incy, stride_y, batch_count)
end function hipblasDsbmvStridedBatched_64Fortran

! spmv
function hipblasSspmv_64Fortran(handle, uplo, n, alpha, AP, &
                                x, incx, beta, y, incy) &
    bind(c, name='hipblasSspmv_64Fortran')
    use iso_c_binding
    use hipblas_enums
    implicit none
    integer(kind(HIPBLAS_STATUS_SUCCESS)) :: hipblasSspmv_64Fortran
>>>>>>> fb5e3dfb
    type(c_ptr), value :: handle
    integer(kind(HIPBLAS_FILL_MODE_FULL)), value :: uplo
    integer(c_int64_t), value :: n
    type(c_ptr), value :: alpha
<<<<<<< HEAD
    type(c_ptr), value :: A
    integer(c_int64_t), value :: lda
    integer(c_int64_t), value :: stride_A
    type(c_ptr), value :: x
    integer(c_int64_t), value :: incx
    integer(c_int64_t), value :: stride_x
    type(c_ptr), value :: beta
    type(c_ptr), value :: y
    integer(c_int64_t), value :: incy
    integer(c_int64_t), value :: stride_y
    integer(c_int64_t), value :: batch_count
            hipblasCsymvStridedBatched_64Fortran = &
        hipblasCsymvStridedBatched_64(handle, uplo, n, alpha, &
                                    A, lda, stride_A, x, incx, stride_x, beta, y, incy, stride_y, batch_count)
end function hipblasCsymvStridedBatched_64Fortran

function hipblasZsymvStridedBatched_64Fortran(handle, uplo, n, alpha, A, lda, stride_A, &
                                            x, incx, stride_x, beta, y, incy, stride_y, batch_count) &
    bind(c, name='hipblasZsymvStridedBatched_64Fortran')
    use iso_c_binding
    use hipblas_enums
    implicit none
    integer(kind(HIPBLAS_STATUS_SUCCESS)) :: hipblasZsymvStridedBatched_64Fortran
=======
    type(c_ptr), value :: AP
    type(c_ptr), value :: x
    integer(c_int64_t), value :: incx
    type(c_ptr), value :: beta
    type(c_ptr), value :: y
    integer(c_int64_t), value :: incy
            hipblasSspmv_64Fortran = &
        hipblasSspmv_64(handle, uplo, n, alpha, &
                        AP, x, incx, beta, y, incy)
end function hipblasSspmv_64Fortran

function hipblasDspmv_64Fortran(handle, uplo, n, alpha, AP, &
                                x, incx, beta, y, incy) &
    bind(c, name='hipblasDspmv_64Fortran')
    use iso_c_binding
    use hipblas_enums
    implicit none
    integer(kind(HIPBLAS_STATUS_SUCCESS)) :: hipblasDspmv_64Fortran
>>>>>>> fb5e3dfb
    type(c_ptr), value :: handle
    integer(kind(HIPBLAS_FILL_MODE_FULL)), value :: uplo
    integer(c_int64_t), value :: n
    type(c_ptr), value :: alpha
<<<<<<< HEAD
    type(c_ptr), value :: A
    integer(c_int64_t), value :: lda
    integer(c_int64_t), value :: stride_A
    type(c_ptr), value :: x
    integer(c_int64_t), value :: incx
    integer(c_int64_t), value :: stride_x
    type(c_ptr), value :: beta
    type(c_ptr), value :: y
    integer(c_int64_t), value :: incy
    integer(c_int64_t), value :: stride_y
    integer(c_int64_t), value :: batch_count
            hipblasZsymvStridedBatched_64Fortran = &
        hipblasZsymvStridedBatched_64(handle, uplo, n, alpha, &
                                    A, lda, stride_A, x, incx, stride_x, beta, y, incy, stride_y, batch_count)
end function hipblasZsymvStridedBatched_64Fortran

! syr
function hipblasSsyr_64Fortran(handle, uplo, n, alpha, x, incx, A, lda) &
    bind(c, name='hipblasSsyr_64Fortran')
    use iso_c_binding
    use hipblas_enums
    implicit none
    integer(kind(HIPBLAS_STATUS_SUCCESS)) :: hipblasSsyr_64Fortran
=======
    type(c_ptr), value :: AP
    type(c_ptr), value :: x
    integer(c_int64_t), value :: incx
    type(c_ptr), value :: beta
    type(c_ptr), value :: y
    integer(c_int64_t), value :: incy
            hipblasDspmv_64Fortran = &
        hipblasDspmv_64(handle, uplo, n, alpha, &
                        AP, x, incx, beta, y, incy)
end function hipblasDspmv_64Fortran

! spmvBatched
function hipblasSspmvBatched_64Fortran(handle, uplo, n, alpha, AP, &
                                    x, incx, beta, y, incy, batch_count) &
    bind(c, name='hipblasSspmvBatched_64Fortran')
    use iso_c_binding
    use hipblas_enums
    implicit none
    integer(kind(HIPBLAS_STATUS_SUCCESS)) :: hipblasSspmvBatched_64Fortran
>>>>>>> fb5e3dfb
    type(c_ptr), value :: handle
    integer(kind(HIPBLAS_FILL_MODE_FULL)), value :: uplo
    integer(c_int64_t), value :: n
    type(c_ptr), value :: alpha
<<<<<<< HEAD
    type(c_ptr), value :: x
    integer(c_int64_t), value :: incx
    type(c_ptr), value :: A
    integer(c_int64_t), value :: lda
            hipblasSsyr_64Fortran = &
        hipblasSsyr_64(handle, uplo, n, alpha, &
                    x, incx, A, lda)
end function hipblasSsyr_64Fortran

function hipblasDsyr_64Fortran(handle, uplo, n, alpha, x, incx, A, lda) &
    bind(c, name='hipblasDsyr_64Fortran')
    use iso_c_binding
    use hipblas_enums
    implicit none
    integer(kind(HIPBLAS_STATUS_SUCCESS)) :: hipblasDsyr_64Fortran
=======
    type(c_ptr), value :: AP
    type(c_ptr), value :: x
    integer(c_int64_t), value :: incx
    type(c_ptr), value :: beta
    type(c_ptr), value :: y
    integer(c_int64_t), value :: incy
    integer(c_int64_t), value :: batch_count
            hipblasSspmvBatched_64Fortran = &
        hipblasSspmvBatched_64(handle, uplo, n, alpha, &
                            AP, x, incx, beta, y, incy, batch_count)
end function hipblasSspmvBatched_64Fortran

function hipblasDspmvBatched_64Fortran(handle, uplo, n, alpha, AP, &
                                    x, incx, beta, y, incy, batch_count) &
    bind(c, name='hipblasDspmvBatched_64Fortran')
    use iso_c_binding
    use hipblas_enums
    implicit none
    integer(kind(HIPBLAS_STATUS_SUCCESS)) :: hipblasDspmvBatched_64Fortran
>>>>>>> fb5e3dfb
    type(c_ptr), value :: handle
    integer(kind(HIPBLAS_FILL_MODE_FULL)), value :: uplo
    integer(c_int64_t), value :: n
    type(c_ptr), value :: alpha
<<<<<<< HEAD
    type(c_ptr), value :: x
    integer(c_int64_t), value :: incx
    type(c_ptr), value :: A
    integer(c_int64_t), value :: lda
            hipblasDsyr_64Fortran = &
        hipblasDsyr_64(handle, uplo, n, alpha, &
                    x, incx, A, lda)
end function hipblasDsyr_64Fortran

function hipblasCsyr_64Fortran(handle, uplo, n, alpha, x, incx, A, lda) &
    bind(c, name='hipblasCsyr_64Fortran')
    use iso_c_binding
    use hipblas_enums
    implicit none
    integer(kind(HIPBLAS_STATUS_SUCCESS)) :: hipblasCsyr_64Fortran
=======
    type(c_ptr), value :: AP
    type(c_ptr), value :: x
    integer(c_int64_t), value :: incx
    type(c_ptr), value :: beta
    type(c_ptr), value :: y
    integer(c_int64_t), value :: incy
    integer(c_int64_t), value :: batch_count
            hipblasDspmvBatched_64Fortran = &
        hipblasDspmvBatched_64(handle, uplo, n, alpha, &
                            AP, x, incx, beta, y, incy, batch_count)
end function hipblasDspmvBatched_64Fortran

! spmvStridedBatched
function hipblasSspmvStridedBatched_64Fortran(handle, uplo, n, alpha, AP, stride_AP, &
                                            x, incx, stride_x, beta, y, incy, stride_y, batch_count) &
    bind(c, name='hipblasSspmvStridedBatched_64Fortran')
    use iso_c_binding
    use hipblas_enums
    implicit none
    integer(kind(HIPBLAS_STATUS_SUCCESS)) :: hipblasSspmvStridedBatched_64Fortran
>>>>>>> fb5e3dfb
    type(c_ptr), value :: handle
    integer(kind(HIPBLAS_FILL_MODE_FULL)), value :: uplo
    integer(c_int64_t), value :: n
    type(c_ptr), value :: alpha
<<<<<<< HEAD
    type(c_ptr), value :: x
    integer(c_int64_t), value :: incx
    type(c_ptr), value :: A
    integer(c_int64_t), value :: lda
            hipblasCsyr_64Fortran = &
        hipblasCsyr_64(handle, uplo, n, alpha, &
                    x, incx, A, lda)
end function hipblasCsyr_64Fortran

function hipblasZsyr_64Fortran(handle, uplo, n, alpha, x, incx, A, lda) &
    bind(c, name='hipblasZsyr_64Fortran')
    use iso_c_binding
    use hipblas_enums
    implicit none
    integer(kind(HIPBLAS_STATUS_SUCCESS)) :: hipblasZsyr_64Fortran
=======
    type(c_ptr), value :: AP
    integer(c_int64_t), value :: stride_AP
    type(c_ptr), value :: x
    integer(c_int64_t), value :: incx
    integer(c_int64_t), value :: stride_x
    type(c_ptr), value :: beta
    type(c_ptr), value :: y
    integer(c_int64_t), value :: incy
    integer(c_int64_t), value :: stride_y
    integer(c_int64_t), value :: batch_count
            hipblasSspmvStridedBatched_64Fortran = &
        hipblasSspmvStridedBatched_64(handle, uplo, n, alpha, &
                                    AP, stride_AP, x, incx, stride_x, beta, y, incy, stride_y, batch_count)
end function hipblasSspmvStridedBatched_64Fortran

function hipblasDspmvStridedBatched_64Fortran(handle, uplo, n, alpha, AP, stride_AP, &
                                            x, incx, stride_x, beta, y, incy, stride_y, batch_count) &
    bind(c, name='hipblasDspmvStridedBatched_64Fortran')
    use iso_c_binding
    use hipblas_enums
    implicit none
    integer(kind(HIPBLAS_STATUS_SUCCESS)) :: hipblasDspmvStridedBatched_64Fortran
>>>>>>> fb5e3dfb
    type(c_ptr), value :: handle
    integer(kind(HIPBLAS_FILL_MODE_FULL)), value :: uplo
    integer(c_int64_t), value :: n
    type(c_ptr), value :: alpha
<<<<<<< HEAD
    type(c_ptr), value :: x
    integer(c_int64_t), value :: incx
    type(c_ptr), value :: A
    integer(c_int64_t), value :: lda
            hipblasZsyr_64Fortran = &
        hipblasZsyr_64(handle, uplo, n, alpha, &
                    x, incx, A, lda)
end function hipblasZsyr_64Fortran

! syrBatched_64
function hipblasSsyrBatched_64Fortran(handle, uplo, n, alpha, x, incx, A, lda, batch_count) &
    bind(c, name='hipblasSsyrBatched_64Fortran')
    use iso_c_binding
    use hipblas_enums
    implicit none
    integer(kind(HIPBLAS_STATUS_SUCCESS)) :: hipblasSsyrBatched_64Fortran
    type(c_ptr), value :: handle
    integer(kind(HIPBLAS_FILL_MODE_FULL)), value :: uplo
    integer(c_int64_t), value :: n
    type(c_ptr), value :: alpha
    type(c_ptr), value :: x
    integer(c_int64_t), value :: incx
    type(c_ptr), value :: A
    integer(c_int64_t), value :: lda
    integer(c_int64_t), value :: batch_count
            hipblasSsyrBatched_64Fortran = &
        hipblasSsyrBatched_64(handle, uplo, n, alpha, &
                            x, incx, A, lda, batch_count)
end function hipblasSsyrBatched_64Fortran

function hipblasDsyrBatched_64Fortran(handle, uplo, n, alpha, x, incx, A, lda, batch_count) &
    bind(c, name='hipblasDsyrBatched_64Fortran')
    use iso_c_binding
    use hipblas_enums
    implicit none
    integer(kind(HIPBLAS_STATUS_SUCCESS)) :: hipblasDsyrBatched_64Fortran
    type(c_ptr), value :: handle
    integer(kind(HIPBLAS_FILL_MODE_FULL)), value :: uplo
    integer(c_int64_t), value :: n
    type(c_ptr), value :: alpha
    type(c_ptr), value :: x
    integer(c_int64_t), value :: incx
    type(c_ptr), value :: A
    integer(c_int64_t), value :: lda
    integer(c_int64_t), value :: batch_count
            hipblasDsyrBatched_64Fortran = &
        hipblasDsyrBatched_64(handle, uplo, n, alpha, &
                            x, incx, A, lda, batch_count)
end function hipblasDsyrBatched_64Fortran

function hipblasCsyrBatched_64Fortran(handle, uplo, n, alpha, x, incx, A, lda, batch_count) &
    bind(c, name='hipblasCsyrBatched_64Fortran')
    use iso_c_binding
    use hipblas_enums
    implicit none
    integer(kind(HIPBLAS_STATUS_SUCCESS)) :: hipblasCsyrBatched_64Fortran
    type(c_ptr), value :: handle
    integer(kind(HIPBLAS_FILL_MODE_FULL)), value :: uplo
    integer(c_int64_t), value :: n
    type(c_ptr), value :: alpha
    type(c_ptr), value :: x
    integer(c_int64_t), value :: incx
    type(c_ptr), value :: A
    integer(c_int64_t), value :: lda
    integer(c_int64_t), value :: batch_count
            hipblasCsyrBatched_64Fortran = &
        hipblasCsyrBatched_64(handle, uplo, n, alpha, &
                            x, incx, A, lda, batch_count)
end function hipblasCsyrBatched_64Fortran

function hipblasZsyrBatched_64Fortran(handle, uplo, n, alpha, x, incx, A, lda, batch_count) &
    bind(c, name='hipblasZsyrBatched_64Fortran')
    use iso_c_binding
    use hipblas_enums
    implicit none
    integer(kind(HIPBLAS_STATUS_SUCCESS)) :: hipblasZsyrBatched_64Fortran
    type(c_ptr), value :: handle
    integer(kind(HIPBLAS_FILL_MODE_FULL)), value :: uplo
    integer(c_int64_t), value :: n
    type(c_ptr), value :: alpha
    type(c_ptr), value :: x
    integer(c_int64_t), value :: incx
    type(c_ptr), value :: A
    integer(c_int64_t), value :: lda
    integer(c_int64_t), value :: batch_count
            hipblasZsyrBatched_64Fortran = &
        hipblasZsyrBatched_64(handle, uplo, n, alpha, &
                            x, incx, A, lda, batch_count)
end function hipblasZsyrBatched_64Fortran

! syrStridedBatched_64
function hipblasSsyrStridedBatched_64Fortran(handle, uplo, n, alpha, x, incx, stride_x, &
                                            A, lda, stride_A, batch_count) &
    bind(c, name='hipblasSsyrStridedBatched_64Fortran')
    use iso_c_binding
    use hipblas_enums
    implicit none
    integer(kind(HIPBLAS_STATUS_SUCCESS)) :: hipblasSsyrStridedBatched_64Fortran
    type(c_ptr), value :: handle
    integer(kind(HIPBLAS_FILL_MODE_FULL)), value :: uplo
    integer(c_int64_t), value :: n
    type(c_ptr), value :: alpha
    type(c_ptr), value :: x
    integer(c_int64_t), value :: incx
    integer(c_int64_t), value :: stride_x
    type(c_ptr), value :: A
    integer(c_int64_t), value :: lda
    integer(c_int64_t), value :: stride_A
    integer(c_int64_t), value :: batch_count
            hipblasSsyrStridedBatched_64Fortran = &
        hipblasSsyrStridedBatched_64(handle, uplo, n, alpha, &
                                    x, incx, stride_x, A, lda, stride_A, batch_count)
end function hipblasSsyrStridedBatched_64Fortran

function hipblasDsyrStridedBatched_64Fortran(handle, uplo, n, alpha, x, incx, stride_x, &
                                            A, lda, stride_A, batch_count) &
    bind(c, name='hipblasDsyrStridedBatched_64Fortran')
    use iso_c_binding
    use hipblas_enums
    implicit none
    integer(kind(HIPBLAS_STATUS_SUCCESS)) :: hipblasDsyrStridedBatched_64Fortran
    type(c_ptr), value :: handle
    integer(kind(HIPBLAS_FILL_MODE_FULL)), value :: uplo
    integer(c_int64_t), value :: n
    type(c_ptr), value :: alpha
    type(c_ptr), value :: x
    integer(c_int64_t), value :: incx
    integer(c_int64_t), value :: stride_x
    type(c_ptr), value :: A
    integer(c_int64_t), value :: lda
    integer(c_int64_t), value :: stride_A
    integer(c_int64_t), value :: batch_count
            hipblasDsyrStridedBatched_64Fortran = &
        hipblasDsyrStridedBatched_64(handle, uplo, n, alpha, &
                                    x, incx, stride_x, A, lda, stride_A, batch_count)
end function hipblasDsyrStridedBatched_64Fortran

function hipblasCsyrStridedBatched_64Fortran(handle, uplo, n, alpha, x, incx, stride_x, &
                                            A, lda, stride_A, batch_count) &
    bind(c, name='hipblasCsyrStridedBatched_64Fortran')
    use iso_c_binding
    use hipblas_enums
    implicit none
    integer(kind(HIPBLAS_STATUS_SUCCESS)) :: hipblasCsyrStridedBatched_64Fortran
    type(c_ptr), value :: handle
    integer(kind(HIPBLAS_FILL_MODE_FULL)), value :: uplo
    integer(c_int64_t), value :: n
    type(c_ptr), value :: alpha
    type(c_ptr), value :: x
    integer(c_int64_t), value :: incx
    integer(c_int64_t), value :: stride_x
    type(c_ptr), value :: A
    integer(c_int64_t), value :: lda
    integer(c_int64_t), value :: stride_A
    integer(c_int64_t), value :: batch_count
            hipblasCsyrStridedBatched_64Fortran = &
        hipblasCsyrStridedBatched_64(handle, uplo, n, alpha, &
                                    x, incx, stride_x, A, lda, stride_A, batch_count)
end function hipblasCsyrStridedBatched_64Fortran

function hipblasZsyrStridedBatched_64Fortran(handle, uplo, n, alpha, x, incx, stride_x, &
                                            A, lda, stride_A, batch_count) &
    bind(c, name='hipblasZsyrStridedBatched_64Fortran')
    use iso_c_binding
    use hipblas_enums
    implicit none
    integer(kind(HIPBLAS_STATUS_SUCCESS)) :: hipblasZsyrStridedBatched_64Fortran
    type(c_ptr), value :: handle
    integer(kind(HIPBLAS_FILL_MODE_FULL)), value :: uplo
    integer(c_int64_t), value :: n
    type(c_ptr), value :: alpha
    type(c_ptr), value :: x
    integer(c_int64_t), value :: incx
    integer(c_int64_t), value :: stride_x
    type(c_ptr), value :: A
    integer(c_int64_t), value :: lda
    integer(c_int64_t), value :: stride_A
    integer(c_int64_t), value :: batch_count
            hipblasZsyrStridedBatched_64Fortran = &
        hipblasZsyrStridedBatched_64(handle, uplo, n, alpha, &
                                    x, incx, stride_x, A, lda, stride_A, batch_count)
end function hipblasZsyrStridedBatched_64Fortran

! syr2
function hipblasSsyr2_64Fortran(handle, uplo, n, alpha, x, incx, &
                                y, incy, A, lda) &
    bind(c, name='hipblasSsyr2_64Fortran')
    use iso_c_binding
    use hipblas_enums
    implicit none
    integer(kind(HIPBLAS_STATUS_SUCCESS)) :: hipblasSsyr2_64Fortran
    type(c_ptr), value :: handle
    integer(kind(HIPBLAS_FILL_MODE_FULL)), value :: uplo
    integer(c_int64_t), value :: n
    type(c_ptr), value :: alpha
    type(c_ptr), value :: x
    integer(c_int64_t), value :: incx
    type(c_ptr), value :: y
    integer(c_int64_t), value :: incy
    type(c_ptr), value :: A
    integer(c_int64_t), value :: lda
            hipblasSsyr2_64Fortran = &
        hipblasSsyr2_64(handle, uplo, n, alpha, &
                        x, incx, y, incy, A, lda)
end function hipblasSsyr2_64Fortran

function hipblasDsyr2_64Fortran(handle, uplo, n, alpha, x, incx, &
                                y, incy, A, lda) &
    bind(c, name='hipblasDsyr2_64Fortran')
    use iso_c_binding
    use hipblas_enums
    implicit none
    integer(kind(HIPBLAS_STATUS_SUCCESS)) :: hipblasDsyr2_64Fortran
    type(c_ptr), value :: handle
    integer(kind(HIPBLAS_FILL_MODE_FULL)), value :: uplo
    integer(c_int64_t), value :: n
    type(c_ptr), value :: alpha
    type(c_ptr), value :: x
    integer(c_int64_t), value :: incx
    type(c_ptr), value :: y
    integer(c_int64_t), value :: incy
    type(c_ptr), value :: A
    integer(c_int64_t), value :: lda
            hipblasDsyr2_64Fortran = &
        hipblasDsyr2_64(handle, uplo, n, alpha, &
                        x, incx, y, incy, A, lda)
end function hipblasDsyr2_64Fortran

function hipblasCsyr2_64Fortran(handle, uplo, n, alpha, x, incx, &
                                y, incy, A, lda) &
    bind(c, name='hipblasCsyr2_64Fortran')
    use iso_c_binding
    use hipblas_enums
    implicit none
    integer(kind(HIPBLAS_STATUS_SUCCESS)) :: hipblasCsyr2_64Fortran
    type(c_ptr), value :: handle
    integer(kind(HIPBLAS_FILL_MODE_FULL)), value :: uplo
    integer(c_int64_t), value :: n
    type(c_ptr), value :: alpha
    type(c_ptr), value :: x
    integer(c_int64_t), value :: incx
    type(c_ptr), value :: y
    integer(c_int64_t), value :: incy
    type(c_ptr), value :: A
    integer(c_int64_t), value :: lda
            hipblasCsyr2_64Fortran = &
        hipblasCsyr2_64(handle, uplo, n, alpha, &
                        x, incx, y, incy, A, lda)
end function hipblasCsyr2_64Fortran

function hipblasZsyr2_64Fortran(handle, uplo, n, alpha, x, incx, &
                                y, incy, A, lda) &
    bind(c, name='hipblasZsyr2_64Fortran')
    use iso_c_binding
    use hipblas_enums
    implicit none
    integer(kind(HIPBLAS_STATUS_SUCCESS)) :: hipblasZsyr2_64Fortran
    type(c_ptr), value :: handle
    integer(kind(HIPBLAS_FILL_MODE_FULL)), value :: uplo
    integer(c_int64_t), value :: n
    type(c_ptr), value :: alpha
    type(c_ptr), value :: x
    integer(c_int64_t), value :: incx
    type(c_ptr), value :: y
    integer(c_int64_t), value :: incy
    type(c_ptr), value :: A
    integer(c_int64_t), value :: lda
            hipblasZsyr2_64Fortran = &
        hipblasZsyr2_64(handle, uplo, n, alpha, &
                        x, incx, y, incy, A, lda)
end function hipblasZsyr2_64Fortran

! syr2Batched_64
function hipblasSsyr2Batched_64Fortran(handle, uplo, n, alpha, x, incx, &
                                    y, incy, A, lda, batch_count) &
    bind(c, name='hipblasSsyr2Batched_64Fortran')
    use iso_c_binding
    use hipblas_enums
    implicit none
    integer(kind(HIPBLAS_STATUS_SUCCESS)) :: hipblasSsyr2Batched_64Fortran
    type(c_ptr), value :: handle
    integer(kind(HIPBLAS_FILL_MODE_FULL)), value :: uplo
    integer(c_int64_t), value :: n
    type(c_ptr), value :: alpha
    type(c_ptr), value :: x
    integer(c_int64_t), value :: incx
    type(c_ptr), value :: y
    integer(c_int64_t), value :: incy
    type(c_ptr), value :: A
    integer(c_int64_t), value :: lda
    integer(c_int64_t), value :: batch_count
            hipblasSsyr2Batched_64Fortran = &
        hipblasSsyr2Batched_64(handle, uplo, n, alpha, &
                            x, incx, y, incy, A, lda, batch_count)
end function hipblasSsyr2Batched_64Fortran

function hipblasDsyr2Batched_64Fortran(handle, uplo, n, alpha, x, incx, &
                                    y, incy, A, lda, batch_count) &
    bind(c, name='hipblasDsyr2Batched_64Fortran')
    use iso_c_binding
    use hipblas_enums
    implicit none
    integer(kind(HIPBLAS_STATUS_SUCCESS)) :: hipblasDsyr2Batched_64Fortran
    type(c_ptr), value :: handle
    integer(kind(HIPBLAS_FILL_MODE_FULL)), value :: uplo
    integer(c_int64_t), value :: n
    type(c_ptr), value :: alpha
    type(c_ptr), value :: x
    integer(c_int64_t), value :: incx
    type(c_ptr), value :: y
    integer(c_int64_t), value :: incy
    type(c_ptr), value :: A
    integer(c_int64_t), value :: lda
    integer(c_int64_t), value :: batch_count
            hipblasDsyr2Batched_64Fortran = &
        hipblasDsyr2Batched_64(handle, uplo, n, alpha, &
                            x, incx, y, incy, A, lda, batch_count)
end function hipblasDsyr2Batched_64Fortran

function hipblasCsyr2Batched_64Fortran(handle, uplo, n, alpha, x, incx, &
                                    y, incy, A, lda, batch_count) &
    bind(c, name='hipblasCsyr2Batched_64Fortran')
    use iso_c_binding
    use hipblas_enums
    implicit none
    integer(kind(HIPBLAS_STATUS_SUCCESS)) :: hipblasCsyr2Batched_64Fortran
    type(c_ptr), value :: handle
    integer(kind(HIPBLAS_FILL_MODE_FULL)), value :: uplo
    integer(c_int64_t), value :: n
    type(c_ptr), value :: alpha
    type(c_ptr), value :: x
    integer(c_int64_t), value :: incx
    type(c_ptr), value :: y
    integer(c_int64_t), value :: incy
    type(c_ptr), value :: A
    integer(c_int64_t), value :: lda
    integer(c_int64_t), value :: batch_count
            hipblasCsyr2Batched_64Fortran = &
        hipblasCsyr2Batched_64(handle, uplo, n, alpha, &
                            x, incx, y, incy, A, lda, batch_count)
end function hipblasCsyr2Batched_64Fortran

function hipblasZsyr2Batched_64Fortran(handle, uplo, n, alpha, x, incx, &
                                    y, incy, A, lda, batch_count) &
    bind(c, name='hipblasZsyr2Batched_64Fortran')
    use iso_c_binding
    use hipblas_enums
    implicit none
    integer(kind(HIPBLAS_STATUS_SUCCESS)) :: hipblasZsyr2Batched_64Fortran
    type(c_ptr), value :: handle
    integer(kind(HIPBLAS_FILL_MODE_FULL)), value :: uplo
    integer(c_int64_t), value :: n
    type(c_ptr), value :: alpha
    type(c_ptr), value :: x
    integer(c_int64_t), value :: incx
    type(c_ptr), value :: y
    integer(c_int64_t), value :: incy
    type(c_ptr), value :: A
    integer(c_int64_t), value :: lda
    integer(c_int64_t), value :: batch_count
            hipblasZsyr2Batched_64Fortran = &
        hipblasZsyr2Batched_64(handle, uplo, n, alpha, &
                            x, incx, y, incy, A, lda, batch_count)
end function hipblasZsyr2Batched_64Fortran

! syr2StridedBatched_64
function hipblasSsyr2StridedBatched_64Fortran(handle, uplo, n, alpha, x, incx, stride_x, &
                                            y, incy, stride_y, A, lda, stride_A, batch_count) &
    bind(c, name='hipblasSsyr2StridedBatched_64Fortran')
    use iso_c_binding
    use hipblas_enums
    implicit none
    integer(kind(HIPBLAS_STATUS_SUCCESS)) :: hipblasSsyr2StridedBatched_64Fortran
    type(c_ptr), value :: handle
    integer(kind(HIPBLAS_FILL_MODE_FULL)), value :: uplo
    integer(c_int64_t), value :: n
    type(c_ptr), value :: alpha
    type(c_ptr), value :: x
    integer(c_int64_t), value :: incx
    integer(c_int64_t), value :: stride_x
    type(c_ptr), value :: y
    integer(c_int64_t), value :: incy
    integer(c_int64_t), value :: stride_y
    type(c_ptr), value :: A
    integer(c_int64_t), value :: lda
    integer(c_int64_t), value :: stride_A
    integer(c_int64_t), value :: batch_count
            hipblasSsyr2StridedBatched_64Fortran = &
        hipblasSsyr2StridedBatched_64(handle, uplo, n, alpha, &
                                    x, incx, stride_x, y, incy, stride_y, A, lda, stride_A, batch_count)
end function hipblasSsyr2StridedBatched_64Fortran

function hipblasDsyr2StridedBatched_64Fortran(handle, uplo, n, alpha, x, incx, stride_x, &
                                            y, incy, stride_y, A, lda, stride_A, batch_count) &
    bind(c, name='hipblasDsyr2StridedBatched_64Fortran')
    use iso_c_binding
    use hipblas_enums
    implicit none
    integer(kind(HIPBLAS_STATUS_SUCCESS)) :: hipblasDsyr2StridedBatched_64Fortran
    type(c_ptr), value :: handle
    integer(kind(HIPBLAS_FILL_MODE_FULL)), value :: uplo
    integer(c_int64_t), value :: n
    type(c_ptr), value :: alpha
    type(c_ptr), value :: x
    integer(c_int64_t), value :: incx
    integer(c_int64_t), value :: stride_x
    type(c_ptr), value :: y
    integer(c_int64_t), value :: incy
    integer(c_int64_t), value :: stride_y
    type(c_ptr), value :: A
    integer(c_int64_t), value :: lda
    integer(c_int64_t), value :: stride_A
    integer(c_int64_t), value :: batch_count
            hipblasDsyr2StridedBatched_64Fortran = &
        hipblasDsyr2StridedBatched_64(handle, uplo, n, alpha, &
                                    x, incx, stride_x, y, incy, stride_y, A, lda, stride_A, batch_count)
end function hipblasDsyr2StridedBatched_64Fortran

function hipblasCsyr2StridedBatched_64Fortran(handle, uplo, n, alpha, x, incx, stride_x, &
                                            y, incy, stride_y, A, lda, stride_A, batch_count) &
    bind(c, name='hipblasCsyr2StridedBatched_64Fortran')
    use iso_c_binding
    use hipblas_enums
    implicit none
    integer(kind(HIPBLAS_STATUS_SUCCESS)) :: hipblasCsyr2StridedBatched_64Fortran
    type(c_ptr), value :: handle
    integer(kind(HIPBLAS_FILL_MODE_FULL)), value :: uplo
    integer(c_int64_t), value :: n
    type(c_ptr), value :: alpha
    type(c_ptr), value :: x
    integer(c_int64_t), value :: incx
    integer(c_int64_t), value :: stride_x
    type(c_ptr), value :: y
    integer(c_int64_t), value :: incy
    integer(c_int64_t), value :: stride_y
    type(c_ptr), value :: A
    integer(c_int64_t), value :: lda
    integer(c_int64_t), value :: stride_A
    integer(c_int64_t), value :: batch_count
            hipblasCsyr2StridedBatched_64Fortran = &
        hipblasCsyr2StridedBatched_64(handle, uplo, n, alpha, &
                                    x, incx, stride_x, y, incy, stride_y, A, lda, stride_A, batch_count)
end function hipblasCsyr2StridedBatched_64Fortran

function hipblasZsyr2StridedBatched_64Fortran(handle, uplo, n, alpha, x, incx, stride_x, &
                                            y, incy, stride_y, A, lda, stride_A, batch_count) &
    bind(c, name='hipblasZsyr2StridedBatched_64Fortran')
    use iso_c_binding
    use hipblas_enums
    implicit none
    integer(kind(HIPBLAS_STATUS_SUCCESS)) :: hipblasZsyr2StridedBatched_64Fortran
    type(c_ptr), value :: handle
    integer(kind(HIPBLAS_FILL_MODE_FULL)), value :: uplo
    integer(c_int64_t), value :: n
    type(c_ptr), value :: alpha
    type(c_ptr), value :: x
    integer(c_int64_t), value :: incx
    integer(c_int64_t), value :: stride_x
    type(c_ptr), value :: y
    integer(c_int64_t), value :: incy
    integer(c_int64_t), value :: stride_y
    type(c_ptr), value :: A
    integer(c_int64_t), value :: lda
    integer(c_int64_t), value :: stride_A
    integer(c_int64_t), value :: batch_count
            hipblasZsyr2StridedBatched_64Fortran = &
        hipblasZsyr2StridedBatched_64(handle, uplo, n, alpha, &
                                    x, incx, stride_x, y, incy, stride_y, A, lda, stride_A, batch_count)
end function hipblasZsyr2StridedBatched_64Fortran
=======
    type(c_ptr), value :: AP
    integer(c_int64_t), value :: stride_AP
    type(c_ptr), value :: x
    integer(c_int64_t), value :: incx
    integer(c_int64_t), value :: stride_x
    type(c_ptr), value :: beta
    type(c_ptr), value :: y
    integer(c_int64_t), value :: incy
    integer(c_int64_t), value :: stride_y
    integer(c_int64_t), value :: batch_count
            hipblasDspmvStridedBatched_64Fortran = &
        hipblasDspmvStridedBatched_64(handle, uplo, n, alpha, &
                                    AP, stride_AP, x, incx, stride_x, beta, y, incy, stride_y, batch_count)
end function hipblasDspmvStridedBatched_64Fortran

! tbmv
function hipblasStbmv_64Fortran(handle, uplo, transA, diag, m, k, &
                                A, lda, x, incx) &
    bind(c, name='hipblasStbmv_64Fortran')
    use iso_c_binding
    use hipblas_enums
    implicit none
    integer(kind(HIPBLAS_STATUS_SUCCESS)) :: hipblasStbmv_64Fortran
    type(c_ptr), value :: handle
    integer(kind(HIPBLAS_FILL_MODE_FULL)), value :: uplo
    integer(kind(HIPBLAS_OP_N)), value :: transA
    integer(kind(HIPBLAS_DIAG_NON_UNIT)), value :: diag
    integer(c_int64_t), value :: m
    integer(c_int64_t), value :: k
    type(c_ptr), value :: A
    integer(c_int64_t), value :: lda
    type(c_ptr), value :: x
    integer(c_int64_t), value :: incx
            hipblasStbmv_64Fortran = &
        hipblasStbmv_64(handle, uplo, transA, diag, m, k, &
                        A, lda, x, incx)
end function hipblasStbmv_64Fortran

function hipblasDtbmv_64Fortran(handle, uplo, transA, diag, m, k, &
                                A, lda, x, incx) &
    bind(c, name='hipblasDtbmv_64Fortran')
    use iso_c_binding
    use hipblas_enums
    implicit none
    integer(kind(HIPBLAS_STATUS_SUCCESS)) :: hipblasDtbmv_64Fortran
    type(c_ptr), value :: handle
    integer(kind(HIPBLAS_FILL_MODE_FULL)), value :: uplo
    integer(kind(HIPBLAS_OP_N)), value :: transA
    integer(kind(HIPBLAS_DIAG_NON_UNIT)), value :: diag
    integer(c_int64_t), value :: m
    integer(c_int64_t), value :: k
    type(c_ptr), value :: A
    integer(c_int64_t), value :: lda
    type(c_ptr), value :: x
    integer(c_int64_t), value :: incx
            hipblasDtbmv_64Fortran = &
        hipblasDtbmv_64(handle, uplo, transA, diag, m, k, &
                        A, lda, x, incx)
end function hipblasDtbmv_64Fortran

function hipblasCtbmv_64Fortran(handle, uplo, transA, diag, m, k, &
                                A, lda, x, incx) &
    bind(c, name='hipblasCtbmv_64Fortran')
    use iso_c_binding
    use hipblas_enums
    implicit none
    integer(kind(HIPBLAS_STATUS_SUCCESS)) :: hipblasCtbmv_64Fortran
    type(c_ptr), value :: handle
    integer(kind(HIPBLAS_FILL_MODE_FULL)), value :: uplo
    integer(kind(HIPBLAS_OP_N)), value :: transA
    integer(kind(HIPBLAS_DIAG_NON_UNIT)), value :: diag
    integer(c_int64_t), value :: m
    integer(c_int64_t), value :: k
    type(c_ptr), value :: A
    integer(c_int64_t), value :: lda
    type(c_ptr), value :: x
    integer(c_int64_t), value :: incx
            hipblasCtbmv_64Fortran = &
        hipblasCtbmv_64(handle, uplo, transA, diag, m, k, &
                        A, lda, x, incx)
end function hipblasCtbmv_64Fortran

function hipblasZtbmv_64Fortran(handle, uplo, transA, diag, m, k, &
                                A, lda, x, incx) &
    bind(c, name='hipblasZtbmv_64Fortran')
    use iso_c_binding
    use hipblas_enums
    implicit none
    integer(kind(HIPBLAS_STATUS_SUCCESS)) :: hipblasZtbmv_64Fortran
    type(c_ptr), value :: handle
    integer(kind(HIPBLAS_FILL_MODE_FULL)), value :: uplo
    integer(kind(HIPBLAS_OP_N)), value :: transA
    integer(kind(HIPBLAS_DIAG_NON_UNIT)), value :: diag
    integer(c_int64_t), value :: m
    integer(c_int64_t), value :: k
    type(c_ptr), value :: A
    integer(c_int64_t), value :: lda
    type(c_ptr), value :: x
    integer(c_int64_t), value :: incx
            hipblasZtbmv_64Fortran = &
        hipblasZtbmv_64(handle, uplo, transA, diag, m, k, &
                        A, lda, x, incx)
end function hipblasZtbmv_64Fortran

! tbmvBatched
function hipblasStbmvBatched_64Fortran(handle, uplo, transA, diag, m, k, &
                                    A, lda, x, incx, batch_count) &
    bind(c, name='hipblasStbmvBatched_64Fortran')
    use iso_c_binding
    use hipblas_enums
    implicit none
    integer(kind(HIPBLAS_STATUS_SUCCESS)) :: hipblasStbmvBatched_64Fortran
    type(c_ptr), value :: handle
    integer(kind(HIPBLAS_FILL_MODE_FULL)), value :: uplo
    integer(kind(HIPBLAS_OP_N)), value :: transA
    integer(kind(HIPBLAS_DIAG_NON_UNIT)), value :: diag
    integer(c_int64_t), value :: m
    integer(c_int64_t), value :: k
    type(c_ptr), value :: A
    integer(c_int64_t), value :: lda
    type(c_ptr), value :: x
    integer(c_int64_t), value :: incx
    integer(c_int64_t), value :: batch_count
            hipblasStbmvBatched_64Fortran = &
        hipblasStbmvBatched_64(handle, uplo, transA, diag, m, k, &
                            A, lda, x, incx, batch_count)
end function hipblasStbmvBatched_64Fortran

function hipblasDtbmvBatched_64Fortran(handle, uplo, transA, diag, m, k, &
                                    A, lda, x, incx, batch_count) &
    bind(c, name='hipblasDtbmvBatched_64Fortran')
    use iso_c_binding
    use hipblas_enums
    implicit none
    integer(kind(HIPBLAS_STATUS_SUCCESS)) :: hipblasDtbmvBatched_64Fortran
    type(c_ptr), value :: handle
    integer(kind(HIPBLAS_FILL_MODE_FULL)), value :: uplo
    integer(kind(HIPBLAS_OP_N)), value :: transA
    integer(kind(HIPBLAS_DIAG_NON_UNIT)), value :: diag
    integer(c_int64_t), value :: m
    integer(c_int64_t), value :: k
    type(c_ptr), value :: A
    integer(c_int64_t), value :: lda
    type(c_ptr), value :: x
    integer(c_int64_t), value :: incx
    integer(c_int64_t), value :: batch_count
            hipblasDtbmvBatched_64Fortran = &
        hipblasDtbmvBatched_64(handle, uplo, transA, diag, m, k, &
                            A, lda, x, incx, batch_count)
end function hipblasDtbmvBatched_64Fortran

function hipblasCtbmvBatched_64Fortran(handle, uplo, transA, diag, m, k, &
                                    A, lda, x, incx, batch_count) &
    bind(c, name='hipblasCtbmvBatched_64Fortran')
    use iso_c_binding
    use hipblas_enums
    implicit none
    integer(kind(HIPBLAS_STATUS_SUCCESS)) :: hipblasCtbmvBatched_64Fortran
    type(c_ptr), value :: handle
    integer(kind(HIPBLAS_FILL_MODE_FULL)), value :: uplo
    integer(kind(HIPBLAS_OP_N)), value :: transA
    integer(kind(HIPBLAS_DIAG_NON_UNIT)), value :: diag
    integer(c_int64_t), value :: m
    integer(c_int64_t), value :: k
    type(c_ptr), value :: A
    integer(c_int64_t), value :: lda
    type(c_ptr), value :: x
    integer(c_int64_t), value :: incx
    integer(c_int64_t), value :: batch_count
            hipblasCtbmvBatched_64Fortran = &
        hipblasCtbmvBatched_64(handle, uplo, transA, diag, m, k, &
                            A, lda, x, incx, batch_count)
end function hipblasCtbmvBatched_64Fortran

function hipblasZtbmvBatched_64Fortran(handle, uplo, transA, diag, m, k, &
                                    A, lda, x, incx, batch_count) &
    bind(c, name='hipblasZtbmvBatched_64Fortran')
    use iso_c_binding
    use hipblas_enums
    implicit none
    integer(kind(HIPBLAS_STATUS_SUCCESS)) :: hipblasZtbmvBatched_64Fortran
    type(c_ptr), value :: handle
    integer(kind(HIPBLAS_FILL_MODE_FULL)), value :: uplo
    integer(kind(HIPBLAS_OP_N)), value :: transA
    integer(kind(HIPBLAS_DIAG_NON_UNIT)), value :: diag
    integer(c_int64_t), value :: m
    integer(c_int64_t), value :: k
    type(c_ptr), value :: A
    integer(c_int64_t), value :: lda
    type(c_ptr), value :: x
    integer(c_int64_t), value :: incx
    integer(c_int64_t), value :: batch_count
            hipblasZtbmvBatched_64Fortran = &
        hipblasZtbmvBatched_64(handle, uplo, transA, diag, m, k, &
                            A, lda, x, incx, batch_count)
end function hipblasZtbmvBatched_64Fortran

! tbmvStridedBatched
function hipblasStbmvStridedBatched_64Fortran(handle, uplo, transA, diag, m, k, &
                                            A, lda, stride_A, x, incx, stride_x, batch_count) &
    bind(c, name='hipblasStbmvStridedBatched_64Fortran')
    use iso_c_binding
    use hipblas_enums
    implicit none
    integer(kind(HIPBLAS_STATUS_SUCCESS)) :: hipblasStbmvStridedBatched_64Fortran
    type(c_ptr), value :: handle
    integer(kind(HIPBLAS_FILL_MODE_FULL)), value :: uplo
    integer(kind(HIPBLAS_OP_N)), value :: transA
    integer(kind(HIPBLAS_DIAG_NON_UNIT)), value :: diag
    integer(c_int64_t), value :: m
    integer(c_int64_t), value :: k
    type(c_ptr), value :: A
    integer(c_int64_t), value :: lda
    integer(c_int64_t), value :: stride_A
    type(c_ptr), value :: x
    integer(c_int64_t), value :: incx
    integer(c_int64_t), value :: stride_x
    integer(c_int64_t), value :: batch_count
            hipblasStbmvStridedBatched_64Fortran = &
        hipblasStbmvStridedBatched_64(handle, uplo, transA, diag, m, k, &
                                    A, lda, stride_A, x, incx, stride_x, batch_count)
end function hipblasStbmvStridedBatched_64Fortran

function hipblasDtbmvStridedBatched_64Fortran(handle, uplo, transA, diag, m, k, &
                                            A, lda, stride_A, x, incx, stride_x, batch_count) &
    bind(c, name='hipblasDtbmvStridedBatched_64Fortran')
    use iso_c_binding
    use hipblas_enums
    implicit none
    integer(kind(HIPBLAS_STATUS_SUCCESS)) :: hipblasDtbmvStridedBatched_64Fortran
    type(c_ptr), value :: handle
    integer(kind(HIPBLAS_FILL_MODE_FULL)), value :: uplo
    integer(kind(HIPBLAS_OP_N)), value :: transA
    integer(kind(HIPBLAS_DIAG_NON_UNIT)), value :: diag
    integer(c_int64_t), value :: m
    integer(c_int64_t), value :: k
    type(c_ptr), value :: A
    integer(c_int64_t), value :: lda
    integer(c_int64_t), value :: stride_A
    type(c_ptr), value :: x
    integer(c_int64_t), value :: incx
    integer(c_int64_t), value :: stride_x
    integer(c_int64_t), value :: batch_count
            hipblasDtbmvStridedBatched_64Fortran = &
        hipblasDtbmvStridedBatched_64(handle, uplo, transA, diag, m, k, &
                                    A, lda, stride_A, x, incx, stride_x, batch_count)
end function hipblasDtbmvStridedBatched_64Fortran

function hipblasCtbmvStridedBatched_64Fortran(handle, uplo, transA, diag, m, k, &
                                            A, lda, stride_A, x, incx, stride_x, batch_count) &
    bind(c, name='hipblasCtbmvStridedBatched_64Fortran')
    use iso_c_binding
    use hipblas_enums
    implicit none
    integer(kind(HIPBLAS_STATUS_SUCCESS)) :: hipblasCtbmvStridedBatched_64Fortran
    type(c_ptr), value :: handle
    integer(kind(HIPBLAS_FILL_MODE_FULL)), value :: uplo
    integer(kind(HIPBLAS_OP_N)), value :: transA
    integer(kind(HIPBLAS_DIAG_NON_UNIT)), value :: diag
    integer(c_int64_t), value :: m
    integer(c_int64_t), value :: k
    type(c_ptr), value :: A
    integer(c_int64_t), value :: lda
    integer(c_int64_t), value :: stride_A
    type(c_ptr), value :: x
    integer(c_int64_t), value :: incx
    integer(c_int64_t), value :: stride_x
    integer(c_int64_t), value :: batch_count
            hipblasCtbmvStridedBatched_64Fortran = &
        hipblasCtbmvStridedBatched_64(handle, uplo, transA, diag, m, k, &
                                    A, lda, stride_A, x, incx, stride_x, batch_count)
end function hipblasCtbmvStridedBatched_64Fortran

function hipblasZtbmvStridedBatched_64Fortran(handle, uplo, transA, diag, m, k, &
                                            A, lda, stride_A, x, incx, stride_x, batch_count) &
    bind(c, name='hipblasZtbmvStridedBatched_64Fortran')
    use iso_c_binding
    use hipblas_enums
    implicit none
    integer(kind(HIPBLAS_STATUS_SUCCESS)) :: hipblasZtbmvStridedBatched_64Fortran
    type(c_ptr), value :: handle
    integer(kind(HIPBLAS_FILL_MODE_FULL)), value :: uplo
    integer(kind(HIPBLAS_OP_N)), value :: transA
    integer(kind(HIPBLAS_DIAG_NON_UNIT)), value :: diag
    integer(c_int64_t), value :: m
    integer(c_int64_t), value :: k
    type(c_ptr), value :: A
    integer(c_int64_t), value :: lda
    integer(c_int64_t), value :: stride_A
    type(c_ptr), value :: x
    integer(c_int64_t), value :: incx
    integer(c_int64_t), value :: stride_x
    integer(c_int64_t), value :: batch_count
            hipblasZtbmvStridedBatched_64Fortran = &
        hipblasZtbmvStridedBatched_64(handle, uplo, transA, diag, m, k, &
                                    A, lda, stride_A, x, incx, stride_x, batch_count)
end function hipblasZtbmvStridedBatched_64Fortran

! tpmv
function hipblasStpmv_64Fortran(handle, uplo, transA, diag, m, &
                                AP, x, incx) &
    bind(c, name='hipblasStpmv_64Fortran')
    use iso_c_binding
    use hipblas_enums
    implicit none
    integer(kind(HIPBLAS_STATUS_SUCCESS)) :: hipblasStpmv_64Fortran
    type(c_ptr), value :: handle
    integer(kind(HIPBLAS_FILL_MODE_FULL)), value :: uplo
    integer(kind(HIPBLAS_OP_N)), value :: transA
    integer(kind(HIPBLAS_DIAG_NON_UNIT)), value :: diag
    integer(c_int64_t), value :: m
    type(c_ptr), value :: AP
    type(c_ptr), value :: x
    integer(c_int64_t), value :: incx
            hipblasStpmv_64Fortran = &
        hipblasStpmv_64(handle, uplo, transA, diag, m, &
                        AP, x, incx)
end function hipblasStpmv_64Fortran

function hipblasDtpmv_64Fortran(handle, uplo, transA, diag, m, &
                                AP, x, incx) &
    bind(c, name='hipblasDtpmv_64Fortran')
    use iso_c_binding
    use hipblas_enums
    implicit none
    integer(kind(HIPBLAS_STATUS_SUCCESS)) :: hipblasDtpmv_64Fortran
    type(c_ptr), value :: handle
    integer(kind(HIPBLAS_FILL_MODE_FULL)), value :: uplo
    integer(kind(HIPBLAS_OP_N)), value :: transA
    integer(kind(HIPBLAS_DIAG_NON_UNIT)), value :: diag
    integer(c_int64_t), value :: m
    type(c_ptr), value :: AP
    type(c_ptr), value :: x
    integer(c_int64_t), value :: incx
            hipblasDtpmv_64Fortran = &
        hipblasDtpmv_64(handle, uplo, transA, diag, m, &
                        AP, x, incx)
end function hipblasDtpmv_64Fortran

function hipblasCtpmv_64Fortran(handle, uplo, transA, diag, m, &
                                AP, x, incx) &
    bind(c, name='hipblasCtpmv_64Fortran')
    use iso_c_binding
    use hipblas_enums
    implicit none
    integer(kind(HIPBLAS_STATUS_SUCCESS)) :: hipblasCtpmv_64Fortran
    type(c_ptr), value :: handle
    integer(kind(HIPBLAS_FILL_MODE_FULL)), value :: uplo
    integer(kind(HIPBLAS_OP_N)), value :: transA
    integer(kind(HIPBLAS_DIAG_NON_UNIT)), value :: diag
    integer(c_int64_t), value :: m
    type(c_ptr), value :: AP
    type(c_ptr), value :: x
    integer(c_int64_t), value :: incx
            hipblasCtpmv_64Fortran = &
        hipblasCtpmv_64(handle, uplo, transA, diag, m, &
                        AP, x, incx)
end function hipblasCtpmv_64Fortran

function hipblasZtpmv_64Fortran(handle, uplo, transA, diag, m, &
                                AP, x, incx) &
    bind(c, name='hipblasZtpmv_64Fortran')
    use iso_c_binding
    use hipblas_enums
    implicit none
    integer(kind(HIPBLAS_STATUS_SUCCESS)) :: hipblasZtpmv_64Fortran
    type(c_ptr), value :: handle
    integer(kind(HIPBLAS_FILL_MODE_FULL)), value :: uplo
    integer(kind(HIPBLAS_OP_N)), value :: transA
    integer(kind(HIPBLAS_DIAG_NON_UNIT)), value :: diag
    integer(c_int64_t), value :: m
    type(c_ptr), value :: AP
    type(c_ptr), value :: x
    integer(c_int64_t), value :: incx
            hipblasZtpmv_64Fortran = &
        hipblasZtpmv_64(handle, uplo, transA, diag, m, &
                        AP, x, incx)
end function hipblasZtpmv_64Fortran

! tpmvBatched
function hipblasStpmvBatched_64Fortran(handle, uplo, transA, diag, m, &
                                    AP, x, incx, batch_count) &
    bind(c, name='hipblasStpmvBatched_64Fortran')
    use iso_c_binding
    use hipblas_enums
    implicit none
    integer(kind(HIPBLAS_STATUS_SUCCESS)) :: hipblasStpmvBatched_64Fortran
    type(c_ptr), value :: handle
    integer(kind(HIPBLAS_FILL_MODE_FULL)), value :: uplo
    integer(kind(HIPBLAS_OP_N)), value :: transA
    integer(kind(HIPBLAS_DIAG_NON_UNIT)), value :: diag
    integer(c_int64_t), value :: m
    type(c_ptr), value :: AP
    type(c_ptr), value :: x
    integer(c_int64_t), value :: incx
    integer(c_int64_t), value :: batch_count
            hipblasStpmvBatched_64Fortran = &
        hipblasStpmvBatched_64(handle, uplo, transA, diag, m, &
                            AP, x, incx, batch_count)
end function hipblasStpmvBatched_64Fortran

function hipblasDtpmvBatched_64Fortran(handle, uplo, transA, diag, m, &
                                    AP, x, incx, batch_count) &
    bind(c, name='hipblasDtpmvBatched_64Fortran')
    use iso_c_binding
    use hipblas_enums
    implicit none
    integer(kind(HIPBLAS_STATUS_SUCCESS)) :: hipblasDtpmvBatched_64Fortran
    type(c_ptr), value :: handle
    integer(kind(HIPBLAS_FILL_MODE_FULL)), value :: uplo
    integer(kind(HIPBLAS_OP_N)), value :: transA
    integer(kind(HIPBLAS_DIAG_NON_UNIT)), value :: diag
    integer(c_int64_t), value :: m
    type(c_ptr), value :: AP
    type(c_ptr), value :: x
    integer(c_int64_t), value :: incx
    integer(c_int64_t), value :: batch_count
            hipblasDtpmvBatched_64Fortran = &
        hipblasDtpmvBatched_64(handle, uplo, transA, diag, m, &
                            AP, x, incx, batch_count)
end function hipblasDtpmvBatched_64Fortran

function hipblasCtpmvBatched_64Fortran(handle, uplo, transA, diag, m, &
                                    AP, x, incx, batch_count) &
    bind(c, name='hipblasCtpmvBatched_64Fortran')
    use iso_c_binding
    use hipblas_enums
    implicit none
    integer(kind(HIPBLAS_STATUS_SUCCESS)) :: hipblasCtpmvBatched_64Fortran
    type(c_ptr), value :: handle
    integer(kind(HIPBLAS_FILL_MODE_FULL)), value :: uplo
    integer(kind(HIPBLAS_OP_N)), value :: transA
    integer(kind(HIPBLAS_DIAG_NON_UNIT)), value :: diag
    integer(c_int64_t), value :: m
    type(c_ptr), value :: AP
    type(c_ptr), value :: x
    integer(c_int64_t), value :: incx
    integer(c_int64_t), value :: batch_count
            hipblasCtpmvBatched_64Fortran = &
        hipblasCtpmvBatched_64(handle, uplo, transA, diag, m, &
                            AP, x, incx, batch_count)
end function hipblasCtpmvBatched_64Fortran

function hipblasZtpmvBatched_64Fortran(handle, uplo, transA, diag, m, &
                                    AP, x, incx, batch_count) &
    bind(c, name='hipblasZtpmvBatched_64Fortran')
    use iso_c_binding
    use hipblas_enums
    implicit none
    integer(kind(HIPBLAS_STATUS_SUCCESS)) :: hipblasZtpmvBatched_64Fortran
    type(c_ptr), value :: handle
    integer(kind(HIPBLAS_FILL_MODE_FULL)), value :: uplo
    integer(kind(HIPBLAS_OP_N)), value :: transA
    integer(kind(HIPBLAS_DIAG_NON_UNIT)), value :: diag
    integer(c_int64_t), value :: m
    type(c_ptr), value :: AP
    type(c_ptr), value :: x
    integer(c_int64_t), value :: incx
    integer(c_int64_t), value :: batch_count
            hipblasZtpmvBatched_64Fortran = &
        hipblasZtpmvBatched_64(handle, uplo, transA, diag, m, &
                            AP, x, incx, batch_count)
end function hipblasZtpmvBatched_64Fortran

! tpmvStridedBatched
function hipblasStpmvStridedBatched_64Fortran(handle, uplo, transA, diag, m, &
                                            AP, stride_AP, x, incx, stride_x, batch_count) &
    bind(c, name='hipblasStpmvStridedBatched_64Fortran')
    use iso_c_binding
    use hipblas_enums
    implicit none
    integer(kind(HIPBLAS_STATUS_SUCCESS)) :: hipblasStpmvStridedBatched_64Fortran
    type(c_ptr), value :: handle
    integer(kind(HIPBLAS_FILL_MODE_FULL)), value :: uplo
    integer(kind(HIPBLAS_OP_N)), value :: transA
    integer(kind(HIPBLAS_DIAG_NON_UNIT)), value :: diag
    integer(c_int64_t), value :: m
    type(c_ptr), value :: AP
    integer(c_int64_t), value :: stride_AP
    type(c_ptr), value :: x
    integer(c_int64_t), value :: incx
    integer(c_int64_t), value :: stride_x
    integer(c_int64_t), value :: batch_count
            hipblasStpmvStridedBatched_64Fortran = &
        hipblasStpmvStridedBatched_64(handle, uplo, transA, diag, m, &
                                    AP, stride_AP, x, incx, stride_x, batch_count)
end function hipblasStpmvStridedBatched_64Fortran

function hipblasDtpmvStridedBatched_64Fortran(handle, uplo, transA, diag, m, &
                                            AP, stride_AP, x, incx, stride_x, batch_count) &
    bind(c, name='hipblasDtpmvStridedBatched_64Fortran')
    use iso_c_binding
    use hipblas_enums
    implicit none
    integer(kind(HIPBLAS_STATUS_SUCCESS)) :: hipblasDtpmvStridedBatched_64Fortran
    type(c_ptr), value :: handle
    integer(kind(HIPBLAS_FILL_MODE_FULL)), value :: uplo
    integer(kind(HIPBLAS_OP_N)), value :: transA
    integer(kind(HIPBLAS_DIAG_NON_UNIT)), value :: diag
    integer(c_int64_t), value :: m
    type(c_ptr), value :: AP
    integer(c_int64_t), value :: stride_AP
    type(c_ptr), value :: x
    integer(c_int64_t), value :: incx
    integer(c_int64_t), value :: stride_x
    integer(c_int64_t), value :: batch_count
            hipblasDtpmvStridedBatched_64Fortran = &
        hipblasDtpmvStridedBatched_64(handle, uplo, transA, diag, m, &
                                    AP, stride_AP, x, incx, stride_x, batch_count)
end function hipblasDtpmvStridedBatched_64Fortran

function hipblasCtpmvStridedBatched_64Fortran(handle, uplo, transA, diag, m, &
                                            AP, stride_AP, x, incx, stride_x, batch_count) &
    bind(c, name='hipblasCtpmvStridedBatched_64Fortran')
    use iso_c_binding
    use hipblas_enums
    implicit none
    integer(kind(HIPBLAS_STATUS_SUCCESS)) :: hipblasCtpmvStridedBatched_64Fortran
    type(c_ptr), value :: handle
    integer(kind(HIPBLAS_FILL_MODE_FULL)), value :: uplo
    integer(kind(HIPBLAS_OP_N)), value :: transA
    integer(kind(HIPBLAS_DIAG_NON_UNIT)), value :: diag
    integer(c_int64_t), value :: m
    type(c_ptr), value :: AP
    integer(c_int64_t), value :: stride_AP
    type(c_ptr), value :: x
    integer(c_int64_t), value :: incx
    integer(c_int64_t), value :: stride_x
    integer(c_int64_t), value :: batch_count
            hipblasCtpmvStridedBatched_64Fortran = &
        hipblasCtpmvStridedBatched_64(handle, uplo, transA, diag, m, &
                                    AP, stride_AP, x, incx, stride_x, batch_count)
end function hipblasCtpmvStridedBatched_64Fortran

function hipblasZtpmvStridedBatched_64Fortran(handle, uplo, transA, diag, m, &
                                            AP, stride_AP, x, incx, stride_x, batch_count) &
    bind(c, name='hipblasZtpmvStridedBatched_64Fortran')
    use iso_c_binding
    use hipblas_enums
    implicit none
    integer(kind(HIPBLAS_STATUS_SUCCESS)) :: hipblasZtpmvStridedBatched_64Fortran
    type(c_ptr), value :: handle
    integer(kind(HIPBLAS_FILL_MODE_FULL)), value :: uplo
    integer(kind(HIPBLAS_OP_N)), value :: transA
    integer(kind(HIPBLAS_DIAG_NON_UNIT)), value :: diag
    integer(c_int64_t), value :: m
    type(c_ptr), value :: AP
    integer(c_int64_t), value :: stride_AP
    type(c_ptr), value :: x
    integer(c_int64_t), value :: incx
    integer(c_int64_t), value :: stride_x
    integer(c_int64_t), value :: batch_count
            hipblasZtpmvStridedBatched_64Fortran = &
        hipblasZtpmvStridedBatched_64(handle, uplo, transA, diag, m, &
                                    AP, stride_AP, x, incx, stride_x, batch_count)
end function hipblasZtpmvStridedBatched_64Fortran

! trmv
function hipblasStrmv_64Fortran(handle, uplo, transA, diag, m, &
                                A, lda, x, incx) &
    bind(c, name='hipblasStrmv_64Fortran')
    use iso_c_binding
    use hipblas_enums
    implicit none
    integer(kind(HIPBLAS_STATUS_SUCCESS)) :: hipblasStrmv_64Fortran
    type(c_ptr), value :: handle
    integer(kind(HIPBLAS_FILL_MODE_FULL)), value :: uplo
    integer(kind(HIPBLAS_OP_N)), value :: transA
    integer(kind(HIPBLAS_DIAG_NON_UNIT)), value :: diag
    integer(c_int64_t), value :: m
    type(c_ptr), value :: A
    integer(c_int64_t), value :: lda
    type(c_ptr), value :: x
    integer(c_int64_t), value :: incx
            hipblasStrmv_64Fortran = &
        hipblasStrmv_64(handle, uplo, transA, diag, m, &
                        A, lda, x, incx)
end function hipblasStrmv_64Fortran

function hipblasDtrmv_64Fortran(handle, uplo, transA, diag, m, &
                                A, lda, x, incx) &
    bind(c, name='hipblasDtrmv_64Fortran')
    use iso_c_binding
    use hipblas_enums
    implicit none
    integer(kind(HIPBLAS_STATUS_SUCCESS)) :: hipblasDtrmv_64Fortran
    type(c_ptr), value :: handle
    integer(kind(HIPBLAS_FILL_MODE_FULL)), value :: uplo
    integer(kind(HIPBLAS_OP_N)), value :: transA
    integer(kind(HIPBLAS_DIAG_NON_UNIT)), value :: diag
    integer(c_int64_t), value :: m
    type(c_ptr), value :: A
    integer(c_int64_t), value :: lda
    type(c_ptr), value :: x
    integer(c_int64_t), value :: incx
            hipblasDtrmv_64Fortran = &
        hipblasDtrmv_64(handle, uplo, transA, diag, m, &
                        A, lda, x, incx)
end function hipblasDtrmv_64Fortran

function hipblasCtrmv_64Fortran(handle, uplo, transA, diag, m, &
                                A, lda, x, incx) &
    bind(c, name='hipblasCtrmv_64Fortran')
    use iso_c_binding
    use hipblas_enums
    implicit none
    integer(kind(HIPBLAS_STATUS_SUCCESS)) :: hipblasCtrmv_64Fortran
    type(c_ptr), value :: handle
    integer(kind(HIPBLAS_FILL_MODE_FULL)), value :: uplo
    integer(kind(HIPBLAS_OP_N)), value :: transA
    integer(kind(HIPBLAS_DIAG_NON_UNIT)), value :: diag
    integer(c_int64_t), value :: m
    type(c_ptr), value :: A
    integer(c_int64_t), value :: lda
    type(c_ptr), value :: x
    integer(c_int64_t), value :: incx
            hipblasCtrmv_64Fortran = &
        hipblasCtrmv_64(handle, uplo, transA, diag, m, &
                        A, lda, x, incx)
end function hipblasCtrmv_64Fortran

function hipblasZtrmv_64Fortran(handle, uplo, transA, diag, m, &
                                A, lda, x, incx) &
    bind(c, name='hipblasZtrmv_64Fortran')
    use iso_c_binding
    use hipblas_enums
    implicit none
    integer(kind(HIPBLAS_STATUS_SUCCESS)) :: hipblasZtrmv_64Fortran
    type(c_ptr), value :: handle
    integer(kind(HIPBLAS_FILL_MODE_FULL)), value :: uplo
    integer(kind(HIPBLAS_OP_N)), value :: transA
    integer(kind(HIPBLAS_DIAG_NON_UNIT)), value :: diag
    integer(c_int64_t), value :: m
    type(c_ptr), value :: A
    integer(c_int64_t), value :: lda
    type(c_ptr), value :: x
    integer(c_int64_t), value :: incx
            hipblasZtrmv_64Fortran = &
        hipblasZtrmv_64(handle, uplo, transA, diag, m, &
                        A, lda, x, incx)
end function hipblasZtrmv_64Fortran

! trmvBatched
function hipblasStrmvBatched_64Fortran(handle, uplo, transA, diag, m, &
                                    A, lda, x, incx, batch_count) &
    bind(c, name='hipblasStrmvBatched_64Fortran')
    use iso_c_binding
    use hipblas_enums
    implicit none
    integer(kind(HIPBLAS_STATUS_SUCCESS)) :: hipblasStrmvBatched_64Fortran
    type(c_ptr), value :: handle
    integer(kind(HIPBLAS_FILL_MODE_FULL)), value :: uplo
    integer(kind(HIPBLAS_OP_N)), value :: transA
    integer(kind(HIPBLAS_DIAG_NON_UNIT)), value :: diag
    integer(c_int64_t), value :: m
    type(c_ptr), value :: A
    integer(c_int64_t), value :: lda
    type(c_ptr), value :: x
    integer(c_int64_t), value :: incx
    integer(c_int64_t), value :: batch_count
            hipblasStrmvBatched_64Fortran = &
        hipblasStrmvBatched_64(handle, uplo, transA, diag, m, &
                            A, lda, x, incx, batch_count)
end function hipblasStrmvBatched_64Fortran

function hipblasDtrmvBatched_64Fortran(handle, uplo, transA, diag, m, &
                                    A, lda, x, incx, batch_count) &
    bind(c, name='hipblasDtrmvBatched_64Fortran')
    use iso_c_binding
    use hipblas_enums
    implicit none
    integer(kind(HIPBLAS_STATUS_SUCCESS)) :: hipblasDtrmvBatched_64Fortran
    type(c_ptr), value :: handle
    integer(kind(HIPBLAS_FILL_MODE_FULL)), value :: uplo
    integer(kind(HIPBLAS_OP_N)), value :: transA
    integer(kind(HIPBLAS_DIAG_NON_UNIT)), value :: diag
    integer(c_int64_t), value :: m
    type(c_ptr), value :: A
    integer(c_int64_t), value :: lda
    type(c_ptr), value :: x
    integer(c_int64_t), value :: incx
    integer(c_int64_t), value :: batch_count
            hipblasDtrmvBatched_64Fortran = &
        hipblasDtrmvBatched_64(handle, uplo, transA, diag, m, &
                            A, lda, x, incx, batch_count)
end function hipblasDtrmvBatched_64Fortran

function hipblasCtrmvBatched_64Fortran(handle, uplo, transA, diag, m, &
                                    A, lda, x, incx, batch_count) &
    bind(c, name='hipblasCtrmvBatched_64Fortran')
    use iso_c_binding
    use hipblas_enums
    implicit none
    integer(kind(HIPBLAS_STATUS_SUCCESS)) :: hipblasCtrmvBatched_64Fortran
    type(c_ptr), value :: handle
    integer(kind(HIPBLAS_FILL_MODE_FULL)), value :: uplo
    integer(kind(HIPBLAS_OP_N)), value :: transA
    integer(kind(HIPBLAS_DIAG_NON_UNIT)), value :: diag
    integer(c_int64_t), value :: m
    type(c_ptr), value :: A
    integer(c_int64_t), value :: lda
    type(c_ptr), value :: x
    integer(c_int64_t), value :: incx
    integer(c_int64_t), value :: batch_count
            hipblasCtrmvBatched_64Fortran = &
        hipblasCtrmvBatched_64(handle, uplo, transA, diag, m, &
                            A, lda, x, incx, batch_count)
end function hipblasCtrmvBatched_64Fortran

function hipblasZtrmvBatched_64Fortran(handle, uplo, transA, diag, m, &
                                    A, lda, x, incx, batch_count) &
    bind(c, name='hipblasZtrmvBatched_64Fortran')
    use iso_c_binding
    use hipblas_enums
    implicit none
    integer(kind(HIPBLAS_STATUS_SUCCESS)) :: hipblasZtrmvBatched_64Fortran
    type(c_ptr), value :: handle
    integer(kind(HIPBLAS_FILL_MODE_FULL)), value :: uplo
    integer(kind(HIPBLAS_OP_N)), value :: transA
    integer(kind(HIPBLAS_DIAG_NON_UNIT)), value :: diag
    integer(c_int64_t), value :: m
    type(c_ptr), value :: A
    integer(c_int64_t), value :: lda
    type(c_ptr), value :: x
    integer(c_int64_t), value :: incx
    integer(c_int64_t), value :: batch_count
            hipblasZtrmvBatched_64Fortran = &
        hipblasZtrmvBatched_64(handle, uplo, transA, diag, m, &
                            A, lda, x, incx, batch_count)
end function hipblasZtrmvBatched_64Fortran

! trmvStridedBatched
function hipblasStrmvStridedBatched_64Fortran(handle, uplo, transA, diag, m, &
                                            A, lda, stride_A, x, incx, stride_x, batch_count) &
    bind(c, name='hipblasStrmvStridedBatched_64Fortran')
    use iso_c_binding
    use hipblas_enums
    implicit none
    integer(kind(HIPBLAS_STATUS_SUCCESS)) :: hipblasStrmvStridedBatched_64Fortran
    type(c_ptr), value :: handle
    integer(kind(HIPBLAS_FILL_MODE_FULL)), value :: uplo
    integer(kind(HIPBLAS_OP_N)), value :: transA
    integer(kind(HIPBLAS_DIAG_NON_UNIT)), value :: diag
    integer(c_int64_t), value :: m
    type(c_ptr), value :: A
    integer(c_int64_t), value :: lda
    integer(c_int64_t), value :: stride_A
    type(c_ptr), value :: x
    integer(c_int64_t), value :: incx
    integer(c_int64_t), value :: stride_x
    integer(c_int64_t), value :: batch_count
            hipblasStrmvStridedBatched_64Fortran = &
        hipblasStrmvStridedBatched_64(handle, uplo, transA, diag, m, &
                                    A, lda, stride_A, x, incx, stride_x, batch_count)
end function hipblasStrmvStridedBatched_64Fortran

function hipblasDtrmvStridedBatched_64Fortran(handle, uplo, transA, diag, m, &
                                            A, lda, stride_A, x, incx, stride_x, batch_count) &
    bind(c, name='hipblasDtrmvStridedBatched_64Fortran')
    use iso_c_binding
    use hipblas_enums
    implicit none
    integer(kind(HIPBLAS_STATUS_SUCCESS)) :: hipblasDtrmvStridedBatched_64Fortran
    type(c_ptr), value :: handle
    integer(kind(HIPBLAS_FILL_MODE_FULL)), value :: uplo
    integer(kind(HIPBLAS_OP_N)), value :: transA
    integer(kind(HIPBLAS_DIAG_NON_UNIT)), value :: diag
    integer(c_int64_t), value :: m
    type(c_ptr), value :: A
    integer(c_int64_t), value :: lda
    integer(c_int64_t), value :: stride_A
    type(c_ptr), value :: x
    integer(c_int64_t), value :: incx
    integer(c_int64_t), value :: stride_x
    integer(c_int64_t), value :: batch_count
            hipblasDtrmvStridedBatched_64Fortran = &
        hipblasDtrmvStridedBatched_64(handle, uplo, transA, diag, m, &
                                    A, lda, stride_A, x, incx, stride_x, batch_count)
end function hipblasDtrmvStridedBatched_64Fortran

function hipblasCtrmvStridedBatched_64Fortran(handle, uplo, transA, diag, m, &
                                            A, lda, stride_A, x, incx, stride_x, batch_count) &
    bind(c, name='hipblasCtrmvStridedBatched_64Fortran')
    use iso_c_binding
    use hipblas_enums
    implicit none
    integer(kind(HIPBLAS_STATUS_SUCCESS)) :: hipblasCtrmvStridedBatched_64Fortran
    type(c_ptr), value :: handle
    integer(kind(HIPBLAS_FILL_MODE_FULL)), value :: uplo
    integer(kind(HIPBLAS_OP_N)), value :: transA
    integer(kind(HIPBLAS_DIAG_NON_UNIT)), value :: diag
    integer(c_int64_t), value :: m
    type(c_ptr), value :: A
    integer(c_int64_t), value :: lda
    integer(c_int64_t), value :: stride_A
    type(c_ptr), value :: x
    integer(c_int64_t), value :: incx
    integer(c_int64_t), value :: stride_x
    integer(c_int64_t), value :: batch_count
            hipblasCtrmvStridedBatched_64Fortran = &
        hipblasCtrmvStridedBatched_64(handle, uplo, transA, diag, m, &
                                    A, lda, stride_A, x, incx, stride_x, batch_count)
end function hipblasCtrmvStridedBatched_64Fortran

function hipblasZtrmvStridedBatched_64Fortran(handle, uplo, transA, diag, m, &
                                            A, lda, stride_A, x, incx, stride_x, batch_count) &
    bind(c, name='hipblasZtrmvStridedBatched_64Fortran')
    use iso_c_binding
    use hipblas_enums
    implicit none
    integer(kind(HIPBLAS_STATUS_SUCCESS)) :: hipblasZtrmvStridedBatched_64Fortran
    type(c_ptr), value :: handle
    integer(kind(HIPBLAS_FILL_MODE_FULL)), value :: uplo
    integer(kind(HIPBLAS_OP_N)), value :: transA
    integer(kind(HIPBLAS_DIAG_NON_UNIT)), value :: diag
    integer(c_int64_t), value :: m
    type(c_ptr), value :: A
    integer(c_int64_t), value :: lda
    integer(c_int64_t), value :: stride_A
    type(c_ptr), value :: x
    integer(c_int64_t), value :: incx
    integer(c_int64_t), value :: stride_x
    integer(c_int64_t), value :: batch_count
            hipblasZtrmvStridedBatched_64Fortran = &
        hipblasZtrmvStridedBatched_64(handle, uplo, transA, diag, m, &
                                    A, lda, stride_A, x, incx, stride_x, batch_count)
end function hipblasZtrmvStridedBatched_64Fortran
>>>>>>> fb5e3dfb
<|MERGE_RESOLUTION|>--- conflicted
+++ resolved
@@ -4456,23 +4456,6 @@
     integer(c_int64_t), value :: incx
     type(c_ptr), value :: y
     integer(c_int64_t), value :: incy
-<<<<<<< HEAD
-    integer(c_int64_t), value :: stride_y
-    integer(c_int64_t), value :: batch_count
-            hipblasDspmvStridedBatched_64Fortran = &
-        hipblasDspmvStridedBatched_64(handle, uplo, n, alpha, &
-                                    AP, stride_AP, x, incx, stride_x, beta, y, incy, stride_y, batch_count)
-end function hipblasDspmvStridedBatched_64Fortran
-
-! symv_64
-function hipblasSsymv_64Fortran(handle, uplo, n, alpha, A, lda, &
-                                x, incx, beta, y, incy) &
-    bind(c, name='hipblasSsymv_64Fortran')
-    use iso_c_binding
-    use hipblas_enums
-    implicit none
-    integer(kind(HIPBLAS_STATUS_SUCCESS)) :: hipblasSsymv_64Fortran
-=======
     type(c_ptr), value :: AP
             hipblasSspr2_64Fortran = &
         hipblasSspr2_64(handle, uplo, n, alpha, &
@@ -4486,32 +4469,10 @@
     use hipblas_enums
     implicit none
     integer(kind(HIPBLAS_STATUS_SUCCESS)) :: hipblasDspr2_64Fortran
->>>>>>> fb5e3dfb
-    type(c_ptr), value :: handle
-    integer(kind(HIPBLAS_FILL_MODE_FULL)), value :: uplo
-    integer(c_int64_t), value :: n
-    type(c_ptr), value :: alpha
-<<<<<<< HEAD
-    type(c_ptr), value :: A
-    integer(c_int64_t), value :: lda
-    type(c_ptr), value :: x
-    integer(c_int64_t), value :: incx
-    type(c_ptr), value :: beta
-    type(c_ptr), value :: y
-    integer(c_int64_t), value :: incy
-            hipblasSsymv_64Fortran = &
-        hipblasSsymv_64(handle, uplo, n, alpha, &
-                        A, lda, x, incx, beta, y, incy)
-end function hipblasSsymv_64Fortran
-
-function hipblasDsymv_64Fortran(handle, uplo, n, alpha, A, lda, &
-                                x, incx, beta, y, incy) &
-    bind(c, name='hipblasDsymv_64Fortran')
-    use iso_c_binding
-    use hipblas_enums
-    implicit none
-    integer(kind(HIPBLAS_STATUS_SUCCESS)) :: hipblasDsymv_64Fortran
-=======
+    type(c_ptr), value :: handle
+    integer(kind(HIPBLAS_FILL_MODE_FULL)), value :: uplo
+    integer(c_int64_t), value :: n
+    type(c_ptr), value :: alpha
     type(c_ptr), value :: x
     integer(c_int64_t), value :: incx
     type(c_ptr), value :: y
@@ -4530,12 +4491,431 @@
     use hipblas_enums
     implicit none
     integer(kind(HIPBLAS_STATUS_SUCCESS)) :: hipblasSspr2Batched_64Fortran
->>>>>>> fb5e3dfb
-    type(c_ptr), value :: handle
-    integer(kind(HIPBLAS_FILL_MODE_FULL)), value :: uplo
-    integer(c_int64_t), value :: n
-    type(c_ptr), value :: alpha
-<<<<<<< HEAD
+    type(c_ptr), value :: handle
+    integer(kind(HIPBLAS_FILL_MODE_FULL)), value :: uplo
+    integer(c_int64_t), value :: n
+    type(c_ptr), value :: alpha
+    type(c_ptr), value :: x
+    integer(c_int64_t), value :: incx
+    type(c_ptr), value :: y
+    integer(c_int64_t), value :: incy
+    type(c_ptr), value :: AP
+    integer(c_int64_t), value :: batch_count
+            hipblasSspr2Batched_64Fortran = &
+        hipblasSspr2Batched_64(handle, uplo, n, alpha, &
+                            x, incx, y, incy, AP, batch_count)
+end function hipblasSspr2Batched_64Fortran
+
+function hipblasDspr2Batched_64Fortran(handle, uplo, n, alpha, x, incx, &
+                                    y, incy, AP, batch_count) &
+    bind(c, name='hipblasDspr2Batched_64Fortran')
+    use iso_c_binding
+    use hipblas_enums
+    implicit none
+    integer(kind(HIPBLAS_STATUS_SUCCESS)) :: hipblasDspr2Batched_64Fortran
+    type(c_ptr), value :: handle
+    integer(kind(HIPBLAS_FILL_MODE_FULL)), value :: uplo
+    integer(c_int64_t), value :: n
+    type(c_ptr), value :: alpha
+    type(c_ptr), value :: x
+    integer(c_int64_t), value :: incx
+    type(c_ptr), value :: y
+    integer(c_int64_t), value :: incy
+    type(c_ptr), value :: AP
+    integer(c_int64_t), value :: batch_count
+            hipblasDspr2Batched_64Fortran = &
+        hipblasDspr2Batched_64(handle, uplo, n, alpha, &
+                            x, incx, y, incy, AP, batch_count)
+end function hipblasDspr2Batched_64Fortran
+
+! spr2StridedBatched
+function hipblasSspr2StridedBatched_64Fortran(handle, uplo, n, alpha, x, incx, stride_x, &
+                                            y, incy, stride_y, AP, stride_AP, batch_count) &
+    bind(c, name='hipblasSspr2StridedBatched_64Fortran')
+    use iso_c_binding
+    use hipblas_enums
+    implicit none
+    integer(kind(HIPBLAS_STATUS_SUCCESS)) :: hipblasSspr2StridedBatched_64Fortran
+    type(c_ptr), value :: handle
+    integer(kind(HIPBLAS_FILL_MODE_FULL)), value :: uplo
+    integer(c_int64_t), value :: n
+    type(c_ptr), value :: alpha
+    type(c_ptr), value :: x
+    integer(c_int64_t), value :: incx
+    integer(c_int64_t), value :: stride_x
+    type(c_ptr), value :: y
+    integer(c_int64_t), value :: incy
+    integer(c_int64_t), value :: stride_y
+    type(c_ptr), value :: AP
+    integer(c_int64_t), value :: stride_AP
+    integer(c_int64_t), value :: batch_count
+            hipblasSspr2StridedBatched_64Fortran = &
+        hipblasSspr2StridedBatched_64(handle, uplo, n, alpha, &
+                                    x, incx, stride_x, y, incy, stride_y, AP, stride_AP, batch_count)
+end function hipblasSspr2StridedBatched_64Fortran
+
+function hipblasDspr2StridedBatched_64Fortran(handle, uplo, n, alpha, x, incx, stride_x, &
+                                            y, incy, stride_y, AP, stride_AP, batch_count) &
+    bind(c, name='hipblasDspr2StridedBatched_64Fortran')
+    use iso_c_binding
+    use hipblas_enums
+    implicit none
+    integer(kind(HIPBLAS_STATUS_SUCCESS)) :: hipblasDspr2StridedBatched_64Fortran
+    type(c_ptr), value :: handle
+    integer(kind(HIPBLAS_FILL_MODE_FULL)), value :: uplo
+    integer(c_int64_t), value :: n
+    type(c_ptr), value :: alpha
+    type(c_ptr), value :: x
+    integer(c_int64_t), value :: incx
+    integer(c_int64_t), value :: stride_x
+    type(c_ptr), value :: y
+    integer(c_int64_t), value :: incy
+    integer(c_int64_t), value :: stride_y
+    type(c_ptr), value :: AP
+    integer(c_int64_t), value :: stride_AP
+    integer(c_int64_t), value :: batch_count
+            hipblasDspr2StridedBatched_64Fortran = &
+        hipblasDspr2StridedBatched_64(handle, uplo, n, alpha, &
+                                    x, incx, stride_x, y, incy, stride_y, AP, stride_AP, batch_count)
+end function hipblasDspr2StridedBatched_64Fortran
+
+! sbmv
+function hipblasSsbmv_64Fortran(handle, uplo, n, k, alpha, A, lda, &
+                                x, incx, beta, y, incy) &
+    bind(c, name='hipblasSsbmv_64Fortran')
+    use iso_c_binding
+    use hipblas_enums
+    implicit none
+    integer(kind(HIPBLAS_STATUS_SUCCESS)) :: hipblasSsbmv_64Fortran
+    type(c_ptr), value :: handle
+    integer(kind(HIPBLAS_FILL_MODE_FULL)), value :: uplo
+    integer(c_int64_t), value :: n
+    integer(c_int64_t), value :: k
+    type(c_ptr), value :: alpha
+    type(c_ptr), value :: A
+    integer(c_int64_t), value :: lda
+    type(c_ptr), value :: x
+    integer(c_int64_t), value :: incx
+    type(c_ptr), value :: beta
+    type(c_ptr), value :: y
+    integer(c_int64_t), value :: incy
+            hipblasSsbmv_64Fortran = &
+        hipblasSsbmv_64(handle, uplo, n, k, alpha, &
+                        A, lda, x, incx, beta, y, incy)
+end function hipblasSsbmv_64Fortran
+
+function hipblasDsbmv_64Fortran(handle, uplo, n, k, alpha, A, lda, &
+                                x, incx, beta, y, incy) &
+    bind(c, name='hipblasDsbmv_64Fortran')
+    use iso_c_binding
+    use hipblas_enums
+    implicit none
+    integer(kind(HIPBLAS_STATUS_SUCCESS)) :: hipblasDsbmv_64Fortran
+    type(c_ptr), value :: handle
+    integer(kind(HIPBLAS_FILL_MODE_FULL)), value :: uplo
+    integer(c_int64_t), value :: n
+    integer(c_int64_t), value :: k
+    type(c_ptr), value :: alpha
+    type(c_ptr), value :: A
+    integer(c_int64_t), value :: lda
+    type(c_ptr), value :: x
+    integer(c_int64_t), value :: incx
+    type(c_ptr), value :: beta
+    type(c_ptr), value :: y
+    integer(c_int64_t), value :: incy
+            hipblasDsbmv_64Fortran = &
+        hipblasDsbmv_64(handle, uplo, n, k, alpha, &
+                        A, lda, x, incx, beta, y, incy)
+end function hipblasDsbmv_64Fortran
+
+! sbmvBatched
+function hipblasSsbmvBatched_64Fortran(handle, uplo, n, k, alpha, A, lda, &
+                                    x, incx, beta, y, incy, batch_count) &
+    bind(c, name='hipblasSsbmvBatched_64Fortran')
+    use iso_c_binding
+    use hipblas_enums
+    implicit none
+    integer(kind(HIPBLAS_STATUS_SUCCESS)) :: hipblasSsbmvBatched_64Fortran
+    type(c_ptr), value :: handle
+    integer(kind(HIPBLAS_FILL_MODE_FULL)), value :: uplo
+    integer(c_int64_t), value :: n
+    integer(c_int64_t), value :: k
+    type(c_ptr), value :: alpha
+    type(c_ptr), value :: A
+    integer(c_int64_t), value :: lda
+    type(c_ptr), value :: x
+    integer(c_int64_t), value :: incx
+    type(c_ptr), value :: beta
+    type(c_ptr), value :: y
+    integer(c_int64_t), value :: incy
+    integer(c_int64_t), value :: batch_count
+            hipblasSsbmvBatched_64Fortran = &
+        hipblasSsbmvBatched_64(handle, uplo, n, k, alpha, &
+                            A, lda, x, incx, beta, y, incy, batch_count)
+end function hipblasSsbmvBatched_64Fortran
+
+function hipblasDsbmvBatched_64Fortran(handle, uplo, n, k, alpha, A, lda, &
+                                    x, incx, beta, y, incy, batch_count) &
+    bind(c, name='hipblasDsbmvBatched_64Fortran')
+    use iso_c_binding
+    use hipblas_enums
+    implicit none
+    integer(kind(HIPBLAS_STATUS_SUCCESS)) :: hipblasDsbmvBatched_64Fortran
+    type(c_ptr), value :: handle
+    integer(kind(HIPBLAS_FILL_MODE_FULL)), value :: uplo
+    integer(c_int64_t), value :: n
+    integer(c_int64_t), value :: k
+    type(c_ptr), value :: alpha
+    type(c_ptr), value :: A
+    integer(c_int64_t), value :: lda
+    type(c_ptr), value :: x
+    integer(c_int64_t), value :: incx
+    type(c_ptr), value :: beta
+    type(c_ptr), value :: y
+    integer(c_int64_t), value :: incy
+    integer(c_int64_t), value :: batch_count
+            hipblasDsbmvBatched_64Fortran = &
+        hipblasDsbmvBatched_64(handle, uplo, n, k, alpha, &
+                            A, lda, x, incx, beta, y, incy, batch_count)
+end function hipblasDsbmvBatched_64Fortran
+
+! sbmvStridedBatched
+function hipblasSsbmvStridedBatched_64Fortran(handle, uplo, n, k, alpha, A, lda, stride_A, &
+                                            x, incx, stride_x, beta, y, incy, stride_y, batch_count) &
+    bind(c, name='hipblasSsbmvStridedBatched_64Fortran')
+    use iso_c_binding
+    use hipblas_enums
+    implicit none
+    integer(kind(HIPBLAS_STATUS_SUCCESS)) :: hipblasSsbmvStridedBatched_64Fortran
+    type(c_ptr), value :: handle
+    integer(kind(HIPBLAS_FILL_MODE_FULL)), value :: uplo
+    integer(c_int64_t), value :: n
+    integer(c_int64_t), value :: k
+    type(c_ptr), value :: alpha
+    type(c_ptr), value :: A
+    integer(c_int64_t), value :: lda
+    integer(c_int64_t), value :: stride_A
+    type(c_ptr), value :: x
+    integer(c_int64_t), value :: incx
+    integer(c_int64_t), value :: stride_x
+    type(c_ptr), value :: beta
+    type(c_ptr), value :: y
+    integer(c_int64_t), value :: incy
+    integer(c_int64_t), value :: stride_y
+    integer(c_int64_t), value :: batch_count
+            hipblasSsbmvStridedBatched_64Fortran = &
+        hipblasSsbmvStridedBatched_64(handle, uplo, n, k, alpha, &
+                                    A, lda, stride_A, x, incx, stride_x, beta, y, incy, stride_y, batch_count)
+end function hipblasSsbmvStridedBatched_64Fortran
+
+function hipblasDsbmvStridedBatched_64Fortran(handle, uplo, n, k, alpha, A, lda, stride_A, &
+                                            x, incx, stride_x, beta, y, incy, stride_y, batch_count) &
+    bind(c, name='hipblasDsbmvStridedBatched_64Fortran')
+    use iso_c_binding
+    use hipblas_enums
+    implicit none
+    integer(kind(HIPBLAS_STATUS_SUCCESS)) :: hipblasDsbmvStridedBatched_64Fortran
+    type(c_ptr), value :: handle
+    integer(kind(HIPBLAS_FILL_MODE_FULL)), value :: uplo
+    integer(c_int64_t), value :: n
+    integer(c_int64_t), value :: k
+    type(c_ptr), value :: alpha
+    type(c_ptr), value :: A
+    integer(c_int64_t), value :: lda
+    integer(c_int64_t), value :: stride_A
+    type(c_ptr), value :: x
+    integer(c_int64_t), value :: incx
+    integer(c_int64_t), value :: stride_x
+    type(c_ptr), value :: beta
+    type(c_ptr), value :: y
+    integer(c_int64_t), value :: incy
+    integer(c_int64_t), value :: stride_y
+    integer(c_int64_t), value :: batch_count
+            hipblasDsbmvStridedBatched_64Fortran = &
+        hipblasDsbmvStridedBatched_64(handle, uplo, n, k, alpha, &
+                                    A, lda, stride_A, x, incx, stride_x, beta, y, incy, stride_y, batch_count)
+end function hipblasDsbmvStridedBatched_64Fortran
+
+! spmv
+function hipblasSspmv_64Fortran(handle, uplo, n, alpha, AP, &
+                                x, incx, beta, y, incy) &
+    bind(c, name='hipblasSspmv_64Fortran')
+    use iso_c_binding
+    use hipblas_enums
+    implicit none
+    integer(kind(HIPBLAS_STATUS_SUCCESS)) :: hipblasSspmv_64Fortran
+    type(c_ptr), value :: handle
+    integer(kind(HIPBLAS_FILL_MODE_FULL)), value :: uplo
+    integer(c_int64_t), value :: n
+    type(c_ptr), value :: alpha
+    type(c_ptr), value :: AP
+    type(c_ptr), value :: x
+    integer(c_int64_t), value :: incx
+    type(c_ptr), value :: beta
+    type(c_ptr), value :: y
+    integer(c_int64_t), value :: incy
+            hipblasSspmv_64Fortran = &
+        hipblasSspmv_64(handle, uplo, n, alpha, &
+                        AP, x, incx, beta, y, incy)
+end function hipblasSspmv_64Fortran
+
+function hipblasDspmv_64Fortran(handle, uplo, n, alpha, AP, &
+                                x, incx, beta, y, incy) &
+    bind(c, name='hipblasDspmv_64Fortran')
+    use iso_c_binding
+    use hipblas_enums
+    implicit none
+    integer(kind(HIPBLAS_STATUS_SUCCESS)) :: hipblasDspmv_64Fortran
+    type(c_ptr), value :: handle
+    integer(kind(HIPBLAS_FILL_MODE_FULL)), value :: uplo
+    integer(c_int64_t), value :: n
+    type(c_ptr), value :: alpha
+    type(c_ptr), value :: AP
+    type(c_ptr), value :: x
+    integer(c_int64_t), value :: incx
+    type(c_ptr), value :: beta
+    type(c_ptr), value :: y
+    integer(c_int64_t), value :: incy
+            hipblasDspmv_64Fortran = &
+        hipblasDspmv_64(handle, uplo, n, alpha, &
+                        AP, x, incx, beta, y, incy)
+end function hipblasDspmv_64Fortran
+
+! spmvBatched
+function hipblasSspmvBatched_64Fortran(handle, uplo, n, alpha, AP, &
+                                    x, incx, beta, y, incy, batch_count) &
+    bind(c, name='hipblasSspmvBatched_64Fortran')
+    use iso_c_binding
+    use hipblas_enums
+    implicit none
+    integer(kind(HIPBLAS_STATUS_SUCCESS)) :: hipblasSspmvBatched_64Fortran
+    type(c_ptr), value :: handle
+    integer(kind(HIPBLAS_FILL_MODE_FULL)), value :: uplo
+    integer(c_int64_t), value :: n
+    type(c_ptr), value :: alpha
+    type(c_ptr), value :: AP
+    type(c_ptr), value :: x
+    integer(c_int64_t), value :: incx
+    type(c_ptr), value :: beta
+    type(c_ptr), value :: y
+    integer(c_int64_t), value :: incy
+    integer(c_int64_t), value :: batch_count
+            hipblasSspmvBatched_64Fortran = &
+        hipblasSspmvBatched_64(handle, uplo, n, alpha, &
+                            AP, x, incx, beta, y, incy, batch_count)
+end function hipblasSspmvBatched_64Fortran
+
+function hipblasDspmvBatched_64Fortran(handle, uplo, n, alpha, AP, &
+                                    x, incx, beta, y, incy, batch_count) &
+    bind(c, name='hipblasDspmvBatched_64Fortran')
+    use iso_c_binding
+    use hipblas_enums
+    implicit none
+    integer(kind(HIPBLAS_STATUS_SUCCESS)) :: hipblasDspmvBatched_64Fortran
+    type(c_ptr), value :: handle
+    integer(kind(HIPBLAS_FILL_MODE_FULL)), value :: uplo
+    integer(c_int64_t), value :: n
+    type(c_ptr), value :: alpha
+    type(c_ptr), value :: AP
+    type(c_ptr), value :: x
+    integer(c_int64_t), value :: incx
+    type(c_ptr), value :: beta
+    type(c_ptr), value :: y
+    integer(c_int64_t), value :: incy
+    integer(c_int64_t), value :: batch_count
+            hipblasDspmvBatched_64Fortran = &
+        hipblasDspmvBatched_64(handle, uplo, n, alpha, &
+                            AP, x, incx, beta, y, incy, batch_count)
+end function hipblasDspmvBatched_64Fortran
+
+! spmvStridedBatched
+function hipblasSspmvStridedBatched_64Fortran(handle, uplo, n, alpha, AP, stride_AP, &
+                                            x, incx, stride_x, beta, y, incy, stride_y, batch_count) &
+    bind(c, name='hipblasSspmvStridedBatched_64Fortran')
+    use iso_c_binding
+    use hipblas_enums
+    implicit none
+    integer(kind(HIPBLAS_STATUS_SUCCESS)) :: hipblasSspmvStridedBatched_64Fortran
+    type(c_ptr), value :: handle
+    integer(kind(HIPBLAS_FILL_MODE_FULL)), value :: uplo
+    integer(c_int64_t), value :: n
+    type(c_ptr), value :: alpha
+    type(c_ptr), value :: AP
+    integer(c_int64_t), value :: stride_AP
+    type(c_ptr), value :: x
+    integer(c_int64_t), value :: incx
+    integer(c_int64_t), value :: stride_x
+    type(c_ptr), value :: beta
+    type(c_ptr), value :: y
+    integer(c_int64_t), value :: incy
+    integer(c_int64_t), value :: stride_y
+    integer(c_int64_t), value :: batch_count
+            hipblasSspmvStridedBatched_64Fortran = &
+        hipblasSspmvStridedBatched_64(handle, uplo, n, alpha, &
+                                    AP, stride_AP, x, incx, stride_x, beta, y, incy, stride_y, batch_count)
+end function hipblasSspmvStridedBatched_64Fortran
+
+function hipblasDspmvStridedBatched_64Fortran(handle, uplo, n, alpha, AP, stride_AP, &
+                                            x, incx, stride_x, beta, y, incy, stride_y, batch_count) &
+    bind(c, name='hipblasDspmvStridedBatched_64Fortran')
+    use iso_c_binding
+    use hipblas_enums
+    implicit none
+    integer(kind(HIPBLAS_STATUS_SUCCESS)) :: hipblasDspmvStridedBatched_64Fortran
+    type(c_ptr), value :: handle
+    integer(kind(HIPBLAS_FILL_MODE_FULL)), value :: uplo
+    integer(c_int64_t), value :: n
+    type(c_ptr), value :: alpha
+    type(c_ptr), value :: AP
+    integer(c_int64_t), value :: stride_AP
+    type(c_ptr), value :: x
+    integer(c_int64_t), value :: incx
+    integer(c_int64_t), value :: stride_x
+    type(c_ptr), value :: beta
+    type(c_ptr), value :: y
+    integer(c_int64_t), value :: incy
+    integer(c_int64_t), value :: stride_y
+    integer(c_int64_t), value :: batch_count
+            hipblasDspmvStridedBatched_64Fortran = &
+        hipblasDspmvStridedBatched_64(handle, uplo, n, alpha, &
+                                    AP, stride_AP, x, incx, stride_x, beta, y, incy, stride_y, batch_count)
+end function hipblasDspmvStridedBatched_64Fortran
+
+! symv_64
+function hipblasSsymv_64Fortran(handle, uplo, n, alpha, A, lda, &
+                                x, incx, beta, y, incy) &
+    bind(c, name='hipblasSsymv_64Fortran')
+    use iso_c_binding
+    use hipblas_enums
+    implicit none
+    integer(kind(HIPBLAS_STATUS_SUCCESS)) :: hipblasSsymv_64Fortran
+    type(c_ptr), value :: handle
+    integer(kind(HIPBLAS_FILL_MODE_FULL)), value :: uplo
+    integer(c_int64_t), value :: n
+    type(c_ptr), value :: alpha
+    type(c_ptr), value :: A
+    integer(c_int64_t), value :: lda
+    type(c_ptr), value :: x
+    integer(c_int64_t), value :: incx
+    type(c_ptr), value :: beta
+    type(c_ptr), value :: y
+    integer(c_int64_t), value :: incy
+            hipblasSsymv_64Fortran = &
+        hipblasSsymv_64(handle, uplo, n, alpha, &
+                        A, lda, x, incx, beta, y, incy)
+end function hipblasSsymv_64Fortran
+
+function hipblasDsymv_64Fortran(handle, uplo, n, alpha, A, lda, &
+                                x, incx, beta, y, incy) &
+    bind(c, name='hipblasDsymv_64Fortran')
+    use iso_c_binding
+    use hipblas_enums
+    implicit none
+    integer(kind(HIPBLAS_STATUS_SUCCESS)) :: hipblasDsymv_64Fortran
+    type(c_ptr), value :: handle
+    integer(kind(HIPBLAS_FILL_MODE_FULL)), value :: uplo
+    integer(c_int64_t), value :: n
+    type(c_ptr), value :: alpha
     type(c_ptr), value :: A
     integer(c_int64_t), value :: lda
     type(c_ptr), value :: x
@@ -4555,31 +4935,10 @@
     use hipblas_enums
     implicit none
     integer(kind(HIPBLAS_STATUS_SUCCESS)) :: hipblasCsymv_64Fortran
-=======
-    type(c_ptr), value :: x
-    integer(c_int64_t), value :: incx
-    type(c_ptr), value :: y
-    integer(c_int64_t), value :: incy
-    type(c_ptr), value :: AP
-    integer(c_int64_t), value :: batch_count
-            hipblasSspr2Batched_64Fortran = &
-        hipblasSspr2Batched_64(handle, uplo, n, alpha, &
-                            x, incx, y, incy, AP, batch_count)
-end function hipblasSspr2Batched_64Fortran
-
-function hipblasDspr2Batched_64Fortran(handle, uplo, n, alpha, x, incx, &
-                                    y, incy, AP, batch_count) &
-    bind(c, name='hipblasDspr2Batched_64Fortran')
-    use iso_c_binding
-    use hipblas_enums
-    implicit none
-    integer(kind(HIPBLAS_STATUS_SUCCESS)) :: hipblasDspr2Batched_64Fortran
->>>>>>> fb5e3dfb
-    type(c_ptr), value :: handle
-    integer(kind(HIPBLAS_FILL_MODE_FULL)), value :: uplo
-    integer(c_int64_t), value :: n
-    type(c_ptr), value :: alpha
-<<<<<<< HEAD
+    type(c_ptr), value :: handle
+    integer(kind(HIPBLAS_FILL_MODE_FULL)), value :: uplo
+    integer(c_int64_t), value :: n
+    type(c_ptr), value :: alpha
     type(c_ptr), value :: A
     integer(c_int64_t), value :: lda
     type(c_ptr), value :: x
@@ -4599,32 +4958,10 @@
     use hipblas_enums
     implicit none
     integer(kind(HIPBLAS_STATUS_SUCCESS)) :: hipblasZsymv_64Fortran
-=======
-    type(c_ptr), value :: x
-    integer(c_int64_t), value :: incx
-    type(c_ptr), value :: y
-    integer(c_int64_t), value :: incy
-    type(c_ptr), value :: AP
-    integer(c_int64_t), value :: batch_count
-            hipblasDspr2Batched_64Fortran = &
-        hipblasDspr2Batched_64(handle, uplo, n, alpha, &
-                            x, incx, y, incy, AP, batch_count)
-end function hipblasDspr2Batched_64Fortran
-
-! spr2StridedBatched
-function hipblasSspr2StridedBatched_64Fortran(handle, uplo, n, alpha, x, incx, stride_x, &
-                                            y, incy, stride_y, AP, stride_AP, batch_count) &
-    bind(c, name='hipblasSspr2StridedBatched_64Fortran')
-    use iso_c_binding
-    use hipblas_enums
-    implicit none
-    integer(kind(HIPBLAS_STATUS_SUCCESS)) :: hipblasSspr2StridedBatched_64Fortran
->>>>>>> fb5e3dfb
-    type(c_ptr), value :: handle
-    integer(kind(HIPBLAS_FILL_MODE_FULL)), value :: uplo
-    integer(c_int64_t), value :: n
-    type(c_ptr), value :: alpha
-<<<<<<< HEAD
+    type(c_ptr), value :: handle
+    integer(kind(HIPBLAS_FILL_MODE_FULL)), value :: uplo
+    integer(c_int64_t), value :: n
+    type(c_ptr), value :: alpha
     type(c_ptr), value :: A
     integer(c_int64_t), value :: lda
     type(c_ptr), value :: x
@@ -4648,59 +4985,6 @@
     type(c_ptr), value :: handle
     integer(kind(HIPBLAS_FILL_MODE_FULL)), value :: uplo
     integer(c_int64_t), value :: n
-=======
-    type(c_ptr), value :: x
-    integer(c_int64_t), value :: incx
-    integer(c_int64_t), value :: stride_x
-    type(c_ptr), value :: y
-    integer(c_int64_t), value :: incy
-    integer(c_int64_t), value :: stride_y
-    type(c_ptr), value :: AP
-    integer(c_int64_t), value :: stride_AP
-    integer(c_int64_t), value :: batch_count
-            hipblasSspr2StridedBatched_64Fortran = &
-        hipblasSspr2StridedBatched_64(handle, uplo, n, alpha, &
-                                    x, incx, stride_x, y, incy, stride_y, AP, stride_AP, batch_count)
-end function hipblasSspr2StridedBatched_64Fortran
-
-function hipblasDspr2StridedBatched_64Fortran(handle, uplo, n, alpha, x, incx, stride_x, &
-                                            y, incy, stride_y, AP, stride_AP, batch_count) &
-    bind(c, name='hipblasDspr2StridedBatched_64Fortran')
-    use iso_c_binding
-    use hipblas_enums
-    implicit none
-    integer(kind(HIPBLAS_STATUS_SUCCESS)) :: hipblasDspr2StridedBatched_64Fortran
-    type(c_ptr), value :: handle
-    integer(kind(HIPBLAS_FILL_MODE_FULL)), value :: uplo
-    integer(c_int64_t), value :: n
-    type(c_ptr), value :: alpha
-    type(c_ptr), value :: x
-    integer(c_int64_t), value :: incx
-    integer(c_int64_t), value :: stride_x
-    type(c_ptr), value :: y
-    integer(c_int64_t), value :: incy
-    integer(c_int64_t), value :: stride_y
-    type(c_ptr), value :: AP
-    integer(c_int64_t), value :: stride_AP
-    integer(c_int64_t), value :: batch_count
-            hipblasDspr2StridedBatched_64Fortran = &
-        hipblasDspr2StridedBatched_64(handle, uplo, n, alpha, &
-                                    x, incx, stride_x, y, incy, stride_y, AP, stride_AP, batch_count)
-end function hipblasDspr2StridedBatched_64Fortran
-
-! sbmv
-function hipblasSsbmv_64Fortran(handle, uplo, n, k, alpha, A, lda, &
-                                x, incx, beta, y, incy) &
-    bind(c, name='hipblasSsbmv_64Fortran')
-    use iso_c_binding
-    use hipblas_enums
-    implicit none
-    integer(kind(HIPBLAS_STATUS_SUCCESS)) :: hipblasSsbmv_64Fortran
-    type(c_ptr), value :: handle
-    integer(kind(HIPBLAS_FILL_MODE_FULL)), value :: uplo
-    integer(c_int64_t), value :: n
-    integer(c_int64_t), value :: k
->>>>>>> fb5e3dfb
     type(c_ptr), value :: alpha
     type(c_ptr), value :: A
     integer(c_int64_t), value :: lda
@@ -4709,7 +4993,6 @@
     type(c_ptr), value :: beta
     type(c_ptr), value :: y
     integer(c_int64_t), value :: incy
-<<<<<<< HEAD
     integer(c_int64_t), value :: batch_count
             hipblasSsymvBatched_64Fortran = &
         hipblasSsymvBatched_64(handle, uplo, n, alpha, &
@@ -4726,24 +5009,6 @@
     type(c_ptr), value :: handle
     integer(kind(HIPBLAS_FILL_MODE_FULL)), value :: uplo
     integer(c_int64_t), value :: n
-=======
-            hipblasSsbmv_64Fortran = &
-        hipblasSsbmv_64(handle, uplo, n, k, alpha, &
-                        A, lda, x, incx, beta, y, incy)
-end function hipblasSsbmv_64Fortran
-
-function hipblasDsbmv_64Fortran(handle, uplo, n, k, alpha, A, lda, &
-                                x, incx, beta, y, incy) &
-    bind(c, name='hipblasDsbmv_64Fortran')
-    use iso_c_binding
-    use hipblas_enums
-    implicit none
-    integer(kind(HIPBLAS_STATUS_SUCCESS)) :: hipblasDsbmv_64Fortran
-    type(c_ptr), value :: handle
-    integer(kind(HIPBLAS_FILL_MODE_FULL)), value :: uplo
-    integer(c_int64_t), value :: n
-    integer(c_int64_t), value :: k
->>>>>>> fb5e3dfb
     type(c_ptr), value :: alpha
     type(c_ptr), value :: A
     integer(c_int64_t), value :: lda
@@ -4752,7 +5017,6 @@
     type(c_ptr), value :: beta
     type(c_ptr), value :: y
     integer(c_int64_t), value :: incy
-<<<<<<< HEAD
     integer(c_int64_t), value :: batch_count
             hipblasDsymvBatched_64Fortran = &
         hipblasDsymvBatched_64(handle, uplo, n, alpha, &
@@ -4769,25 +5033,6 @@
     type(c_ptr), value :: handle
     integer(kind(HIPBLAS_FILL_MODE_FULL)), value :: uplo
     integer(c_int64_t), value :: n
-=======
-            hipblasDsbmv_64Fortran = &
-        hipblasDsbmv_64(handle, uplo, n, k, alpha, &
-                        A, lda, x, incx, beta, y, incy)
-end function hipblasDsbmv_64Fortran
-
-! sbmvBatched
-function hipblasSsbmvBatched_64Fortran(handle, uplo, n, k, alpha, A, lda, &
-                                    x, incx, beta, y, incy, batch_count) &
-    bind(c, name='hipblasSsbmvBatched_64Fortran')
-    use iso_c_binding
-    use hipblas_enums
-    implicit none
-    integer(kind(HIPBLAS_STATUS_SUCCESS)) :: hipblasSsbmvBatched_64Fortran
-    type(c_ptr), value :: handle
-    integer(kind(HIPBLAS_FILL_MODE_FULL)), value :: uplo
-    integer(c_int64_t), value :: n
-    integer(c_int64_t), value :: k
->>>>>>> fb5e3dfb
     type(c_ptr), value :: alpha
     type(c_ptr), value :: A
     integer(c_int64_t), value :: lda
@@ -4797,7 +5042,6 @@
     type(c_ptr), value :: y
     integer(c_int64_t), value :: incy
     integer(c_int64_t), value :: batch_count
-<<<<<<< HEAD
             hipblasCsymvBatched_64Fortran = &
         hipblasCsymvBatched_64(handle, uplo, n, alpha, &
                             A, lda, x, incx, beta, y, incy, batch_count)
@@ -4813,24 +5057,6 @@
     type(c_ptr), value :: handle
     integer(kind(HIPBLAS_FILL_MODE_FULL)), value :: uplo
     integer(c_int64_t), value :: n
-=======
-            hipblasSsbmvBatched_64Fortran = &
-        hipblasSsbmvBatched_64(handle, uplo, n, k, alpha, &
-                            A, lda, x, incx, beta, y, incy, batch_count)
-end function hipblasSsbmvBatched_64Fortran
-
-function hipblasDsbmvBatched_64Fortran(handle, uplo, n, k, alpha, A, lda, &
-                                    x, incx, beta, y, incy, batch_count) &
-    bind(c, name='hipblasDsbmvBatched_64Fortran')
-    use iso_c_binding
-    use hipblas_enums
-    implicit none
-    integer(kind(HIPBLAS_STATUS_SUCCESS)) :: hipblasDsbmvBatched_64Fortran
-    type(c_ptr), value :: handle
-    integer(kind(HIPBLAS_FILL_MODE_FULL)), value :: uplo
-    integer(c_int64_t), value :: n
-    integer(c_int64_t), value :: k
->>>>>>> fb5e3dfb
     type(c_ptr), value :: alpha
     type(c_ptr), value :: A
     integer(c_int64_t), value :: lda
@@ -4840,7 +5066,6 @@
     type(c_ptr), value :: y
     integer(c_int64_t), value :: incy
     integer(c_int64_t), value :: batch_count
-<<<<<<< HEAD
             hipblasZsymvBatched_64Fortran = &
         hipblasZsymvBatched_64(handle, uplo, n, alpha, &
                             A, lda, x, incx, beta, y, incy, batch_count)
@@ -4857,25 +5082,6 @@
     type(c_ptr), value :: handle
     integer(kind(HIPBLAS_FILL_MODE_FULL)), value :: uplo
     integer(c_int64_t), value :: n
-=======
-            hipblasDsbmvBatched_64Fortran = &
-        hipblasDsbmvBatched_64(handle, uplo, n, k, alpha, &
-                            A, lda, x, incx, beta, y, incy, batch_count)
-end function hipblasDsbmvBatched_64Fortran
-
-! sbmvStridedBatched
-function hipblasSsbmvStridedBatched_64Fortran(handle, uplo, n, k, alpha, A, lda, stride_A, &
-                                            x, incx, stride_x, beta, y, incy, stride_y, batch_count) &
-    bind(c, name='hipblasSsbmvStridedBatched_64Fortran')
-    use iso_c_binding
-    use hipblas_enums
-    implicit none
-    integer(kind(HIPBLAS_STATUS_SUCCESS)) :: hipblasSsbmvStridedBatched_64Fortran
-    type(c_ptr), value :: handle
-    integer(kind(HIPBLAS_FILL_MODE_FULL)), value :: uplo
-    integer(c_int64_t), value :: n
-    integer(c_int64_t), value :: k
->>>>>>> fb5e3dfb
     type(c_ptr), value :: alpha
     type(c_ptr), value :: A
     integer(c_int64_t), value :: lda
@@ -4888,7 +5094,6 @@
     integer(c_int64_t), value :: incy
     integer(c_int64_t), value :: stride_y
     integer(c_int64_t), value :: batch_count
-<<<<<<< HEAD
             hipblasSsymvStridedBatched_64Fortran = &
         hipblasSsymvStridedBatched_64(handle, uplo, n, alpha, &
                                     A, lda, stride_A, x, incx, stride_x, beta, y, incy, stride_y, batch_count)
@@ -4904,24 +5109,6 @@
     type(c_ptr), value :: handle
     integer(kind(HIPBLAS_FILL_MODE_FULL)), value :: uplo
     integer(c_int64_t), value :: n
-=======
-            hipblasSsbmvStridedBatched_64Fortran = &
-        hipblasSsbmvStridedBatched_64(handle, uplo, n, k, alpha, &
-                                    A, lda, stride_A, x, incx, stride_x, beta, y, incy, stride_y, batch_count)
-end function hipblasSsbmvStridedBatched_64Fortran
-
-function hipblasDsbmvStridedBatched_64Fortran(handle, uplo, n, k, alpha, A, lda, stride_A, &
-                                            x, incx, stride_x, beta, y, incy, stride_y, batch_count) &
-    bind(c, name='hipblasDsbmvStridedBatched_64Fortran')
-    use iso_c_binding
-    use hipblas_enums
-    implicit none
-    integer(kind(HIPBLAS_STATUS_SUCCESS)) :: hipblasDsbmvStridedBatched_64Fortran
-    type(c_ptr), value :: handle
-    integer(kind(HIPBLAS_FILL_MODE_FULL)), value :: uplo
-    integer(c_int64_t), value :: n
-    integer(c_int64_t), value :: k
->>>>>>> fb5e3dfb
     type(c_ptr), value :: alpha
     type(c_ptr), value :: A
     integer(c_int64_t), value :: lda
@@ -4934,7 +5121,6 @@
     integer(c_int64_t), value :: incy
     integer(c_int64_t), value :: stride_y
     integer(c_int64_t), value :: batch_count
-<<<<<<< HEAD
             hipblasDsymvStridedBatched_64Fortran = &
         hipblasDsymvStridedBatched_64(handle, uplo, n, alpha, &
                                     A, lda, stride_A, x, incx, stride_x, beta, y, incy, stride_y, batch_count)
@@ -4947,26 +5133,10 @@
     use hipblas_enums
     implicit none
     integer(kind(HIPBLAS_STATUS_SUCCESS)) :: hipblasCsymvStridedBatched_64Fortran
-=======
-            hipblasDsbmvStridedBatched_64Fortran = &
-        hipblasDsbmvStridedBatched_64(handle, uplo, n, k, alpha, &
-                                    A, lda, stride_A, x, incx, stride_x, beta, y, incy, stride_y, batch_count)
-end function hipblasDsbmvStridedBatched_64Fortran
-
-! spmv
-function hipblasSspmv_64Fortran(handle, uplo, n, alpha, AP, &
-                                x, incx, beta, y, incy) &
-    bind(c, name='hipblasSspmv_64Fortran')
-    use iso_c_binding
-    use hipblas_enums
-    implicit none
-    integer(kind(HIPBLAS_STATUS_SUCCESS)) :: hipblasSspmv_64Fortran
->>>>>>> fb5e3dfb
-    type(c_ptr), value :: handle
-    integer(kind(HIPBLAS_FILL_MODE_FULL)), value :: uplo
-    integer(c_int64_t), value :: n
-    type(c_ptr), value :: alpha
-<<<<<<< HEAD
+    type(c_ptr), value :: handle
+    integer(kind(HIPBLAS_FILL_MODE_FULL)), value :: uplo
+    integer(c_int64_t), value :: n
+    type(c_ptr), value :: alpha
     type(c_ptr), value :: A
     integer(c_int64_t), value :: lda
     integer(c_int64_t), value :: stride_A
@@ -4990,31 +5160,10 @@
     use hipblas_enums
     implicit none
     integer(kind(HIPBLAS_STATUS_SUCCESS)) :: hipblasZsymvStridedBatched_64Fortran
-=======
-    type(c_ptr), value :: AP
-    type(c_ptr), value :: x
-    integer(c_int64_t), value :: incx
-    type(c_ptr), value :: beta
-    type(c_ptr), value :: y
-    integer(c_int64_t), value :: incy
-            hipblasSspmv_64Fortran = &
-        hipblasSspmv_64(handle, uplo, n, alpha, &
-                        AP, x, incx, beta, y, incy)
-end function hipblasSspmv_64Fortran
-
-function hipblasDspmv_64Fortran(handle, uplo, n, alpha, AP, &
-                                x, incx, beta, y, incy) &
-    bind(c, name='hipblasDspmv_64Fortran')
-    use iso_c_binding
-    use hipblas_enums
-    implicit none
-    integer(kind(HIPBLAS_STATUS_SUCCESS)) :: hipblasDspmv_64Fortran
->>>>>>> fb5e3dfb
-    type(c_ptr), value :: handle
-    integer(kind(HIPBLAS_FILL_MODE_FULL)), value :: uplo
-    integer(c_int64_t), value :: n
-    type(c_ptr), value :: alpha
-<<<<<<< HEAD
+    type(c_ptr), value :: handle
+    integer(kind(HIPBLAS_FILL_MODE_FULL)), value :: uplo
+    integer(c_int64_t), value :: n
+    type(c_ptr), value :: alpha
     type(c_ptr), value :: A
     integer(c_int64_t), value :: lda
     integer(c_int64_t), value :: stride_A
@@ -5038,32 +5187,10 @@
     use hipblas_enums
     implicit none
     integer(kind(HIPBLAS_STATUS_SUCCESS)) :: hipblasSsyr_64Fortran
-=======
-    type(c_ptr), value :: AP
-    type(c_ptr), value :: x
-    integer(c_int64_t), value :: incx
-    type(c_ptr), value :: beta
-    type(c_ptr), value :: y
-    integer(c_int64_t), value :: incy
-            hipblasDspmv_64Fortran = &
-        hipblasDspmv_64(handle, uplo, n, alpha, &
-                        AP, x, incx, beta, y, incy)
-end function hipblasDspmv_64Fortran
-
-! spmvBatched
-function hipblasSspmvBatched_64Fortran(handle, uplo, n, alpha, AP, &
-                                    x, incx, beta, y, incy, batch_count) &
-    bind(c, name='hipblasSspmvBatched_64Fortran')
-    use iso_c_binding
-    use hipblas_enums
-    implicit none
-    integer(kind(HIPBLAS_STATUS_SUCCESS)) :: hipblasSspmvBatched_64Fortran
->>>>>>> fb5e3dfb
-    type(c_ptr), value :: handle
-    integer(kind(HIPBLAS_FILL_MODE_FULL)), value :: uplo
-    integer(c_int64_t), value :: n
-    type(c_ptr), value :: alpha
-<<<<<<< HEAD
+    type(c_ptr), value :: handle
+    integer(kind(HIPBLAS_FILL_MODE_FULL)), value :: uplo
+    integer(c_int64_t), value :: n
+    type(c_ptr), value :: alpha
     type(c_ptr), value :: x
     integer(c_int64_t), value :: incx
     type(c_ptr), value :: A
@@ -5079,32 +5206,10 @@
     use hipblas_enums
     implicit none
     integer(kind(HIPBLAS_STATUS_SUCCESS)) :: hipblasDsyr_64Fortran
-=======
-    type(c_ptr), value :: AP
-    type(c_ptr), value :: x
-    integer(c_int64_t), value :: incx
-    type(c_ptr), value :: beta
-    type(c_ptr), value :: y
-    integer(c_int64_t), value :: incy
-    integer(c_int64_t), value :: batch_count
-            hipblasSspmvBatched_64Fortran = &
-        hipblasSspmvBatched_64(handle, uplo, n, alpha, &
-                            AP, x, incx, beta, y, incy, batch_count)
-end function hipblasSspmvBatched_64Fortran
-
-function hipblasDspmvBatched_64Fortran(handle, uplo, n, alpha, AP, &
-                                    x, incx, beta, y, incy, batch_count) &
-    bind(c, name='hipblasDspmvBatched_64Fortran')
-    use iso_c_binding
-    use hipblas_enums
-    implicit none
-    integer(kind(HIPBLAS_STATUS_SUCCESS)) :: hipblasDspmvBatched_64Fortran
->>>>>>> fb5e3dfb
-    type(c_ptr), value :: handle
-    integer(kind(HIPBLAS_FILL_MODE_FULL)), value :: uplo
-    integer(c_int64_t), value :: n
-    type(c_ptr), value :: alpha
-<<<<<<< HEAD
+    type(c_ptr), value :: handle
+    integer(kind(HIPBLAS_FILL_MODE_FULL)), value :: uplo
+    integer(c_int64_t), value :: n
+    type(c_ptr), value :: alpha
     type(c_ptr), value :: x
     integer(c_int64_t), value :: incx
     type(c_ptr), value :: A
@@ -5120,33 +5225,10 @@
     use hipblas_enums
     implicit none
     integer(kind(HIPBLAS_STATUS_SUCCESS)) :: hipblasCsyr_64Fortran
-=======
-    type(c_ptr), value :: AP
-    type(c_ptr), value :: x
-    integer(c_int64_t), value :: incx
-    type(c_ptr), value :: beta
-    type(c_ptr), value :: y
-    integer(c_int64_t), value :: incy
-    integer(c_int64_t), value :: batch_count
-            hipblasDspmvBatched_64Fortran = &
-        hipblasDspmvBatched_64(handle, uplo, n, alpha, &
-                            AP, x, incx, beta, y, incy, batch_count)
-end function hipblasDspmvBatched_64Fortran
-
-! spmvStridedBatched
-function hipblasSspmvStridedBatched_64Fortran(handle, uplo, n, alpha, AP, stride_AP, &
-                                            x, incx, stride_x, beta, y, incy, stride_y, batch_count) &
-    bind(c, name='hipblasSspmvStridedBatched_64Fortran')
-    use iso_c_binding
-    use hipblas_enums
-    implicit none
-    integer(kind(HIPBLAS_STATUS_SUCCESS)) :: hipblasSspmvStridedBatched_64Fortran
->>>>>>> fb5e3dfb
-    type(c_ptr), value :: handle
-    integer(kind(HIPBLAS_FILL_MODE_FULL)), value :: uplo
-    integer(c_int64_t), value :: n
-    type(c_ptr), value :: alpha
-<<<<<<< HEAD
+    type(c_ptr), value :: handle
+    integer(kind(HIPBLAS_FILL_MODE_FULL)), value :: uplo
+    integer(c_int64_t), value :: n
+    type(c_ptr), value :: alpha
     type(c_ptr), value :: x
     integer(c_int64_t), value :: incx
     type(c_ptr), value :: A
@@ -5162,35 +5244,10 @@
     use hipblas_enums
     implicit none
     integer(kind(HIPBLAS_STATUS_SUCCESS)) :: hipblasZsyr_64Fortran
-=======
-    type(c_ptr), value :: AP
-    integer(c_int64_t), value :: stride_AP
-    type(c_ptr), value :: x
-    integer(c_int64_t), value :: incx
-    integer(c_int64_t), value :: stride_x
-    type(c_ptr), value :: beta
-    type(c_ptr), value :: y
-    integer(c_int64_t), value :: incy
-    integer(c_int64_t), value :: stride_y
-    integer(c_int64_t), value :: batch_count
-            hipblasSspmvStridedBatched_64Fortran = &
-        hipblasSspmvStridedBatched_64(handle, uplo, n, alpha, &
-                                    AP, stride_AP, x, incx, stride_x, beta, y, incy, stride_y, batch_count)
-end function hipblasSspmvStridedBatched_64Fortran
-
-function hipblasDspmvStridedBatched_64Fortran(handle, uplo, n, alpha, AP, stride_AP, &
-                                            x, incx, stride_x, beta, y, incy, stride_y, batch_count) &
-    bind(c, name='hipblasDspmvStridedBatched_64Fortran')
-    use iso_c_binding
-    use hipblas_enums
-    implicit none
-    integer(kind(HIPBLAS_STATUS_SUCCESS)) :: hipblasDspmvStridedBatched_64Fortran
->>>>>>> fb5e3dfb
-    type(c_ptr), value :: handle
-    integer(kind(HIPBLAS_FILL_MODE_FULL)), value :: uplo
-    integer(c_int64_t), value :: n
-    type(c_ptr), value :: alpha
-<<<<<<< HEAD
+    type(c_ptr), value :: handle
+    integer(kind(HIPBLAS_FILL_MODE_FULL)), value :: uplo
+    integer(c_int64_t), value :: n
+    type(c_ptr), value :: alpha
     type(c_ptr), value :: x
     integer(c_int64_t), value :: incx
     type(c_ptr), value :: A
@@ -5660,21 +5717,6 @@
         hipblasZsyr2StridedBatched_64(handle, uplo, n, alpha, &
                                     x, incx, stride_x, y, incy, stride_y, A, lda, stride_A, batch_count)
 end function hipblasZsyr2StridedBatched_64Fortran
-=======
-    type(c_ptr), value :: AP
-    integer(c_int64_t), value :: stride_AP
-    type(c_ptr), value :: x
-    integer(c_int64_t), value :: incx
-    integer(c_int64_t), value :: stride_x
-    type(c_ptr), value :: beta
-    type(c_ptr), value :: y
-    integer(c_int64_t), value :: incy
-    integer(c_int64_t), value :: stride_y
-    integer(c_int64_t), value :: batch_count
-            hipblasDspmvStridedBatched_64Fortran = &
-        hipblasDspmvStridedBatched_64(handle, uplo, n, alpha, &
-                                    AP, stride_AP, x, incx, stride_x, beta, y, incy, stride_y, batch_count)
-end function hipblasDspmvStridedBatched_64Fortran
 
 ! tbmv
 function hipblasStbmv_64Fortran(handle, uplo, transA, diag, m, k, &
@@ -6487,5 +6529,4 @@
             hipblasZtrmvStridedBatched_64Fortran = &
         hipblasZtrmvStridedBatched_64(handle, uplo, transA, diag, m, &
                                     A, lda, stride_A, x, incx, stride_x, batch_count)
-end function hipblasZtrmvStridedBatched_64Fortran
->>>>>>> fb5e3dfb
+end function hipblasZtrmvStridedBatched_64Fortran