/* ************************************************************************
 * Copyright (C) 2016-2022 Advanced Micro Devices, Inc. All rights reserved.
 *
 * Permission is hereby granted, free of charge, to any person obtaining a copy
 * of this software and associated documentation files (the "Software"), to deal
 * in the Software without restriction, including without limitation the rights
 * to use, copy, modify, merge, publish, distribute, sublicense, and/or sell
 * copies of the Software, and to permit persons to whom the Software is
 * furnished to do so, subject to the following conditions:
 *
 * The above copyright notice and this permission notice shall be included in
 * all copies or substantial portions of the Software.
 *
 * THE SOFTWARE IS PROVIDED "AS IS", WITHOUT WARRANTY OF ANY KIND, EXPRESS OR
 * IMPLIED, INCLUDING BUT NOT LIMITED TO THE WARRANTIES OF MERCHANTABILITY,
 * FITNESS FOR A PARTICULAR PURPOSE AND NONINFRINGEMENT. IN NO EVENT SHALL THE
 * AUTHORS OR COPYRIGHT HOLDERS BE LIABLE FOR ANY CLAIM, DAMAGES OR OTHER
 * LIABILITY, WHETHER IN AN ACTION OF CONTRACT, TORT OR OTHERWISE, ARISING FROM,
 * OUT OF OR IN CONNECTION WITH THE SOFTWARE OR THE USE OR OTHER DEALINGS IN THE
 * SOFTWARE.
 *
 * ************************************************************************ */

#include <fstream>
#include <iostream>
#include <stdlib.h>
#include <vector>

#include "testing_common.hpp"

/* ============================================================================================ */

using hipblasTrmmModel
    = ArgumentModel<e_side, e_uplo, e_transA, e_diag, e_M, e_N, e_alpha, e_lda, e_ldb>;

inline void testname_trmm(const Arguments& arg, std::string& name)
{
    hipblasTrmmModel{}.test_name(arg, name);
}

template <typename T>
inline hipblasStatus_t testing_trmm(const Arguments& arg)
{
    bool FORTRAN       = arg.fortran;
    auto hipblasTrmmFn = FORTRAN ? hipblasTrmm<T, true> : hipblasTrmm<T, false>;

<<<<<<< HEAD
    bool inplace = argus.inplace;

    int M     = argus.M;
    int N     = argus.N;
    int lda   = argus.lda;
    int ldb   = argus.ldb;
    int ldc   = argus.ldc;
    int ldOut = inplace ? ldb : ldc;
=======
    hipblasSideMode_t  side   = char2hipblas_side(arg.side);
    hipblasFillMode_t  uplo   = char2hipblas_fill(arg.uplo);
    hipblasOperation_t transA = char2hipblas_operation(arg.transA);
    hipblasDiagType_t  diag   = char2hipblas_diagonal(arg.diag);
    int                M      = arg.M;
    int                N      = arg.N;
    int                lda    = arg.lda;
    int                ldb    = arg.ldb;
>>>>>>> 8bd4c27a

    T h_alpha = arg.get_alpha<T>();

    int    K      = (side == HIPBLAS_SIDE_LEFT ? M : N);
    size_t A_size = size_t(lda) * K;
    size_t B_size = size_t(ldb) * N;

    // avoid unnecessary allocation if inplace
    size_t C_size   = inplace ? 1 : size_t(ldc) * N;
    size_t out_size = ldOut * N;

    // check here to prevent undefined memory allocation error
    if(M < 0 || N < 0 || lda < K || ldb < M || ldOut < M)
    {
        return HIPBLAS_STATUS_INVALID_VALUE;
    }

    // Naming: dK is in GPU (device) memory. hK is in CPU (host) memory
    host_vector<T> hA(A_size);
    host_vector<T> hB(B_size);
    host_vector<T> hC(C_size);

    host_vector<T> hOut_host(out_size);
    host_vector<T> hOut_device(out_size);
    host_vector<T> hOut_gold(out_size);

    device_vector<T> dA(A_size);
    device_vector<T> dB(B_size);
    device_vector<T> dC(C_size);
    device_vector<T> d_alpha(1);

<<<<<<< HEAD
    device_vector<T>* dOut = inplace ? &dB : &dC;

    double             gpu_time_used, hipblas_error_host, hipblas_error_device;
    hipblasLocalHandle handle(argus);

    // Initial Data on CPU
    hipblas_init_matrix(hA, argus, K, K, lda, 0, 1, hipblas_client_alpha_sets_nan, true);
    hipblas_init_matrix(hB, argus, M, N, ldb, 0, 1, hipblas_client_alpha_sets_nan, false, true);

    if(!inplace)
        hipblas_init_matrix(hC, argus, M, N, ldc, 0, 1, hipblas_client_alpha_sets_nan, false, true);

    hOut_host   = inplace ? hB : hC;
    hOut_device = hOut_host;
    hOut_gold   = hOut_host;
=======
    double gpu_time_used, hipblas_error_host, hipblas_error_device;

    hipblasLocalHandle handle(arg);

    // Initial Data on CPU
    hipblas_init_matrix(hA, arg, K, K, lda, 0, 1, hipblas_client_alpha_sets_nan, true);
    hipblas_init_matrix(hB_host, arg, M, N, ldb, 0, 1, hipblas_client_alpha_sets_nan, false, true);
    hB_device = hB_host;
    hB_gold   = hB_host;
>>>>>>> 8bd4c27a

    // copy data from CPU to device
    CHECK_HIP_ERROR(hipMemcpy(dA, hA, sizeof(T) * A_size, hipMemcpyHostToDevice));
    CHECK_HIP_ERROR(hipMemcpy(dB, hB, sizeof(T) * B_size, hipMemcpyHostToDevice));
    CHECK_HIP_ERROR(hipMemcpy(dC, hC, sizeof(T) * C_size, hipMemcpyHostToDevice));
    CHECK_HIP_ERROR(hipMemcpy(d_alpha, &h_alpha, sizeof(T), hipMemcpyHostToDevice));

    if(arg.unit_check || arg.norm_check)
    {
        /* =====================================================================
            HIPBLAS
        =================================================================== */
        CHECK_HIPBLAS_ERROR(hipblasSetPointerMode(handle, HIPBLAS_POINTER_MODE_HOST));

        CHECK_HIPBLAS_ERROR(hipblasTrmmFn(
            handle, side, uplo, transA, diag, M, N, &h_alpha, dA, lda, dB, ldb, *dOut, ldOut));

        // copy output from device to CPU
        CHECK_HIP_ERROR(hipMemcpy(hOut_host, *dOut, sizeof(T) * out_size, hipMemcpyDeviceToHost));
        CHECK_HIP_ERROR(hipMemcpy(dB, hB, sizeof(T) * B_size, hipMemcpyHostToDevice));
        CHECK_HIP_ERROR(hipMemcpy(dC, hC, sizeof(T) * C_size, hipMemcpyHostToDevice));

        CHECK_HIPBLAS_ERROR(hipblasSetPointerMode(handle, HIPBLAS_POINTER_MODE_DEVICE));

        CHECK_HIPBLAS_ERROR(hipblasTrmmFn(
            handle, side, uplo, transA, diag, M, N, d_alpha, dA, lda, dB, ldb, *dOut, ldOut));

        CHECK_HIP_ERROR(hipMemcpy(hOut_device, *dOut, sizeof(T) * out_size, hipMemcpyDeviceToHost));

        /* =====================================================================
           CPU BLAS
        =================================================================== */
        // use hB matrix for cblas, copy into C matrix for !inplace version to compare with hipblas
        cblas_trmm<T>(side, uplo, transA, diag, M, N, h_alpha, hA, lda, hB, ldb);
        copy_matrix_with_different_leading_dimensions(hB, hOut_gold, M, N, ldb, ldOut);

        // enable unit check, notice unit check is not invasive, but norm check is,
        // unit check and norm check can not be interchanged their order
        if(arg.unit_check)
        {
            unit_check_general<T>(M, N, ldOut, hOut_gold, hOut_host);
            unit_check_general<T>(M, N, ldOut, hOut_gold, hOut_device);
        }
        if(arg.norm_check)
        {
            hipblas_error_host   = norm_check_general<T>('F', M, N, ldOut, hOut_gold, hOut_host);
            hipblas_error_device = norm_check_general<T>('F', M, N, ldOut, hOut_gold, hOut_device);
        }
    }

    if(arg.timing)
    {
        hipStream_t stream;
        CHECK_HIPBLAS_ERROR(hipblasGetStream(handle, &stream));
        CHECK_HIPBLAS_ERROR(hipblasSetPointerMode(handle, HIPBLAS_POINTER_MODE_DEVICE));

        int runs = arg.cold_iters + arg.iters;
        for(int iter = 0; iter < runs; iter++)
        {
            if(iter == arg.cold_iters)
                gpu_time_used = get_time_us_sync(stream);

            CHECK_HIPBLAS_ERROR(hipblasTrmmFn(
                handle, side, uplo, transA, diag, M, N, d_alpha, dA, lda, dB, ldb, *dOut, ldOut));
        }
        gpu_time_used = get_time_us_sync(stream) - gpu_time_used;

<<<<<<< HEAD
        ArgumentModel<e_side_option,
                      e_uplo_option,
                      e_transA_option,
                      e_diag_option,
                      e_M,
                      e_N,
                      e_lda,
                      e_ldb,
                      e_ldc>{}
            .log_args<T>(std::cout,
                         argus,
                         gpu_time_used,
                         trmm_gflop_count<T>(M, N, K),
                         trmm_gbyte_count<T>(M, N, K),
                         hipblas_error_host,
                         hipblas_error_device);
=======
        hipblasTrmmModel{}.log_args<T>(std::cout,
                                       arg,
                                       gpu_time_used,
                                       trmm_gflop_count<T>(M, N, K),
                                       trmm_gbyte_count<T>(M, N, K),
                                       hipblas_error_host,
                                       hipblas_error_device);
>>>>>>> 8bd4c27a
    }

    return HIPBLAS_STATUS_SUCCESS;
}<|MERGE_RESOLUTION|>--- conflicted
+++ resolved
@@ -1,5 +1,5 @@
 /* ************************************************************************
- * Copyright (C) 2016-2022 Advanced Micro Devices, Inc. All rights reserved.
+ * Copyright (C) 2016-2023 Advanced Micro Devices, Inc. All rights reserved.
  *
  * Permission is hereby granted, free of charge, to any person obtaining a copy
  * of this software and associated documentation files (the "Software"), to deal
@@ -43,17 +43,8 @@
 {
     bool FORTRAN       = arg.fortran;
     auto hipblasTrmmFn = FORTRAN ? hipblasTrmm<T, true> : hipblasTrmm<T, false>;
+    bool inplace       = arg.inplace;
 
-<<<<<<< HEAD
-    bool inplace = argus.inplace;
-
-    int M     = argus.M;
-    int N     = argus.N;
-    int lda   = argus.lda;
-    int ldb   = argus.ldb;
-    int ldc   = argus.ldc;
-    int ldOut = inplace ? ldb : ldc;
-=======
     hipblasSideMode_t  side   = char2hipblas_side(arg.side);
     hipblasFillMode_t  uplo   = char2hipblas_fill(arg.uplo);
     hipblasOperation_t transA = char2hipblas_operation(arg.transA);
@@ -62,7 +53,8 @@
     int                N      = arg.N;
     int                lda    = arg.lda;
     int                ldb    = arg.ldb;
->>>>>>> 8bd4c27a
+    int                ldc    = arg.ldc;
+    int                ldOut  = inplace ? ldb : ldc;
 
     T h_alpha = arg.get_alpha<T>();
 
@@ -94,33 +86,21 @@
     device_vector<T> dC(C_size);
     device_vector<T> d_alpha(1);
 
-<<<<<<< HEAD
     device_vector<T>* dOut = inplace ? &dB : &dC;
 
     double             gpu_time_used, hipblas_error_host, hipblas_error_device;
-    hipblasLocalHandle handle(argus);
+    hipblasLocalHandle handle(arg);
 
     // Initial Data on CPU
-    hipblas_init_matrix(hA, argus, K, K, lda, 0, 1, hipblas_client_alpha_sets_nan, true);
-    hipblas_init_matrix(hB, argus, M, N, ldb, 0, 1, hipblas_client_alpha_sets_nan, false, true);
+    hipblas_init_matrix(hA, arg, K, K, lda, 0, 1, hipblas_client_alpha_sets_nan, true);
+    hipblas_init_matrix(hB, arg, M, N, ldb, 0, 1, hipblas_client_alpha_sets_nan, false, true);
 
     if(!inplace)
-        hipblas_init_matrix(hC, argus, M, N, ldc, 0, 1, hipblas_client_alpha_sets_nan, false, true);
+        hipblas_init_matrix(hC, arg, M, N, ldc, 0, 1, hipblas_client_alpha_sets_nan, false, true);
 
     hOut_host   = inplace ? hB : hC;
     hOut_device = hOut_host;
     hOut_gold   = hOut_host;
-=======
-    double gpu_time_used, hipblas_error_host, hipblas_error_device;
-
-    hipblasLocalHandle handle(arg);
-
-    // Initial Data on CPU
-    hipblas_init_matrix(hA, arg, K, K, lda, 0, 1, hipblas_client_alpha_sets_nan, true);
-    hipblas_init_matrix(hB_host, arg, M, N, ldb, 0, 1, hipblas_client_alpha_sets_nan, false, true);
-    hB_device = hB_host;
-    hB_gold   = hB_host;
->>>>>>> 8bd4c27a
 
     // copy data from CPU to device
     CHECK_HIP_ERROR(hipMemcpy(dA, hA, sizeof(T) * A_size, hipMemcpyHostToDevice));
@@ -188,24 +168,6 @@
         }
         gpu_time_used = get_time_us_sync(stream) - gpu_time_used;
 
-<<<<<<< HEAD
-        ArgumentModel<e_side_option,
-                      e_uplo_option,
-                      e_transA_option,
-                      e_diag_option,
-                      e_M,
-                      e_N,
-                      e_lda,
-                      e_ldb,
-                      e_ldc>{}
-            .log_args<T>(std::cout,
-                         argus,
-                         gpu_time_used,
-                         trmm_gflop_count<T>(M, N, K),
-                         trmm_gbyte_count<T>(M, N, K),
-                         hipblas_error_host,
-                         hipblas_error_device);
-=======
         hipblasTrmmModel{}.log_args<T>(std::cout,
                                        arg,
                                        gpu_time_used,
@@ -213,7 +175,6 @@
                                        trmm_gbyte_count<T>(M, N, K),
                                        hipblas_error_host,
                                        hipblas_error_device);
->>>>>>> 8bd4c27a
     }
 
     return HIPBLAS_STATUS_SUCCESS;
