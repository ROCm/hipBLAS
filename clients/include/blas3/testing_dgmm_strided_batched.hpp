/* ************************************************************************
 * Copyright (C) 2016-2024 Advanced Micro Devices, Inc. All rights reserved.
 *
 * Permission is hereby granted, free of charge, to any person obtaining a copy
 * of this software and associated documentation files (the "Software"), to deal
 * in the Software without restriction, including without limitation the rights
 * to use, copy, modify, merge, publish, distribute, sublicense, and/or sell
 * copies of the Software, and to permit persons to whom the Software is
 * furnished to do so, subject to the following conditions:
 *
 * The above copyright notice and this permission notice shall be included in
 * all copies or substantial portions of the Software.
 *
 * THE SOFTWARE IS PROVIDED "AS IS", WITHOUT WARRANTY OF ANY KIND, EXPRESS OR
 * IMPLIED, INCLUDING BUT NOT LIMITED TO THE WARRANTIES OF MERCHANTABILITY,
 * FITNESS FOR A PARTICULAR PURPOSE AND NONINFRINGEMENT. IN NO EVENT SHALL THE
 * AUTHORS OR COPYRIGHT HOLDERS BE LIABLE FOR ANY CLAIM, DAMAGES OR OTHER
 * LIABILITY, WHETHER IN AN ACTION OF CONTRACT, TORT OR OTHERWISE, ARISING FROM,
 * OUT OF OR IN CONNECTION WITH THE SOFTWARE OR THE USE OR OTHER DEALINGS IN THE
 * SOFTWARE.
 *
 * ************************************************************************ */

#include <fstream>
#include <iostream>
#include <stdlib.h>
#include <vector>

#include "testing_common.hpp"

/* ============================================================================================ */

using hipblasDgmmStridedBatchedModel = ArgumentModel<e_a_type,
                                                     e_side,
                                                     e_M,
                                                     e_N,
                                                     e_lda,
                                                     e_incx,
                                                     e_ldc,
                                                     e_stride_scale,
                                                     e_batch_count>;

inline void testname_dgmm_strided_batched(const Arguments& arg, std::string& name)
{
    hipblasDgmmStridedBatchedModel{}.test_name(arg, name);
}

template <typename T>
void testing_dgmm_strided_batched_bad_arg(const Arguments& arg)
{
    auto hipblasDgmmStridedBatchedFn    = arg.api == FORTRAN ? hipblasDgmmStridedBatched<T, true>
                                                             : hipblasDgmmStridedBatched<T, false>;
    auto hipblasDgmmStridedBatchedFn_64 = arg.api == FORTRAN_64
                                              ? hipblasDgmmStridedBatched_64<T, true>
                                              : hipblasDgmmStridedBatched_64<T, false>;

    hipblasLocalHandle handle(arg);

    int64_t M           = 101;
    int64_t N           = 100;
    int64_t lda         = 102;
    int64_t incx        = 1;
    int64_t ldc         = 103;
    int64_t batch_count = 2;

    hipblasSideMode_t side = HIPBLAS_SIDE_LEFT;

    int64_t K = side == HIPBLAS_SIDE_LEFT ? M : N;

    hipblasStride stride_A = N * lda;
    hipblasStride stride_x = K * incx;
    hipblasStride stride_C = N * ldc;

    // Allocate device memory
    device_strided_batch_matrix<T> dA(M, N, lda, stride_A, batch_count);
    device_strided_batch_vector<T> dx(K, incx, stride_x, batch_count);
    device_strided_batch_matrix<T> dC(M, N, ldc, stride_C, batch_count);

<<<<<<< HEAD
    DAPI_EXPECT(
        HIPBLAS_STATUS_NOT_INITIALIZED,
        hipblasDgmmStridedBatchedFn,
        (nullptr, side, M, N, dA, lda, strideA, dx, incx, stridex, dC, ldc, strideC, batch_count));

    DAPI_EXPECT(HIPBLAS_STATUS_INVALID_ENUM,
                hipblasDgmmStridedBatchedFn,
                (handle,
                 (hipblasSideMode_t)HIPBLAS_FILL_MODE_FULL,
                 M,
                 N,
                 dA,
                 lda,
                 strideA,
                 dx,
                 incx,
                 stridex,
                 dC,
                 ldc,
                 strideC,
                 batch_count));

    if(arg.bad_arg_all)
    {
        DAPI_EXPECT(HIPBLAS_STATUS_INVALID_VALUE,
                    hipblasDgmmStridedBatchedFn,
                    (handle,
                     side,
                     M,
                     N,
                     nullptr,
                     lda,
                     strideA,
                     dx,
                     incx,
                     stridex,
                     dC,
                     ldc,
                     strideC,
                     batch_count));
        DAPI_EXPECT(HIPBLAS_STATUS_INVALID_VALUE,
                    hipblasDgmmStridedBatchedFn,
                    (handle,
                     side,
                     M,
                     N,
                     dA,
                     lda,
                     strideA,
                     nullptr,
                     incx,
                     stridex,
                     dC,
                     ldc,
                     strideC,
                     batch_count));
        DAPI_EXPECT(HIPBLAS_STATUS_INVALID_VALUE,
                    hipblasDgmmStridedBatchedFn,
                    (handle,
                     side,
                     M,
                     N,
                     dA,
                     lda,
                     strideA,
                     dx,
                     incx,
                     stridex,
                     nullptr,
                     ldc,
                     strideC,
                     batch_count));

        // 64-bit interface tests
        DAPI_EXPECT((arg.api & c_API_64) ? HIPBLAS_STATUS_SUCCESS : HIPBLAS_STATUS_INVALID_VALUE,
                    hipblasDgmmStridedBatchedFn,
                    (handle,
                     side,
                     0,
                     c_i32_overflow,
                     nullptr,
                     c_i32_overflow,
                     strideA,
                     nullptr,
                     incx,
                     stridex,
                     nullptr,
                     c_i32_overflow,
                     strideC,
                     c_i32_overflow));
        DAPI_EXPECT((arg.api & c_API_64) ? HIPBLAS_STATUS_SUCCESS : HIPBLAS_STATUS_INVALID_VALUE,
                    hipblasDgmmStridedBatchedFn,
                    (handle,
                     side,
                     c_i32_overflow,
                     0,
                     nullptr,
                     c_i32_overflow,
                     strideA,
                     nullptr,
                     incx,
                     stridex,
                     nullptr,
                     c_i32_overflow,
                     strideC,
                     c_i32_overflow));
    }

    // If M == 0 || N == 0 || batch_count == 0, can have nullptrs
    DAPI_CHECK(hipblasDgmmStridedBatchedFn,
               (handle,
                side,
                0,
                N,
                nullptr,
                lda,
                strideA,
                nullptr,
                incx,
                stridex,
                nullptr,
                ldc,
                strideC,
                batch_count));
    DAPI_CHECK(hipblasDgmmStridedBatchedFn,
               (handle,
                side,
                M,
                0,
                nullptr,
                lda,
                strideA,
                nullptr,
                incx,
                stridex,
                nullptr,
                ldc,
                strideC,
                batch_count));
    DAPI_CHECK(hipblasDgmmStridedBatchedFn,
               (handle,
                side,
                M,
                N,
                nullptr,
                lda,
                strideA,
                nullptr,
                incx,
                stridex,
                nullptr,
                ldc,
                strideC,
                0));
=======
    EXPECT_HIPBLAS_STATUS(hipblasDgmmStridedBatchedFn(nullptr,
                                                      side,
                                                      M,
                                                      N,
                                                      dA,
                                                      lda,
                                                      stride_A,
                                                      dx,
                                                      incx,
                                                      stride_x,
                                                      dC,
                                                      ldc,
                                                      stride_C,
                                                      batch_count),
                          HIPBLAS_STATUS_NOT_INITIALIZED);

    EXPECT_HIPBLAS_STATUS(hipblasDgmmStridedBatchedFn(handle,
                                                      (hipblasSideMode_t)HIPBLAS_FILL_MODE_FULL,
                                                      M,
                                                      N,
                                                      dA,
                                                      lda,
                                                      stride_A,
                                                      dx,
                                                      incx,
                                                      stride_x,
                                                      dC,
                                                      ldc,
                                                      stride_C,
                                                      batch_count),
                          HIPBLAS_STATUS_INVALID_ENUM);

    if(arg.bad_arg_all)
    {
        EXPECT_HIPBLAS_STATUS(hipblasDgmmStridedBatchedFn(handle,
                                                          side,
                                                          M,
                                                          N,
                                                          nullptr,
                                                          lda,
                                                          stride_A,
                                                          dx,
                                                          incx,
                                                          stride_x,
                                                          dC,
                                                          ldc,
                                                          stride_C,
                                                          batch_count),
                              HIPBLAS_STATUS_INVALID_VALUE);
        EXPECT_HIPBLAS_STATUS(hipblasDgmmStridedBatchedFn(handle,
                                                          side,
                                                          M,
                                                          N,
                                                          dA,
                                                          lda,
                                                          stride_A,
                                                          nullptr,
                                                          incx,
                                                          stride_x,
                                                          dC,
                                                          ldc,
                                                          stride_C,
                                                          batch_count),
                              HIPBLAS_STATUS_INVALID_VALUE);
        EXPECT_HIPBLAS_STATUS(hipblasDgmmStridedBatchedFn(handle,
                                                          side,
                                                          M,
                                                          N,
                                                          dA,
                                                          lda,
                                                          stride_A,
                                                          dx,
                                                          incx,
                                                          stride_x,
                                                          nullptr,
                                                          ldc,
                                                          stride_C,
                                                          batch_count),
                              HIPBLAS_STATUS_INVALID_VALUE);
    }

    // If M == 0 || N == 0 || batch_count == 0, can have nullptrs
    CHECK_HIPBLAS_ERROR(hipblasDgmmStridedBatchedFn(handle,
                                                    side,
                                                    0,
                                                    N,
                                                    nullptr,
                                                    lda,
                                                    stride_A,
                                                    nullptr,
                                                    incx,
                                                    stride_x,
                                                    nullptr,
                                                    ldc,
                                                    stride_C,
                                                    batch_count));
    CHECK_HIPBLAS_ERROR(hipblasDgmmStridedBatchedFn(handle,
                                                    side,
                                                    M,
                                                    0,
                                                    nullptr,
                                                    lda,
                                                    stride_A,
                                                    nullptr,
                                                    incx,
                                                    stride_x,
                                                    nullptr,
                                                    ldc,
                                                    stride_C,
                                                    batch_count));
    CHECK_HIPBLAS_ERROR(hipblasDgmmStridedBatchedFn(handle,
                                                    side,
                                                    M,
                                                    N,
                                                    nullptr,
                                                    lda,
                                                    stride_A,
                                                    nullptr,
                                                    incx,
                                                    stride_x,
                                                    nullptr,
                                                    ldc,
                                                    stride_C,
                                                    0));
>>>>>>> 33de9bce
}

template <typename T>
void testing_dgmm_strided_batched(const Arguments& arg)
{
    bool FORTRAN = arg.api == hipblas_client_api::FORTRAN;
    auto hipblasDgmmStridedBatchedFn
        = FORTRAN ? hipblasDgmmStridedBatched<T, true> : hipblasDgmmStridedBatched<T, false>;
    auto hipblasDgmmStridedBatchedFn_64 = arg.api == FORTRAN_64
                                              ? hipblasDgmmStridedBatched_64<T, true>
                                              : hipblasDgmmStridedBatched_64<T, false>;

    hipblasSideMode_t side = char2hipblas_side(arg.side);

    int64_t M            = arg.M;
    int64_t N            = arg.N;
    int64_t lda          = arg.lda;
    int64_t incx         = arg.incx;
    int64_t ldc          = arg.ldc;
    int64_t batch_count  = arg.batch_count;
    double  stride_scale = arg.stride_scale;
<<<<<<< HEAD
    int64_t k            = (side == HIPBLAS_SIDE_RIGHT ? N : M);

    int64_t       abs_incx = incx >= 0 ? incx : -incx;
    hipblasStride stride_A = lda * N * stride_scale;
    hipblasStride stride_x = abs_incx * k * stride_scale;
=======
    int64_t K            = (side == HIPBLAS_SIDE_RIGHT ? N : M);

    int64_t       abs_incx = incx >= 0 ? incx : -incx;
    hipblasStride stride_A = lda * N * stride_scale;
    hipblasStride stride_x = abs_incx * K * stride_scale;
>>>>>>> 33de9bce
    hipblasStride stride_C = ldc * N * stride_scale;
    if(!stride_x)
        stride_x = 1;

    hipblasLocalHandle handle(arg);

    // argument sanity check, quick return if input parameters are invalid before allocating invalid
    // memory
    bool invalid_size = M < 0 || N < 0 || ldc < M || lda < M || batch_count < 0;
    if(invalid_size || !N || !M || !batch_count)
    {
        DAPI_EXPECT((invalid_size ? HIPBLAS_STATUS_INVALID_VALUE : HIPBLAS_STATUS_SUCCESS),
                    hipblasDgmmStridedBatchedFn,
                    (handle,
                     side,
                     M,
                     N,
                     nullptr,
                     lda,
                     stride_A,
                     nullptr,
                     incx,
                     stride_x,
                     nullptr,
                     ldc,
                     stride_C,
                     batch_count));
        return;
    }

    // Naming: `h` is in CPU (host) memory(eg hA), `d` is in GPU (device) memory (eg dA).
    // Allocate host memory
    host_strided_batch_matrix<T> hA(M, N, lda, stride_A, batch_count);
    host_strided_batch_vector<T> hx(K, incx, stride_x, batch_count);
    host_strided_batch_matrix<T> hC(M, N, ldc, stride_C, batch_count);
    host_strided_batch_matrix<T> hC_gold(M, N, ldc, stride_C, batch_count);

    // Check host memory allocation
    CHECK_HIP_ERROR(hA.memcheck());
    CHECK_HIP_ERROR(hx.memcheck());
    CHECK_HIP_ERROR(hC.memcheck());
    CHECK_HIP_ERROR(hC_gold.memcheck());

    // Allocate device memory
    device_strided_batch_matrix<T> dA(M, N, lda, stride_A, batch_count);
    device_strided_batch_vector<T> dx(K, incx, stride_x, batch_count);
    device_strided_batch_matrix<T> dC(M, N, ldc, stride_C, batch_count);

    // Check device memory allocation
    CHECK_DEVICE_ALLOCATION(dA.memcheck());
    CHECK_DEVICE_ALLOCATION(dx.memcheck());
    CHECK_DEVICE_ALLOCATION(dC.memcheck());

    double gpu_time_used, hipblas_error;

    // Initial Data on CPU
    hipblas_init_matrix(hA, arg, hipblas_client_never_set_nan, hipblas_general_matrix, true);
    hipblas_init_vector(hx, arg, hipblas_client_never_set_nan, false, true);
    hipblas_init_matrix(hC, arg, hipblas_client_never_set_nan, hipblas_general_matrix);

    hC_gold.copy_from(hC_gold);

    CHECK_HIP_ERROR(dA.transfer_from(hA));
    CHECK_HIP_ERROR(dx.transfer_from(hx));
    CHECK_HIP_ERROR(dC.transfer_from(hC));

    if(arg.unit_check || arg.norm_check)
    {
        /* =====================================================================
            HIPBLAS
        =================================================================== */
        DAPI_CHECK(hipblasDgmmStridedBatchedFn,
                   (handle,
                    side,
                    M,
                    N,
                    dA,
                    lda,
                    stride_A,
                    dx,
                    incx,
                    stride_x,
                    dC,
                    ldc,
                    stride_C,
                    batch_count));

        // copy output from device to CPU
        CHECK_HIP_ERROR(hC.transfer_from(dC));

        /* =====================================================================
           CPU BLAS
        =================================================================== */

        // reference calculation
        ptrdiff_t shift_x = incx < 0 ? -ptrdiff_t(incx) * (N - 1) : 0;
        for(int64_t b = 0; b < batch_count; b++)
        {
<<<<<<< HEAD
            ref_dgmm<T>(side,
                        M,
                        N,
                        hA_copy + b * stride_A,
                        lda,
                        hx_copy + b * stride_x,
                        incx,
                        hC_gold + b * stride_C,
                        ldc);
=======
            for(size_t i1 = 0; i1 < M; i1++)
            {
                for(size_t i2 = 0; i2 < N; i2++)
                {
                    if(HIPBLAS_SIDE_RIGHT == side)
                    {
                        hC_gold[b][i1 + i2 * ldc]
                            = hA[b][i1 + i2 * lda] * hx[b][shift_x + i2 * incx];
                    }
                    else
                    {
                        hC_gold[b][i1 + i2 * ldc]
                            = hA[b][i1 + i2 * lda] * hx[b][shift_x + i1 * incx];
                    }
                }
            }
>>>>>>> 33de9bce
        }

        // enable unit check, notice unit check is not invasive, but norm check is,
        // unit check and norm check can not be interchanged their order
        if(arg.unit_check)
        {
            unit_check_general<T>(M, N, batch_count, ldc, stride_C, hC_gold, hC);
        }

        if(arg.norm_check)
        {
            hipblas_error
                = norm_check_general<T>('F', M, N, ldc, stride_C, hC_gold, hC, batch_count);
        }
    }

    if(arg.timing)
    {
        hipStream_t stream;
        CHECK_HIPBLAS_ERROR(hipblasGetStream(handle, &stream));

        int runs = arg.cold_iters + arg.iters;
        for(int iter = 0; iter < runs; iter++)
        {
            if(iter == arg.cold_iters)
                gpu_time_used = get_time_us_sync(stream);

            DAPI_DISPATCH(hipblasDgmmStridedBatchedFn,
                          (handle,
                           side,
                           M,
                           N,
                           dA,
                           lda,
                           stride_A,
                           dx,
                           incx,
                           stride_x,
                           dC,
                           ldc,
                           stride_C,
                           batch_count));
        }
        gpu_time_used = get_time_us_sync(stream) - gpu_time_used; // in microseconds

        hipblasDgmmStridedBatchedModel{}.log_args<T>(std::cout,
                                                     arg,
                                                     gpu_time_used,
                                                     dgmm_gflop_count<T>(M, N),
                                                     dgmm_gbyte_count<T>(M, N, K),
                                                     hipblas_error);
    }
}<|MERGE_RESOLUTION|>--- conflicted
+++ resolved
@@ -76,11 +76,22 @@
     device_strided_batch_vector<T> dx(K, incx, stride_x, batch_count);
     device_strided_batch_matrix<T> dC(M, N, ldc, stride_C, batch_count);
 
-<<<<<<< HEAD
-    DAPI_EXPECT(
-        HIPBLAS_STATUS_NOT_INITIALIZED,
-        hipblasDgmmStridedBatchedFn,
-        (nullptr, side, M, N, dA, lda, strideA, dx, incx, stridex, dC, ldc, strideC, batch_count));
+    DAPI_EXPECT(HIPBLAS_STATUS_NOT_INITIALIZED,
+                hipblasDgmmStridedBatchedFn,
+                (nullptr,
+                 side,
+                 M,
+                 N,
+                 dA,
+                 lda,
+                 stride_A,
+                 dx,
+                 incx,
+                 stride_x,
+                 dC,
+                 ldc,
+                 stride_C,
+                 batch_count));
 
     DAPI_EXPECT(HIPBLAS_STATUS_INVALID_ENUM,
                 hipblasDgmmStridedBatchedFn,
@@ -90,13 +101,13 @@
                  N,
                  dA,
                  lda,
-                 strideA,
+                 stride_A,
                  dx,
                  incx,
-                 stridex,
+                 stride_x,
                  dC,
                  ldc,
-                 strideC,
+                 stride_C,
                  batch_count));
 
     if(arg.bad_arg_all)
@@ -109,13 +120,13 @@
                      N,
                      nullptr,
                      lda,
-                     strideA,
+                     stride_A,
                      dx,
                      incx,
-                     stridex,
+                     stride_x,
                      dC,
                      ldc,
-                     strideC,
+                     stride_C,
                      batch_count));
         DAPI_EXPECT(HIPBLAS_STATUS_INVALID_VALUE,
                     hipblasDgmmStridedBatchedFn,
@@ -125,13 +136,13 @@
                      N,
                      dA,
                      lda,
-                     strideA,
-                     nullptr,
-                     incx,
-                     stridex,
+                     stride_A,
+                     nullptr,
+                     incx,
+                     stride_x,
                      dC,
                      ldc,
-                     strideC,
+                     stride_C,
                      batch_count));
         DAPI_EXPECT(HIPBLAS_STATUS_INVALID_VALUE,
                     hipblasDgmmStridedBatchedFn,
@@ -141,13 +152,13 @@
                      N,
                      dA,
                      lda,
-                     strideA,
+                     stride_A,
                      dx,
                      incx,
-                     stridex,
+                     stride_x,
                      nullptr,
                      ldc,
-                     strideC,
+                     stride_C,
                      batch_count));
 
         // 64-bit interface tests
@@ -159,13 +170,13 @@
                      c_i32_overflow,
                      nullptr,
                      c_i32_overflow,
-                     strideA,
-                     nullptr,
-                     incx,
-                     stridex,
-                     nullptr,
-                     c_i32_overflow,
-                     strideC,
+                     stride_A,
+                     nullptr,
+                     incx,
+                     stride_x,
+                     nullptr,
+                     c_i32_overflow,
+                     stride_C,
                      c_i32_overflow));
         DAPI_EXPECT((arg.api & c_API_64) ? HIPBLAS_STATUS_SUCCESS : HIPBLAS_STATUS_INVALID_VALUE,
                     hipblasDgmmStridedBatchedFn,
@@ -175,13 +186,13 @@
                      0,
                      nullptr,
                      c_i32_overflow,
-                     strideA,
-                     nullptr,
-                     incx,
-                     stridex,
-                     nullptr,
-                     c_i32_overflow,
-                     strideC,
+                     stride_A,
+                     nullptr,
+                     incx,
+                     stride_x,
+                     nullptr,
+                     c_i32_overflow,
+                     stride_C,
                      c_i32_overflow));
     }
 
@@ -193,13 +204,13 @@
                 N,
                 nullptr,
                 lda,
-                strideA,
+                stride_A,
                 nullptr,
                 incx,
-                stridex,
+                stride_x,
                 nullptr,
                 ldc,
-                strideC,
+                stride_C,
                 batch_count));
     DAPI_CHECK(hipblasDgmmStridedBatchedFn,
                (handle,
@@ -208,13 +219,13 @@
                 0,
                 nullptr,
                 lda,
-                strideA,
+                stride_A,
                 nullptr,
                 incx,
-                stridex,
+                stride_x,
                 nullptr,
                 ldc,
-                strideC,
+                stride_C,
                 batch_count));
     DAPI_CHECK(hipblasDgmmStridedBatchedFn,
                (handle,
@@ -223,140 +234,14 @@
                 N,
                 nullptr,
                 lda,
-                strideA,
+                stride_A,
                 nullptr,
                 incx,
-                stridex,
+                stride_x,
                 nullptr,
                 ldc,
-                strideC,
+                stride_C,
                 0));
-=======
-    EXPECT_HIPBLAS_STATUS(hipblasDgmmStridedBatchedFn(nullptr,
-                                                      side,
-                                                      M,
-                                                      N,
-                                                      dA,
-                                                      lda,
-                                                      stride_A,
-                                                      dx,
-                                                      incx,
-                                                      stride_x,
-                                                      dC,
-                                                      ldc,
-                                                      stride_C,
-                                                      batch_count),
-                          HIPBLAS_STATUS_NOT_INITIALIZED);
-
-    EXPECT_HIPBLAS_STATUS(hipblasDgmmStridedBatchedFn(handle,
-                                                      (hipblasSideMode_t)HIPBLAS_FILL_MODE_FULL,
-                                                      M,
-                                                      N,
-                                                      dA,
-                                                      lda,
-                                                      stride_A,
-                                                      dx,
-                                                      incx,
-                                                      stride_x,
-                                                      dC,
-                                                      ldc,
-                                                      stride_C,
-                                                      batch_count),
-                          HIPBLAS_STATUS_INVALID_ENUM);
-
-    if(arg.bad_arg_all)
-    {
-        EXPECT_HIPBLAS_STATUS(hipblasDgmmStridedBatchedFn(handle,
-                                                          side,
-                                                          M,
-                                                          N,
-                                                          nullptr,
-                                                          lda,
-                                                          stride_A,
-                                                          dx,
-                                                          incx,
-                                                          stride_x,
-                                                          dC,
-                                                          ldc,
-                                                          stride_C,
-                                                          batch_count),
-                              HIPBLAS_STATUS_INVALID_VALUE);
-        EXPECT_HIPBLAS_STATUS(hipblasDgmmStridedBatchedFn(handle,
-                                                          side,
-                                                          M,
-                                                          N,
-                                                          dA,
-                                                          lda,
-                                                          stride_A,
-                                                          nullptr,
-                                                          incx,
-                                                          stride_x,
-                                                          dC,
-                                                          ldc,
-                                                          stride_C,
-                                                          batch_count),
-                              HIPBLAS_STATUS_INVALID_VALUE);
-        EXPECT_HIPBLAS_STATUS(hipblasDgmmStridedBatchedFn(handle,
-                                                          side,
-                                                          M,
-                                                          N,
-                                                          dA,
-                                                          lda,
-                                                          stride_A,
-                                                          dx,
-                                                          incx,
-                                                          stride_x,
-                                                          nullptr,
-                                                          ldc,
-                                                          stride_C,
-                                                          batch_count),
-                              HIPBLAS_STATUS_INVALID_VALUE);
-    }
-
-    // If M == 0 || N == 0 || batch_count == 0, can have nullptrs
-    CHECK_HIPBLAS_ERROR(hipblasDgmmStridedBatchedFn(handle,
-                                                    side,
-                                                    0,
-                                                    N,
-                                                    nullptr,
-                                                    lda,
-                                                    stride_A,
-                                                    nullptr,
-                                                    incx,
-                                                    stride_x,
-                                                    nullptr,
-                                                    ldc,
-                                                    stride_C,
-                                                    batch_count));
-    CHECK_HIPBLAS_ERROR(hipblasDgmmStridedBatchedFn(handle,
-                                                    side,
-                                                    M,
-                                                    0,
-                                                    nullptr,
-                                                    lda,
-                                                    stride_A,
-                                                    nullptr,
-                                                    incx,
-                                                    stride_x,
-                                                    nullptr,
-                                                    ldc,
-                                                    stride_C,
-                                                    batch_count));
-    CHECK_HIPBLAS_ERROR(hipblasDgmmStridedBatchedFn(handle,
-                                                    side,
-                                                    M,
-                                                    N,
-                                                    nullptr,
-                                                    lda,
-                                                    stride_A,
-                                                    nullptr,
-                                                    incx,
-                                                    stride_x,
-                                                    nullptr,
-                                                    ldc,
-                                                    stride_C,
-                                                    0));
->>>>>>> 33de9bce
 }
 
 template <typename T>
@@ -378,19 +263,11 @@
     int64_t ldc          = arg.ldc;
     int64_t batch_count  = arg.batch_count;
     double  stride_scale = arg.stride_scale;
-<<<<<<< HEAD
-    int64_t k            = (side == HIPBLAS_SIDE_RIGHT ? N : M);
-
-    int64_t       abs_incx = incx >= 0 ? incx : -incx;
-    hipblasStride stride_A = lda * N * stride_scale;
-    hipblasStride stride_x = abs_incx * k * stride_scale;
-=======
     int64_t K            = (side == HIPBLAS_SIDE_RIGHT ? N : M);
 
     int64_t       abs_incx = incx >= 0 ? incx : -incx;
     hipblasStride stride_A = lda * N * stride_scale;
     hipblasStride stride_x = abs_incx * K * stride_scale;
->>>>>>> 33de9bce
     hipblasStride stride_C = ldc * N * stride_scale;
     if(!stride_x)
         stride_x = 1;
@@ -489,34 +366,15 @@
         ptrdiff_t shift_x = incx < 0 ? -ptrdiff_t(incx) * (N - 1) : 0;
         for(int64_t b = 0; b < batch_count; b++)
         {
-<<<<<<< HEAD
             ref_dgmm<T>(side,
                         M,
                         N,
-                        hA_copy + b * stride_A,
+                        hA + b * stride_A,
                         lda,
-                        hx_copy + b * stride_x,
+                        hx + b * stride_x,
                         incx,
                         hC_gold + b * stride_C,
                         ldc);
-=======
-            for(size_t i1 = 0; i1 < M; i1++)
-            {
-                for(size_t i2 = 0; i2 < N; i2++)
-                {
-                    if(HIPBLAS_SIDE_RIGHT == side)
-                    {
-                        hC_gold[b][i1 + i2 * ldc]
-                            = hA[b][i1 + i2 * lda] * hx[b][shift_x + i2 * incx];
-                    }
-                    else
-                    {
-                        hC_gold[b][i1 + i2 * ldc]
-                            = hA[b][i1 + i2 * lda] * hx[b][shift_x + i1 * incx];
-                    }
-                }
-            }
->>>>>>> 33de9bce
         }
 
         // enable unit check, notice unit check is not invasive, but norm check is,
