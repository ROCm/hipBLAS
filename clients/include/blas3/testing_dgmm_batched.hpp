--- conflicted
+++ resolved
@@ -188,14 +188,7 @@
     int64_t incx        = arg.incx;
     int64_t ldc         = arg.ldc;
     int64_t batch_count = arg.batch_count;
-<<<<<<< HEAD
-
-    size_t  A_size = lda * N;
-    size_t  C_size = ldc * N;
-    int64_t k      = (side == HIPBLAS_SIDE_RIGHT ? N : M);
-=======
     int64_t K           = (side == HIPBLAS_SIDE_RIGHT ? N : M);
->>>>>>> 33de9bce
 
     hipblasLocalHandle handle(arg);
 
@@ -251,7 +244,6 @@
         /* =====================================================================
             HIPBLAS
         =================================================================== */
-<<<<<<< HEAD
         DAPI_CHECK(hipblasDgmmBatchedFn,
                    (handle,
                     side,
@@ -264,21 +256,7 @@
                     dC.ptr_on_device(),
                     ldc,
                     batch_count));
-        CHECK_HIP_ERROR(hC_1.transfer_from(dC));
-=======
-        CHECK_HIPBLAS_ERROR(hipblasDgmmBatchedFn(handle,
-                                                 side,
-                                                 M,
-                                                 N,
-                                                 dA.ptr_on_device(),
-                                                 lda,
-                                                 dx.ptr_on_device(),
-                                                 incx,
-                                                 dC.ptr_on_device(),
-                                                 ldc,
-                                                 batch_count));
         CHECK_HIP_ERROR(hC.transfer_from(dC));
->>>>>>> 33de9bce
 
         /* =====================================================================
            CPU BLAS
@@ -288,26 +266,7 @@
         ptrdiff_t shift_x = incx < 0 ? -ptrdiff_t(incx) * (N - 1) : 0;
         for(int64_t b = 0; b < batch_count; b++)
         {
-<<<<<<< HEAD
-            ref_dgmm<T>(side, M, N, hA_copy[b], lda, hx_copy[b], incx, hC_gold[b], ldc);
-=======
-            for(size_t i1 = 0; i1 < M; i1++)
-            {
-                for(size_t i2 = 0; i2 < N; i2++)
-                {
-                    if(HIPBLAS_SIDE_RIGHT == side)
-                    {
-                        hC_gold[b][i1 + i2 * ldc]
-                            = hA[b][i1 + i2 * lda] * hx[b][shift_x + i2 * incx];
-                    }
-                    else
-                    {
-                        hC_gold[b][i1 + i2 * ldc]
-                            = hA[b][i1 + i2 * lda] * hx[b][shift_x + i1 * incx];
-                    }
-                }
-            }
->>>>>>> 33de9bce
+            ref_dgmm<T>(side, M, N, hA[b], lda, hx[b], incx, hC_gold[b], ldc);
         }
 
         // enable unit check, notice unit check is not invasive, but norm check is,
