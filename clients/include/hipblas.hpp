--- conflicted
+++ resolved
@@ -1973,22 +1973,4 @@
                                   int               lda,
                                   T*                invA);
 
-<<<<<<< HEAD
-template <typename T, bool FORTRAN = false>
-hipblasStatus_t hipblasGeam(hipblasHandle_t    handle,
-                            hipblasOperation_t transA,
-                            hipblasOperation_t transB,
-                            int                m,
-                            int                n,
-                            const T*           alpha,
-                            const T*           A,
-                            int                lda,
-                            const T*           beta,
-                            const T*           B,
-                            int                ldb,
-                            T*                 C,
-                            int                ldc);
-
-=======
->>>>>>> e8b2feee
 #endif // _ROCBLAS_HPP_