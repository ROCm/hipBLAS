--- conflicted
+++ resolved
@@ -119,13 +119,10 @@
 if( NOT CUDA_FOUND )
   target_compile_definitions( hipblas-test PRIVATE __HIP_PLATFORM_HCC__ )
 
-<<<<<<< HEAD
   if( BUILD_WITH_SOLVER )
     target_compile_definitions( hipblas-test PRIVATE __HIP_PLATFORM_SOLVER__ )
   endif( )
 
-=======
->>>>>>> e590768f
   # Remove following when hcc is fixed; hcc emits following spurious warning
   # "clang-5.0: warning: argument unused during compilation: '-isystem /opt/rocm/include'"
   target_compile_options( hipblas-test PRIVATE -Wno-unused-command-line-argument -mf16c)
