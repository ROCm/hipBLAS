--- conflicted
+++ resolved
@@ -472,8 +472,7 @@
             {"trsm_batched", testing_trsm_batched<T>},
             {"trsm_batched_ex", testing_trsm_batched_ex<T>},
             {"trsm_strided_batched", testing_trsm_strided_batched<T>},
-<<<<<<< HEAD
-        //{"trsm_strided_batched_ex", testing_trsm_strided_batched_ex<T>},
+            {"trsm_strided_batched_ex", testing_trsm_strided_batched_ex<T>},
 
 #ifdef __BUILD_WITH_SOLVER__
             {"geqrf", testing_geqrf<T>},
@@ -487,15 +486,12 @@
             {"getrs_batched", testing_getrs_batched<T>},
             {"getrs_strided_batched", testing_getrs_strided_batched<T>},
 #endif
-=======
-            {"trsm_strided_batched_ex", testing_trsm_strided_batched_ex<T>},
 
             // Aux
             {"set_get_vector", testing_set_get_vector<T>},
             {"set_get_vector_async", testing_set_get_vector_async<T>},
             {"set_get_matrix", testing_set_get_matrix<T>},
             {"set_get_matrix_async", testing_set_get_matrix_async<T>},
->>>>>>> 978bae98
         };
         run_function(fmap, arg);
     }
