--- conflicted
+++ resolved
@@ -445,28 +445,6 @@
             /*{"set_get_vector", testing_set_get_vector<T>},
                 {"set_get_matrix", testing_set_get_matrix<T>},
                 {"set_get_matrix_async", testing_set_get_matrix_async<T>},
-
-                // L3
-<<<<<<< HEAD
-                {"syrkx", testing_syr2k<T, false>},
-                {"syrkx_batched", testing_syr2k_batched<T, false>},
-                {"syrkx_strided_batched", testing_syr2k_strided_batched<T, false>},
-=======
-
-                {"symm", testing_symm<T>},
-                {"symm_batched", testing_symm_batched<T>},
-                {"symm_strided_batched", testing_symm_strided_batched<T>},
-                {"syrk", testing_syrk<T>},
-                {"syrk_batched", testing_syrk_batched<T>},
-                {"syrk_strided_batched", testing_syrk_strided_batched<T>},
-                {"syr2k", testing_syr2k<T>},
-                {"syr2k_batched", testing_syr2k_batched<T>},
-                {"syr2k_strided_batched", testing_syr2k_strided_batched<T>},
-
-                {"trtri", testing_trtri<T>},
-                {"trtri_batched", testing_trtri_batched<T>},
-                {"trtri_strided_batched", testing_trtri_strided_batched<T>},
->>>>>>> 3058abda
 */
             {"syrkx", testing_syrkx<T>},
             {"syrkx_batched", testing_syrkx_batched<T>},
@@ -662,28 +640,6 @@
             {"trtri", testing_trtri<T>},
             {"trtri_batched", testing_trtri_batched<T>},
             {"trtri_strided_batched", testing_trtri_strided_batched<T>},
-            /*
-                // L3
-<<<<<<< HEAD
-                {"syrkx", testing_syr2k<T, false>},
-                {"syrkx_batched", testing_syr2k_batched<T, false>},
-                {"syrkx_strided_batched", testing_syr2k_strided_batched<T, false>},
-=======
-                {"syrk", testing_syrk<T>},
-                {"syrk_batched", testing_syrk_batched<T>},
-                {"syrk_strided_batched", testing_syrk_strided_batched<T>},
-                {"syr2k", testing_syr2k<T>},
-                {"syr2k_batched", testing_syr2k_batched<T>},
-                {"syr2k_strided_batched", testing_syr2k_strided_batched<T>},
-                {"symm", testing_symm_hemm<T, false>},
-                {"symm_batched", testing_symm_hemm_batched<T, false>},
-                {"symm_strided_batched", testing_symm_hemm_strided_batched<T, false>},
-
-            {"trtri", testing_trtri<T>},
-            {"trtri_batched", testing_trtri_batched<T>},
-            {"trtri_strided_batched", testing_trtri_strided_batched<T>},
->>>>>>> 3058abda
-          */
             {"syrkx", testing_syrkx<T>},
             {"syrkx_batched", testing_syrkx_batched<T>},
             {"syrkx_strided_batched", testing_syrkx_strided_batched<T>},
