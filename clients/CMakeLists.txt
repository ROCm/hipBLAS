--- conflicted
+++ resolved
@@ -98,7 +98,6 @@
     endif()
   endif()
 
-<<<<<<< HEAD
   set( hipblas_test_bench_common
       ../common/utility.cpp
       ../common/cblas_interface.cpp
@@ -122,10 +121,6 @@
   endif( )
 
 endif()
-=======
-if( BUILD_CLIENTS_SAMPLES )
-  add_subdirectory( samples )
-endif( )
 
 set( HIPBLAS_COMMON "${PROJECT_BINARY_DIR}/staging/hipblas_common.yaml")
 add_custom_command( OUTPUT "${HIPBLAS_COMMON}"
@@ -152,5 +147,4 @@
   FILES ${HIPBLAS_COMMON} ${HIPBLAS_TEMPLATE} ${HIPBLAS_GENTEST}
   DESTINATION "${CMAKE_INSTALL_BINDIR}"
   COMPONENT clients-common
-)
->>>>>>> 305165b4
+)