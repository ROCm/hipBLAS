--- conflicted
+++ resolved
@@ -166,6 +166,7 @@
                                             double*            C,
                                             int                ldc);
 
+// amax
 HIPBLAS_EXPORT hipblasStatus_t
     hipblasIsamax(hipblasHandle_t handle, int n, const float* x, int incx, int* result);
 
@@ -173,20 +174,18 @@
     hipblasIdamax(hipblasHandle_t handle, int n, const double* x, int incx, int* result);
 
 HIPBLAS_EXPORT hipblasStatus_t
-<<<<<<< HEAD
     hipblasIcamax(hipblasHandle_t handle, int n, const hipComplex* x, int incx, int* result);
 
 HIPBLAS_EXPORT hipblasStatus_t
     hipblasIzamax(hipblasHandle_t handle, int n, const hipDoubleComplex* x, int incx, int* result);
 
-// asum
-=======
+// amin
+HIPBLAS_EXPORT hipblasStatus_t
     hipblasIsamin(hipblasHandle_t handle, int n, const float* x, int incx, int* result);
 
 HIPBLAS_EXPORT hipblasStatus_t
     hipblasIdamin(hipblasHandle_t handle, int n, const double* x, int incx, int* result);
 
->>>>>>> eb5386d3
 HIPBLAS_EXPORT hipblasStatus_t
     hipblasSasum(hipblasHandle_t handle, int n, const float* x, int incx, float* result);
 
