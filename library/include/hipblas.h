--- conflicted
+++ resolved
@@ -186,7 +186,6 @@
     hipblasIdamax(hipblasHandle_t handle, int n, const double* x, int incx, int* result);
 
 HIPBLAS_EXPORT hipblasStatus_t
-<<<<<<< HEAD
     hipblasIcamax(hipblasHandle_t handle, int n, const hipComplex* x, int incx, int* result);
 
 HIPBLAS_EXPORT hipblasStatus_t
@@ -194,15 +193,12 @@
 
 // amin
 HIPBLAS_EXPORT hipblasStatus_t
-=======
->>>>>>> 1703cbc2
     hipblasIsamin(hipblasHandle_t handle, int n, const float* x, int incx, int* result);
 
 HIPBLAS_EXPORT hipblasStatus_t
     hipblasIdamin(hipblasHandle_t handle, int n, const double* x, int incx, int* result);
 
 HIPBLAS_EXPORT hipblasStatus_t
-<<<<<<< HEAD
     hipblasIcamin(hipblasHandle_t handle, int n, const hipComplex* x, int incx, int* result);
 
 HIPBLAS_EXPORT hipblasStatus_t
@@ -210,28 +206,20 @@
 
 // asum
 HIPBLAS_EXPORT hipblasStatus_t
-=======
->>>>>>> 1703cbc2
     hipblasSasum(hipblasHandle_t handle, int n, const float* x, int incx, float* result);
 
 HIPBLAS_EXPORT hipblasStatus_t
     hipblasDasum(hipblasHandle_t handle, int n, const double* x, int incx, double* result);
 
-<<<<<<< HEAD
 HIPBLAS_EXPORT hipblasStatus_t
     hipblasScasum(hipblasHandle_t handle, int n, const hipComplex* x, int incx, float* result);
 
 HIPBLAS_EXPORT hipblasStatus_t hipblasDzasum(
     hipblasHandle_t handle, int n, const hipDoubleComplex* x, int incx, double* result);
 
-/* not implemented
-HIPBLAS_EXPORT hipblasStatus_t  hipblasSasumBatched(hipblasHandle_t handle, int n, float *x, int
-incx, float  *result, int batchCount);
-=======
 // not implemented
 // HIPBLAS_EXPORT hipblasStatus_t  hipblasSasumBatched(hipblasHandle_t handle, int n, float *x, int
 // incx, float  *result, int batchCount);
->>>>>>> 1703cbc2
 
 // HIPBLAS_EXPORT hipblasStatus_t  hipblasDasumBatched(hipblasHandle_t handle, int n, double *x, int
 // incx, double *result, int batchCount);
@@ -252,7 +240,6 @@
                                             double*         y,
                                             int             incy);
 
-<<<<<<< HEAD
 HIPBLAS_EXPORT hipblasStatus_t hipblasCaxpy(hipblasHandle_t   handle,
                                             int               n,
                                             const hipComplex* alpha,
@@ -269,15 +256,9 @@
                                             hipDoubleComplex*       y,
                                             int                     incy);
 
-/* not implemented
-HIPBLAS_EXPORT hipblasStatus_t hipblasSaxpyBatched(hipblasHandle_t handle, int n, const float
-*alpha, const float *x, int incx,  float *y, int incy, int batchCount);
-*/
-=======
 // not implemented
 // HIPBLAS_EXPORT hipblasStatus_t hipblasSaxpyBatched(hipblasHandle_t handle, int n, const float
 // *alpha, const float *x, int incx,  float *y, int incy, int batchCount);
->>>>>>> 1703cbc2
 
 // copy
 HIPBLAS_EXPORT hipblasStatus_t
@@ -286,7 +267,6 @@
 HIPBLAS_EXPORT hipblasStatus_t
     hipblasDcopy(hipblasHandle_t handle, int n, const double* x, int incx, double* y, int incy);
 
-<<<<<<< HEAD
 HIPBLAS_EXPORT hipblasStatus_t hipblasCcopy(
     hipblasHandle_t handle, int n, const hipComplex* x, int incx, hipComplex* y, int incy);
 
@@ -297,14 +277,9 @@
                                             hipDoubleComplex*       y,
                                             int                     incy);
 
-/* not implemented
-HIPBLAS_EXPORT hipblasStatus_t hipblasScopyBatched(hipblasHandle_t handle, int n, const float *x,
-int incx, float *y, int incy, int batchCount);
-=======
 // not implemented
 // HIPBLAS_EXPORT hipblasStatus_t hipblasScopyBatched(hipblasHandle_t handle, int n, const float *x,
 // int incx, float *y, int incy, int batchCount);
->>>>>>> 1703cbc2
 
 // HIPBLAS_EXPORT hipblasStatus_t hipblasDcopyBatched(hipblasHandle_t handle, int n, const double *x,
 // int incx, double *y, int incy, int batchCount);
@@ -326,7 +301,6 @@
                                            int             incy,
                                            double*         result);
 
-<<<<<<< HEAD
 HIPBLAS_EXPORT hipblasStatus_t hipblasCdotc(hipblasHandle_t   handle,
                                             int               n,
                                             const hipComplex* x,
@@ -359,13 +333,9 @@
                                             int                     incy,
                                             hipDoubleComplex*       result);
 
-/*
-HIPBLAS_EXPORT hipblasStatus_t hipblasSdotBatched (hipblasHandle_t handle, int n, const float *x,
-int incx, const float *y, int incy, float *result, int batchCount);
-=======
+
 // HIPBLAS_EXPORT hipblasStatus_t hipblasSdotBatched (hipblasHandle_t handle, int n, const float *x,
 // int incx, const float *y, int incy, float *result, int batchCount);
->>>>>>> 1703cbc2
 
 // HIPBLAS_EXPORT hipblasStatus_t hipblasDdotBatched (hipblasHandle_t handle, int n, const double *x,
 // int incx, const double *y, int incy, double *result, int batchCount);
@@ -471,7 +441,6 @@
 HIPBLAS_EXPORT hipblasStatus_t
     hipblasDscal(hipblasHandle_t handle, int n, const double* alpha, double* x, int incx);
 
-<<<<<<< HEAD
 HIPBLAS_EXPORT hipblasStatus_t
     hipblasCscal(hipblasHandle_t handle, int n, const hipComplex* alpha, hipComplex* x, int incx);
 
@@ -483,14 +452,6 @@
 
 HIPBLAS_EXPORT hipblasStatus_t hipblasZdscal(
     hipblasHandle_t handle, int n, const double* alpha, hipDoubleComplex* x, int incx);
-=======
-// not implemented, requires complex support
-// hipblasStatus_t  hipblasCscal(hipblasHandle_t handle, int n, const hipComplex *alpha,  hipComplex
-// *x, int incx);
-
-// hipblasStatus_t  hipblasZscal(hipblasHandle_t handle, int n, const hipDoubleComplex *alpha,
-// hipDoubleComplex *x, int incx);
->>>>>>> 1703cbc2
 
 // not implemented
 // HIPBLAS_EXPORT hipblasStatus_t  hipblasSscalBatched(hipblasHandle_t handle, int n, const float
@@ -559,7 +520,6 @@
                                             double*            y,
                                             int                incy);
 
-<<<<<<< HEAD
 HIPBLAS_EXPORT hipblasStatus_t hipblasCgemv(hipblasHandle_t    handle,
                                             hipblasOperation_t trans,
                                             int                m,
@@ -586,19 +546,12 @@
                                             hipDoubleComplex*       y,
                                             int                     incy);
 
-/* not implemented
-HIPBLAS_EXPORT hipblasStatus_t hipblasSgemvBatched(hipblasHandle_t handle, hipblasOperation_t trans,
-int m, int n, const float *alpha, float *A, int lda,
-                           float *x, int incx,  const float *beta,  float *y, int incy, int
-batchCount);
-*/
-=======
 // not implemented
 // HIPBLAS_EXPORT hipblasStatus_t hipblasSgemvBatched(hipblasHandle_t handle, hipblasOperation_t trans,
 // int m, int n, const float *alpha, float *A, int lda,
 //                            float *x, int incx,  const float *beta,  float *y, int incy, int
 // batchCount);
->>>>>>> 1703cbc2
+
 
 HIPBLAS_EXPORT hipblasStatus_t hipblasSger(hipblasHandle_t handle,
                                            int             m,
