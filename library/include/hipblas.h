/* ************************************************************************
 * Copyright 2016 Advanced Micro Devices, Inc.
 * ************************************************************************ */

//! HIP = Heterogeneous-compute Interface for Portability
//!
//! Define a extremely thin runtime layer that allows source code to be compiled unmodified
//! through either AMD HCC or NVCC.   Key features tend to be in the spirit
//! and terminology of CUDA, but with a portable path to other accelerators as well.
//!
//!  This is the master include file for hipblas, wrapping around rocblas and cublas "version 2"
//
#ifndef HIPBLAS_H
#define HIPBLAS_H
#pragma once
#include "hipblas-export.h"
#include "hipblas-version.h"
#include <hip/hip_runtime_api.h>

typedef void* hipblasHandle_t;

typedef uint16_t hipblasHalf;

enum hipblasStatus_t
{
    HIPBLAS_STATUS_SUCCESS           = 0, // Function succeeds
    HIPBLAS_STATUS_NOT_INITIALIZED   = 1, // HIPBLAS library not initialized
    HIPBLAS_STATUS_ALLOC_FAILED      = 2, // resource allocation failed
    HIPBLAS_STATUS_INVALID_VALUE     = 3, // unsupported numerical value was passed to function
    HIPBLAS_STATUS_MAPPING_ERROR     = 4, // access to GPU memory space failed
    HIPBLAS_STATUS_EXECUTION_FAILED  = 5, // GPU program failed to execute
    HIPBLAS_STATUS_INTERNAL_ERROR    = 6, // an internal HIPBLAS operation failed
    HIPBLAS_STATUS_NOT_SUPPORTED     = 7, // function not implemented
    HIPBLAS_STATUS_ARCH_MISMATCH     = 8,
    HIPBLAS_STATUS_HANDLE_IS_NULLPTR = 9 // hipBLAS handle is null pointer
};

// set the values of enum constants to be the same as those used in cblas
enum hipblasOperation_t
{
    HIPBLAS_OP_N = 111,
    HIPBLAS_OP_T = 112,
    HIPBLAS_OP_C = 113
};

enum hipblasPointerMode_t
{
    HIPBLAS_POINTER_MODE_HOST,
    HIPBLAS_POINTER_MODE_DEVICE
};

enum hipblasFillMode_t
{
    HIPBLAS_FILL_MODE_UPPER = 121,
    HIPBLAS_FILL_MODE_LOWER = 122,
    HIPBLAS_FILL_MODE_FULL  = 123
};

enum hipblasDiagType_t
{
    HIPBLAS_DIAG_NON_UNIT = 131,
    HIPBLAS_DIAG_UNIT     = 132
};

enum hipblasSideMode_t
{
    HIPBLAS_SIDE_LEFT  = 141,
    HIPBLAS_SIDE_RIGHT = 142,
    HIPBLAS_SIDE_BOTH  = 143
};

enum hipblasDatatype_t
{
    HIPBLAS_R_16F = 150,
    HIPBLAS_R_32F = 151,
    HIPBLAS_R_64F = 152,
    HIPBLAS_C_16F = 153,
    HIPBLAS_C_32F = 154,
    HIPBLAS_C_64F = 155
};

enum hipblasGemmAlgo_t
{
    HIPBLAS_GEMM_DEFAULT = 160
};

#ifdef __cplusplus
extern "C" {
#endif

HIPBLAS_EXPORT hipblasStatus_t hipblasCreate(hipblasHandle_t* handle);

HIPBLAS_EXPORT hipblasStatus_t hipblasDestroy(hipblasHandle_t handle);

HIPBLAS_EXPORT hipblasStatus_t hipblasSetStream(hipblasHandle_t handle, hipStream_t streamId);

HIPBLAS_EXPORT hipblasStatus_t hipblasGetStream(hipblasHandle_t handle, hipStream_t* streamId);

HIPBLAS_EXPORT hipblasStatus_t hipblasSetPointerMode(hipblasHandle_t      handle,
                                                     hipblasPointerMode_t mode);

HIPBLAS_EXPORT hipblasStatus_t hipblasGetPointerMode(hipblasHandle_t       handle,
                                                     hipblasPointerMode_t* mode);

HIPBLAS_EXPORT hipblasStatus_t
    hipblasSetVector(int n, int elemSize, const void* x, int incx, void* y, int incy);

HIPBLAS_EXPORT hipblasStatus_t
    hipblasGetVector(int n, int elemSize, const void* x, int incx, void* y, int incy);

HIPBLAS_EXPORT hipblasStatus_t
    hipblasSetMatrix(int rows, int cols, int elemSize, const void* A, int lda, void* B, int ldb);

HIPBLAS_EXPORT hipblasStatus_t
    hipblasGetMatrix(int rows, int cols, int elemSize, const void* A, int lda, void* B, int ldb);

HIPBLAS_EXPORT hipblasStatus_t hipblasSgeam(hipblasHandle_t    handle,
                                            hipblasOperation_t transa,
                                            hipblasOperation_t transb,
                                            int                m,
                                            int                n,
                                            const float*       alpha,
                                            const float*       A,
                                            int                lda,
                                            const float*       beta,
                                            const float*       B,
                                            int                ldb,
                                            float*             C,
                                            int                ldc);

HIPBLAS_EXPORT hipblasStatus_t hipblasDgeam(hipblasHandle_t    handle,
                                            hipblasOperation_t transa,
                                            hipblasOperation_t transb,
                                            int                m,
                                            int                n,
                                            const double*      alpha,
                                            const double*      A,
                                            int                lda,
                                            const double*      beta,
                                            const double*      B,
                                            int                ldb,
                                            double*            C,
                                            int                ldc);

HIPBLAS_EXPORT hipblasStatus_t
    hipblasIsamax(hipblasHandle_t handle, int n, const float* x, int incx, int* result);

HIPBLAS_EXPORT hipblasStatus_t
    hipblasIdamax(hipblasHandle_t handle, int n, const double* x, int incx, int* result);

HIPBLAS_EXPORT hipblasStatus_t
    hipblasIsamin(hipblasHandle_t handle, int n, const float* x, int incx, int* result);

HIPBLAS_EXPORT hipblasStatus_t
    hipblasIdamin(hipblasHandle_t handle, int n, const double* x, int incx, int* result);

HIPBLAS_EXPORT hipblasStatus_t
    hipblasSasum(hipblasHandle_t handle, int n, const float* x, int incx, float* result);

HIPBLAS_EXPORT hipblasStatus_t
    hipblasDasum(hipblasHandle_t handle, int n, const double* x, int incx, double* result);

// not implemented
// HIPBLAS_EXPORT hipblasStatus_t  hipblasSasumBatched(hipblasHandle_t handle, int n, float *x, int
// incx, float  *result, int batchCount);

// HIPBLAS_EXPORT hipblasStatus_t  hipblasDasumBatched(hipblasHandle_t handle, int n, double *x, int
// incx, double *result, int batchCount);

HIPBLAS_EXPORT hipblasStatus_t hipblasSaxpy(hipblasHandle_t handle,
                                            int             n,
                                            const float*    alpha,
                                            const float*    x,
                                            int             incx,
                                            float*          y,
                                            int             incy);

HIPBLAS_EXPORT hipblasStatus_t hipblasDaxpy(hipblasHandle_t handle,
                                            int             n,
                                            const double*   alpha,
                                            const double*   x,
                                            int             incx,
                                            double*         y,
                                            int             incy);

// not implemented
// HIPBLAS_EXPORT hipblasStatus_t hipblasSaxpyBatched(hipblasHandle_t handle, int n, const float
// *alpha, const float *x, int incx,  float *y, int incy, int batchCount);

HIPBLAS_EXPORT hipblasStatus_t
    hipblasScopy(hipblasHandle_t handle, int n, const float* x, int incx, float* y, int incy);

HIPBLAS_EXPORT hipblasStatus_t
    hipblasDcopy(hipblasHandle_t handle, int n, const double* x, int incx, double* y, int incy);

// not implemented
// HIPBLAS_EXPORT hipblasStatus_t hipblasScopyBatched(hipblasHandle_t handle, int n, const float *x,
// int incx, float *y, int incy, int batchCount);

// HIPBLAS_EXPORT hipblasStatus_t hipblasDcopyBatched(hipblasHandle_t handle, int n, const double *x,
// int incx, double *y, int incy, int batchCount);

HIPBLAS_EXPORT hipblasStatus_t hipblasSdot(hipblasHandle_t handle,
                                           int             n,
                                           const float*    x,
                                           int             incx,
                                           const float*    y,
                                           int             incy,
                                           float*          result);

HIPBLAS_EXPORT hipblasStatus_t hipblasDdot(hipblasHandle_t handle,
                                           int             n,
                                           const double*   x,
                                           int             incx,
                                           const double*   y,
                                           int             incy,
                                           double*         result);

// HIPBLAS_EXPORT hipblasStatus_t hipblasSdotBatched (hipblasHandle_t handle, int n, const float *x,
// int incx, const float *y, int incy, float *result, int batchCount);

// HIPBLAS_EXPORT hipblasStatus_t hipblasDdotBatched (hipblasHandle_t handle, int n, const double *x,
// int incx, const double *y, int incy, double *result, int batchCount);

HIPBLAS_EXPORT hipblasStatus_t
    hipblasSnrm2(hipblasHandle_t handle, int n, const float* x, int incx, float* result);

HIPBLAS_EXPORT hipblasStatus_t
    hipblasDnrm2(hipblasHandle_t handle, int n, const double* x, int incx, double* result);

// HIPBLAS_EXPORT hipblasStatus_t
//     hipBlasScnrm2(hipblasHandle_t handle, int n, const hipComplex* x, int incx, float* result);

// HIPBLAS_EXPORT hipblasStatus_t
//     hipBlasDznrm2(hipblasHandle_t handle, int n, const hipDoubleComplex* x, int incx, double* result);

// HIPBLAS_EXPORT hipblasStatus_t hipblasSrot(hipblasHandle_t handle,
//                                            int             n,
//                                            float*          x,
//                                            int             incx,
//                                            float*          y,
//                                            int             incy,
//                                            const float*    c,
//                                            const float*    s);

// HIPBLAS_EXPORT hipblasStatus_t hipblasDrot(hipblasHandle_t handle,
//                                            int             n,
//                                            double*         x,
//                                            int             incx,
//                                            double*         y,
//                                            int             incy,
//                                            const double*   c,
//                                            const double*   s);

// HIPBLAS_EXPORT hipblasStatus_t hipblasCrot(hipblasHandle_t   handle,
//                                            int               n,
//                                            hipComplex*       x,
//                                            int               incx,
//                                            hipComplex*       y,
//                                            int               incy,
//                                            const hipComplex* c,
//                                            const hipComplex* s);

// HIPBLAS_EXPORT hipblasStatus_t hipblasZrot(hipblasHandle_t         handle,
//                                            int                     n,
//                                            hipDoubleComplex*       x,
//                                            int                     incx,
//                                            hipDoubleComplex*       y,
//                                            int                     incy,
//                                            const hipDoubleComplex* c,
//                                            const hipDoubleComplex* s);

HIPBLAS_EXPORT hipblasStatus_t
    hipblasSscal(hipblasHandle_t handle, int n, const float* alpha, float* x, int incx);

HIPBLAS_EXPORT hipblasStatus_t
    hipblasDscal(hipblasHandle_t handle, int n, const double* alpha, double* x, int incx);

// not implemented, requires complex support
// hipblasStatus_t  hipblasCscal(hipblasHandle_t handle, int n, const hipComplex *alpha,  hipComplex
// *x, int incx);

// hipblasStatus_t  hipblasZscal(hipblasHandle_t handle, int n, const hipDoubleComplex *alpha,
// hipDoubleComplex *x, int incx);

// not implemented
// HIPBLAS_EXPORT hipblasStatus_t  hipblasSscalBatched(hipblasHandle_t handle, int n, const float
// *alpha,  float *x, int incx, int batchCount);

// HIPBLAS_EXPORT hipblasStatus_t  hipblasDscalBatched(hipblasHandle_t handle, int n, const double
// *alpha,  double *x, int incx, int batchCount);

HIPBLAS_EXPORT hipblasStatus_t
    hipblasSswap(hipblasHandle_t handle, int n, float* x, int incx, float* y, int incy);

HIPBLAS_EXPORT hipblasStatus_t
    hipblasDswap(hipblasHandle_t handle, int n, double* x, int incx, double* y, int incy);

// HIPBLAS_EXPORT hipblasStatus_t hipblasCswap(hipblasHandle_t handle,
//                                             int             n,
//                                             hipComplex*     x,
//                                             int             incx,
//                                             hipComplex*          y,
//                                             int             incy);

// HIPBLAS_EXPORT hipblasStatus_t hipblasZswap(hipblasHandle_t   handle,
//                                             int               n,
//                                             hipDoubleComplex* x,
//                                             int               incx,
//                                             hipDoubleComplex* y,
//                                             int               incy);

// gemv
HIPBLAS_EXPORT hipblasStatus_t hipblasSgemv(hipblasHandle_t    handle,
                                            hipblasOperation_t trans,
                                            int                m,
                                            int                n,
                                            const float*       alpha,
                                            const float*       A,
                                            int                lda,
                                            const float*       x,
                                            int                incx,
                                            const float*       beta,
                                            float*             y,
                                            int                incy);

HIPBLAS_EXPORT hipblasStatus_t hipblasDgemv(hipblasHandle_t    handle,
                                            hipblasOperation_t trans,
                                            int                m,
                                            int                n,
                                            const double*      alpha,
                                            const double*      A,
                                            int                lda,
                                            const double*      x,
                                            int                incx,
                                            const double*      beta,
                                            double*            y,
                                            int                incy);

<<<<<<< HEAD
// gemv_batched
HIPBLAS_EXPORT hipblasStatus_t hipblasSgemvBatched(hipblasHandle_t    handle,
                                                   hipblasOperation_t trans,
                                                   int                m,
                                                   int                n,
                                                   const float*       alpha,
                                                   const float* const A[],
                                                   int                lda,
                                                   const float* const x[],
                                                   int                incx,
                                                   const float*       beta,
                                                   float* const       y[],
                                                   int                incy,
                                                   int                batchCount);

HIPBLAS_EXPORT hipblasStatus_t hipblasDgemvBatched(hipblasHandle_t     handle,
                                                   hipblasOperation_t  trans,
                                                   int                 m,
                                                   int                 n,
                                                   const double*       alpha,
                                                   const double* const A[],
                                                   int                 lda,
                                                   const double* const x[],
                                                   int                 incx,
                                                   const double*       beta,
                                                   double* const       y[],
                                                   int                 incy,
                                                   int                 batchCount);

// gemv_strided_batched
HIPBLAS_EXPORT hipblasStatus_t hipblasSgemvStridedBatched(hipblasHandle_t    handle,
                                                          hipblasOperation_t trans,
                                                          int                m,
                                                          int                n,
                                                          const float*       alpha,
                                                          const float*       A,
                                                          int                lda,
                                                          int                strideA,
                                                          const float*       x,
                                                          int                incx,
                                                          int                stridex,
                                                          const float*       beta,
                                                          float*             y,
                                                          int                incy,
                                                          int                stridey,
                                                          int                batchCount);

HIPBLAS_EXPORT hipblasStatus_t hipblasDgemvStridedBatched(hipblasHandle_t    handle,
                                                          hipblasOperation_t trans,
                                                          int                m,
                                                          int                n,
                                                          const double*      alpha,
                                                          const double*      A,
                                                          int                lda,
                                                          int                strideA,
                                                          const double*      x,
                                                          int                incx,
                                                          int                stridex,
                                                          const double*      beta,
                                                          double*            y,
                                                          int                stridey,
                                                          int                incy,
                                                          int                batchCount);

/* not implemented
HIPBLAS_EXPORT hipblasStatus_t hipblasSgemvBatched(hipblasHandle_t handle, hipblasOperation_t trans,
int m, int n, const float *alpha, float *A, int lda,
                           float *x, int incx,  const float *beta,  float *y, int incy, int
batchCount);
*/
=======
// not implemented
// HIPBLAS_EXPORT hipblasStatus_t hipblasSgemvBatched(hipblasHandle_t handle, hipblasOperation_t trans,
// int m, int n, const float *alpha, float *A, int lda,
//                            float *x, int incx,  const float *beta,  float *y, int incy, int
// batchCount);
>>>>>>> c05d1b6a

HIPBLAS_EXPORT hipblasStatus_t hipblasSger(hipblasHandle_t handle,
                                           int             m,
                                           int             n,
                                           const float*    alpha,
                                           const float*    x,
                                           int             incx,
                                           const float*    y,
                                           int             incy,
                                           float*          A,
                                           int             lda);

HIPBLAS_EXPORT hipblasStatus_t hipblasDger(hipblasHandle_t handle,
                                           int             m,
                                           int             n,
                                           const double*   alpha,
                                           const double*   x,
                                           int             incx,
                                           const double*   y,
                                           int             incy,
                                           double*         A,
                                           int             lda);

// not implemented
// HIPBLAS_EXPORT hipblasStatus_t  hipblasSgerBatched(hipblasHandle_t handle, int m, int n, const float
// *alpha, const float *x, int incx, const float *y, int incy, float *A, int lda, int batchCount);

HIPBLAS_EXPORT hipblasStatus_t hipblasStrsm(hipblasHandle_t    handle,
                                            hipblasSideMode_t  side,
                                            hipblasFillMode_t  uplo,
                                            hipblasOperation_t transA,
                                            hipblasDiagType_t  diag,
                                            int                m,
                                            int                n,
                                            const float*       alpha,
                                            float*             A,
                                            int                lda,
                                            float*             B,
                                            int                ldb);

HIPBLAS_EXPORT hipblasStatus_t hipblasDtrsm(hipblasHandle_t    handle,
                                            hipblasSideMode_t  side,
                                            hipblasFillMode_t  uplo,
                                            hipblasOperation_t transA,
                                            hipblasDiagType_t  diag,
                                            int                m,
                                            int                n,
                                            const double*      alpha,
                                            double*            A,
                                            int                lda,
                                            double*            B,
                                            int                ldb);

HIPBLAS_EXPORT hipblasStatus_t hipblasSgemm(hipblasHandle_t    handle,
                                            hipblasOperation_t transa,
                                            hipblasOperation_t transb,
                                            int                m,
                                            int                n,
                                            int                k,
                                            const float*       alpha,
                                            const float*       A,
                                            int                lda,
                                            const float*       B,
                                            int                ldb,
                                            const float*       beta,
                                            float*             C,
                                            int                ldc);

HIPBLAS_EXPORT hipblasStatus_t hipblasDgemm(hipblasHandle_t    handle,
                                            hipblasOperation_t transa,
                                            hipblasOperation_t transb,
                                            int                m,
                                            int                n,
                                            int                k,
                                            const double*      alpha,
                                            const double*      A,
                                            int                lda,
                                            const double*      B,
                                            int                ldb,
                                            const double*      beta,
                                            double*            C,
                                            int                ldc);

HIPBLAS_EXPORT hipblasStatus_t hipblasSgemmBatched(hipblasHandle_t    handle,
                                                   hipblasOperation_t transa,
                                                   hipblasOperation_t transb,
                                                   int                m,
                                                   int                n,
                                                   int                k,
                                                   const float*       alpha,
                                                   const float* const A[],
                                                   int                lda,
                                                   const float* const B[],
                                                   int                ldb,
                                                   const float*       beta,
                                                   float* const       C[],
                                                   int                ldc,
                                                   int                batchCount);

HIPBLAS_EXPORT hipblasStatus_t hipblasDgemmBatched(hipblasHandle_t     handle,
                                                   hipblasOperation_t  transa,
                                                   hipblasOperation_t  transb,
                                                   int                 m,
                                                   int                 n,
                                                   int                 k,
                                                   const double*       alpha,
                                                   const double* const A[],
                                                   int                 lda,
                                                   const double* const B[],
                                                   int                 ldb,
                                                   const double*       beta,
                                                   double* const       C[],
                                                   int                 ldc,
                                                   int                 batchCount);

HIPBLAS_EXPORT hipblasStatus_t hipblasGemmEx(hipblasHandle_t    handle,
                                             hipblasOperation_t trans_a,
                                             hipblasOperation_t trans_b,
                                             int                m,
                                             int                n,
                                             int                k,
                                             const void*        alpha,
                                             const void*        a,
                                             hipblasDatatype_t  a_type,
                                             int                lda,
                                             const void*        b,
                                             hipblasDatatype_t  b_type,
                                             int                ldb,
                                             const void*        beta,
                                             void*              c,
                                             hipblasDatatype_t  c_type,
                                             int                ldc,
                                             hipblasDatatype_t  compute_type,
                                             hipblasGemmAlgo_t  algo);

// not implemented, requires complex support
// hipblasStatus_t hipblasCgemm(hipblasHandle_t handle,  hipblasOperation_t transa, hipblasOperation_t
// transb,
//                            int m, int n, int k,  const hipComplex *alpha, const hipComplex *A, int
// lda, const hipComplex *B, int ldb, const hipComplex *beta, hipComplex *C, int ldc);

// hipblasStatus_t hipblasZgemm(hipblasHandle_t handle,  hipblasOperation_t transa, hipblasOperation_t
// transb,
//                            int m, int n, int k,  const hipDoubleComplex *alpha, const
// hipDoubleComplex *A, int lda, const hipDoubleComplex *B, int ldb, const hipDoubleComplex *beta,
// hipDoubleComplex *C, int ldc);

HIPBLAS_EXPORT hipblasStatus_t hipblasHgemm(hipblasHandle_t    handle,
                                            hipblasOperation_t transa,
                                            hipblasOperation_t transb,
                                            int                m,
                                            int                n,
                                            int                k,
                                            const hipblasHalf* alpha,
                                            const hipblasHalf* A,
                                            int                lda,
                                            const hipblasHalf* B,
                                            int                ldb,
                                            const hipblasHalf* beta,
                                            hipblasHalf*       C,
                                            int                ldc);

HIPBLAS_EXPORT hipblasStatus_t hipblasSgemmStridedBatched(hipblasHandle_t    handle,
                                                          hipblasOperation_t transa,
                                                          hipblasOperation_t transb,
                                                          int                m,
                                                          int                n,
                                                          int                k,
                                                          const float*       alpha,
                                                          const float*       A,
                                                          int                lda,
                                                          long long          bsa,
                                                          const float*       B,
                                                          int                ldb,
                                                          long long          bsb,
                                                          const float*       beta,
                                                          float*             C,
                                                          int                ldc,
                                                          long long          bsc,
                                                          int                batchCount);

HIPBLAS_EXPORT hipblasStatus_t hipblasDgemmStridedBatched(hipblasHandle_t    handle,
                                                          hipblasOperation_t transa,
                                                          hipblasOperation_t transb,
                                                          int                m,
                                                          int                n,
                                                          int                k,
                                                          const double*      alpha,
                                                          const double*      A,
                                                          int                lda,
                                                          long long          bsa,
                                                          const double*      B,
                                                          int                ldb,
                                                          long long          bsb,
                                                          const double*      beta,
                                                          double*            C,
                                                          int                ldc,
                                                          long long          bsc,
                                                          int                batchCount);

#ifdef __cplusplus
}
#endif

#endif<|MERGE_RESOLUTION|>--- conflicted
+++ resolved
@@ -337,7 +337,6 @@
                                             double*            y,
                                             int                incy);
 
-<<<<<<< HEAD
 // gemv_batched
 HIPBLAS_EXPORT hipblasStatus_t hipblasSgemvBatched(hipblasHandle_t    handle,
                                                    hipblasOperation_t trans,
@@ -401,20 +400,6 @@
                                                           int                stridey,
                                                           int                incy,
                                                           int                batchCount);
-
-/* not implemented
-HIPBLAS_EXPORT hipblasStatus_t hipblasSgemvBatched(hipblasHandle_t handle, hipblasOperation_t trans,
-int m, int n, const float *alpha, float *A, int lda,
-                           float *x, int incx,  const float *beta,  float *y, int incy, int
-batchCount);
-*/
-=======
-// not implemented
-// HIPBLAS_EXPORT hipblasStatus_t hipblasSgemvBatched(hipblasHandle_t handle, hipblasOperation_t trans,
-// int m, int n, const float *alpha, float *A, int lda,
-//                            float *x, int incx,  const float *beta,  float *y, int incy, int
-// batchCount);
->>>>>>> c05d1b6a
 
 HIPBLAS_EXPORT hipblasStatus_t hipblasSger(hipblasHandle_t handle,
                                            int             m,
