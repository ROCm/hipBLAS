# ########################################################################
# Copyright 2016-2020 Advanced Micro Devices, Inc.
# ########################################################################

# This is incremented when the ABI to the library changes
set( hipblas_SOVERSION 0.1 )

list( APPEND CMAKE_MODULE_PATH ${PROJECT_SOURCE_DIR}/cmake )

# This option only works for make/nmake and the ninja generators, but no reason it shouldn't be on all the time
# This tells cmake to create a compile_commands.json file that can be used with clang tooling or vim
set( CMAKE_EXPORT_COMPILE_COMMANDS ON )

# Print out compiler flags for viewing/debug
if( BUILD_VERBOSE )
  message( STATUS "hipblas_VERSION: ${hipblas_VERSION}" )
  message( STATUS "\t==>CMAKE_BUILD_TYPE: ${CMAKE_BUILD_TYPE}" )
  message( STATUS "\t==>BUILD_SHARED_LIBS: ${BUILD_SHARED_LIBS}" )
  message( STATUS "\t==>CMAKE_INSTALL_PREFIX link: " ${CMAKE_INSTALL_PREFIX} )
  message( STATUS "\t==>CMAKE_MODULE_PATH link: " ${CMAKE_MODULE_PATH} )
  message( STATUS "\t==>CMAKE_PREFIX_PATH link: " ${CMAKE_PREFIX_PATH} )

  message( STATUS "\t==>CMAKE_CXX_COMPILER flags: " ${CMAKE_CXX_FLAGS} )
  message( STATUS "\t==>CMAKE_CXX_COMPILER debug flags: " ${CMAKE_CXX_FLAGS_DEBUG} )
  message( STATUS "\t==>CMAKE_CXX_COMPILER release flags: " ${CMAKE_CXX_FLAGS_RELEASE} )
  message( STATUS "\t==>CMAKE_CXX_COMPILER relwithdebinfo flags: " ${CMAKE_CXX_FLAGS_RELWITHDEBINFO} )
  message( STATUS "\t==>CMAKE_EXE_LINKER link flags: " ${CMAKE_EXE_LINKER_FLAGS} )
endif( )

find_package( HIP REQUIRED )

# configure a header file to pass the CMake version settings to the source, and package the header files in the output archive
configure_file( "${CMAKE_CURRENT_SOURCE_DIR}/include/hipblas-version.h.in" "${PROJECT_BINARY_DIR}/include/hipblas-version.h" )

set( hipblas_headers_public
  include/hipblas.h
  ${PROJECT_BINARY_DIR}/include/hipblas-version.h
)

source_group( "Header Files\\Public" FILES ${hipblas_headers_public} )

include( GNUInstallDirs )

set( BIN_INSTALL_DIR ${CMAKE_INSTALL_BINDIR} )
set( LIB_INSTALL_DIR ${CMAKE_INSTALL_LIBDIR} )
set( INCLUDE_INSTALL_DIR ${CMAKE_INSTALL_INCLUDEDIR} )

set(CMAKE_Fortran_MODULE_DIRECTORY ${PROJECT_BINARY_DIR}/include)

# Build into subdirectories
add_subdirectory( src )

# The following code is setting variables to control the behavior of CPack to generate our
# if( WIN32 )
#     set( CPACK_SOURCE_GENERATOR "ZIP" )
#     set( CPACK_GENERATOR "ZIP" )
# else( )
#     set( CPACK_SOURCE_GENERATOR "TGZ" )
#     set( CPACK_GENERATOR "DEB;RPM" CACHE STRING "cpack list: 7Z, DEB, IFW, NSIS, NSIS64, RPM, STGZ, TBZ2, TGZ, TXZ, TZ, ZIP" )
# endif( )

# Package specific CPACK vars
<<<<<<< HEAD
set( CPACK_DEBIAN_PACKAGE_DEPENDS "rocblas (>= 2.35.0), rocsolver (>= 4.0.0)" )
set( CPACK_RPM_PACKAGE_REQUIRES "rocblas >= 2.35.0, rocsolver >= 4.0.0" )
=======
set( CPACK_DEBIAN_PACKAGE_DEPENDS "rocblas (>= 2.34.0), rocsolver (>= 3.11.0)" )
set( CPACK_RPM_PACKAGE_REQUIRES "rocblas >= 2.34.0, rocsolver >= 3.11.0" )
>>>>>>> 705cea69

set( CPACK_RESOURCE_FILE_LICENSE "${CMAKE_CURRENT_SOURCE_DIR}/../LICENSE.md" )

if( NOT CPACK_PACKAGING_INSTALL_PREFIX )
  set( CPACK_PACKAGING_INSTALL_PREFIX "${CMAKE_INSTALL_PREFIX}" )
endif( )

set( CPACK_RPM_EXCLUDE_FROM_AUTO_FILELIST_ADDITION "\${CPACK_PACKAGING_INSTALL_PREFIX}" "\${CPACK_PACKAGING_INSTALL_PREFIX}/include" "\${CPACK_PACKAGING_INSTALL_PREFIX}/lib" )

# Give hipblas compiled for CUDA backend a different name
if( NOT CUDA_FOUND )
    set( package_name hipblas )
else( )
    set( package_name hipblas-alt )
endif( )

set( HIPBLAS_CONFIG_DIR "\${CPACK_PACKAGING_INSTALL_PREFIX}/${CMAKE_INSTALL_LIBDIR}" CACHE PATH "Path placed into ldconfig file" )

rocm_create_package(
    NAME ${package_name}
    DESCRIPTION "Radeon Open Compute BLAS marshalling library"
    MAINTAINER "hipBLAS Maintainer <hipblas-maintainer@amd.com>"
    LDCONFIG
    LDCONFIG_DIR ${HIPBLAS_CONFIG_DIR}
)<|MERGE_RESOLUTION|>--- conflicted
+++ resolved
@@ -60,13 +60,8 @@
 # endif( )
 
 # Package specific CPACK vars
-<<<<<<< HEAD
-set( CPACK_DEBIAN_PACKAGE_DEPENDS "rocblas (>= 2.35.0), rocsolver (>= 4.0.0)" )
-set( CPACK_RPM_PACKAGE_REQUIRES "rocblas >= 2.35.0, rocsolver >= 4.0.0" )
-=======
-set( CPACK_DEBIAN_PACKAGE_DEPENDS "rocblas (>= 2.34.0), rocsolver (>= 3.11.0)" )
-set( CPACK_RPM_PACKAGE_REQUIRES "rocblas >= 2.34.0, rocsolver >= 3.11.0" )
->>>>>>> 705cea69
+set( CPACK_DEBIAN_PACKAGE_DEPENDS "rocblas (>= 2.35.0), rocsolver (>= 3.11.0)" )
+set( CPACK_RPM_PACKAGE_REQUIRES "rocblas >= 2.35.0, rocsolver >= 3.11.0" )
 
 set( CPACK_RESOURCE_FILE_LICENSE "${CMAKE_CURRENT_SOURCE_DIR}/../LICENSE.md" )
 
