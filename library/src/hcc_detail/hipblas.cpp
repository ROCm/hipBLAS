--- conflicted
+++ resolved
@@ -821,27 +821,6 @@
     return rocBLASStatusToHIPStatus(rocblas_dswap((rocblas_handle)handle, n, x, incx, y, incy));
 }
 
-<<<<<<< HEAD
-// hipblasStatus_t hipblasCswap(hipblasHandle_t handle,
-//                              int             n,
-//                              hipComplex*     x,
-//                              int             incx,
-//                              hipComplex*          y,
-//                              int             incy)
-// {
-//     return rocBLASStatusToHIPStatus(rocblas_cswap((rocblas_handle)handle, n, x, incx, y, incy));
-// }
-
-// hipblasStatus_t hipblasZswap(hipblasHandle_t handle,
-//                              int             n,
-//                              hipDoubleComplex*         x,
-//                              int             incx,
-//                              hipDoubleComplex*         y,
-//                              int             incy)
-// {
-//     return rocBLASStatusToHIPStatus(rocblas_zswap((rocblas_handle)handle, n, x, incx, y, incy));
-// }
-=======
 hipblasStatus_t
     hipblasCswap(hipblasHandle_t handle, int n, hipComplex* x, int incx, hipComplex* y, int incy)
 {
@@ -863,7 +842,6 @@
                                                   (rocblas_double_complex*)y,
                                                   incy));
 }
->>>>>>> fae2ce15
 
 // gemv
 hipblasStatus_t hipblasSgemv(hipblasHandle_t    handle,
@@ -920,7 +898,60 @@
                                                   incy));
 }
 
-<<<<<<< HEAD
+hipblasStatus_t hipblasCgemv(hipblasHandle_t    handle,
+                             hipblasOperation_t trans,
+                             int                m,
+                             int                n,
+                             const hipComplex*  alpha,
+                             const hipComplex*  A,
+                             int                lda,
+                             const hipComplex*  x,
+                             int                incx,
+                             const hipComplex*  beta,
+                             hipComplex*        y,
+                             int                incy)
+{
+    return rocBLASStatusToHIPStatus(rocblas_cgemv((rocblas_handle)handle,
+                                                  hipOperationToHCCOperation(trans),
+                                                  m,
+                                                  n,
+                                                  (rocblas_float_complex*)alpha,
+                                                  (rocblas_float_complex*)A,
+                                                  lda,
+                                                  (rocblas_float_complex*)x,
+                                                  incx,
+                                                  (rocblas_float_complex*)beta,
+                                                  (rocblas_float_complex*)y,
+                                                  incy));
+}
+
+hipblasStatus_t hipblasZgemv(hipblasHandle_t         handle,
+                             hipblasOperation_t      trans,
+                             int                     m,
+                             int                     n,
+                             const hipDoubleComplex* alpha,
+                             const hipDoubleComplex* A,
+                             int                     lda,
+                             const hipDoubleComplex* x,
+                             int                     incx,
+                             const hipDoubleComplex* beta,
+                             hipDoubleComplex*       y,
+                             int                     incy)
+{
+    return rocBLASStatusToHIPStatus(rocblas_zgemv((rocblas_handle)handle,
+                                                  hipOperationToHCCOperation(trans),
+                                                  m,
+                                                  n,
+                                                  (rocblas_double_complex*)alpha,
+                                                  (rocblas_double_complex*)A,
+                                                  lda,
+                                                  (rocblas_double_complex*)x,
+                                                  incx,
+                                                  (rocblas_double_complex*)beta,
+                                                  (rocblas_double_complex*)y,
+                                                  incy));
+}
+
 // gemv_batched
 hipblasStatus_t hipblasSgemvBatched(hipblasHandle_t    handle,
                                     hipblasOperation_t trans,
@@ -1052,69 +1083,6 @@
 }
 
 // ger
-=======
-hipblasStatus_t hipblasCgemv(hipblasHandle_t    handle,
-                             hipblasOperation_t trans,
-                             int                m,
-                             int                n,
-                             const hipComplex*  alpha,
-                             const hipComplex*  A,
-                             int                lda,
-                             const hipComplex*  x,
-                             int                incx,
-                             const hipComplex*  beta,
-                             hipComplex*        y,
-                             int                incy)
-{
-    return rocBLASStatusToHIPStatus(rocblas_cgemv((rocblas_handle)handle,
-                                                  hipOperationToHCCOperation(trans),
-                                                  m,
-                                                  n,
-                                                  (rocblas_float_complex*)alpha,
-                                                  (rocblas_float_complex*)A,
-                                                  lda,
-                                                  (rocblas_float_complex*)x,
-                                                  incx,
-                                                  (rocblas_float_complex*)beta,
-                                                  (rocblas_float_complex*)y,
-                                                  incy));
-}
-
-hipblasStatus_t hipblasZgemv(hipblasHandle_t         handle,
-                             hipblasOperation_t      trans,
-                             int                     m,
-                             int                     n,
-                             const hipDoubleComplex* alpha,
-                             const hipDoubleComplex* A,
-                             int                     lda,
-                             const hipDoubleComplex* x,
-                             int                     incx,
-                             const hipDoubleComplex* beta,
-                             hipDoubleComplex*       y,
-                             int                     incy)
-{
-    return rocBLASStatusToHIPStatus(rocblas_zgemv((rocblas_handle)handle,
-                                                  hipOperationToHCCOperation(trans),
-                                                  m,
-                                                  n,
-                                                  (rocblas_double_complex*)alpha,
-                                                  (rocblas_double_complex*)A,
-                                                  lda,
-                                                  (rocblas_double_complex*)x,
-                                                  incx,
-                                                  (rocblas_double_complex*)beta,
-                                                  (rocblas_double_complex*)y,
-                                                  incy));
-}
-
-/* not implemented
-hipblasStatus_t hipblasSgemvBatched(hipblasHandle_t handle, hipblasOperation_t trans, int m, int n,
-const float *alpha, float *A, int lda,
-                           float *x, int incx,  const float *beta,  float *y, int incy, int
-batchCount){return HIPBLAS_STATUS_NOT_SUPPORTED;}
-*/
-
->>>>>>> fae2ce15
 hipblasStatus_t hipblasSger(hipblasHandle_t handle,
                             int             m,
                             int             n,
