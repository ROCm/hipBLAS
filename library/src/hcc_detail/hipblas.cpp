/* ************************************************************************
 * Copyright 2016 Advanced Micro Devices, Inc.
 * ************************************************************************ */
#include "hipblas.h"
#include "limits.h"
#include "rocblas.h"

#ifdef __cplusplus
extern "C" {
#endif

rocblas_operation_ hipOperationToHCCOperation(hipblasOperation_t op)
{
    switch(op)
    {
    case HIPBLAS_OP_N:
        return rocblas_operation_none;
    case HIPBLAS_OP_T:
        return rocblas_operation_transpose;
    case HIPBLAS_OP_C:
        return rocblas_operation_conjugate_transpose;
    default:
        throw "Non existent OP";
    }
}

hipblasOperation_t HCCOperationToHIPOperation(rocblas_operation_ op)
{
    switch(op)
    {
    case rocblas_operation_none:
        return HIPBLAS_OP_N;
    case rocblas_operation_transpose:
        return HIPBLAS_OP_T;
    case rocblas_operation_conjugate_transpose:
        return HIPBLAS_OP_C;
    default:
        throw "Non existent OP";
    }
}

rocblas_fill_ hipFillToHCCFill(hipblasFillMode_t fill)
{
    switch(fill)
    {
    case HIPBLAS_FILL_MODE_UPPER:
        return rocblas_fill_upper;
    case HIPBLAS_FILL_MODE_LOWER:
        return rocblas_fill_lower;
    case HIPBLAS_FILL_MODE_FULL:
        return rocblas_fill_full;
    default:
        throw "Non existent FILL";
    }
}

hipblasFillMode_t HCCFillToHIPFill(rocblas_fill_ fill)
{
    switch(fill)
    {
    case rocblas_fill_upper:
        return HIPBLAS_FILL_MODE_UPPER;
    case rocblas_fill_lower:
        return HIPBLAS_FILL_MODE_LOWER;
    case rocblas_fill_full:
        return HIPBLAS_FILL_MODE_FULL;
    default:
        throw "Non existent FILL";
    }
}

rocblas_diagonal_ hipDiagonalToHCCDiagonal(hipblasDiagType_t diagonal)
{
    switch(diagonal)
    {
    case HIPBLAS_DIAG_NON_UNIT:
        return rocblas_diagonal_non_unit;
    case HIPBLAS_DIAG_UNIT:
        return rocblas_diagonal_unit;
    default:
        throw "Non existent DIAGONAL";
    }
}

hipblasDiagType_t HCCDiagonalToHIPDiagonal(rocblas_diagonal_ diagonal)
{
    switch(diagonal)
    {
    case rocblas_diagonal_non_unit:
        return HIPBLAS_DIAG_NON_UNIT;
    case rocblas_diagonal_unit:
        return HIPBLAS_DIAG_UNIT;
    default:
        throw "Non existent DIAGONAL";
    }
}

rocblas_side_ hipSideToHCCSide(hipblasSideMode_t side)
{
    switch(side)
    {
    case HIPBLAS_SIDE_LEFT:
        return rocblas_side_left;
    case HIPBLAS_SIDE_RIGHT:
        return rocblas_side_right;
    case HIPBLAS_SIDE_BOTH:
        return rocblas_side_both;
    default:
        throw "Non existent SIDE";
    }
}

hipblasSideMode_t HCCSideToHIPSide(rocblas_side_ side)
{
    switch(side)
    {
    case rocblas_side_left:
        return HIPBLAS_SIDE_LEFT;
    case rocblas_side_right:
        return HIPBLAS_SIDE_RIGHT;
    case rocblas_side_both:
        return HIPBLAS_SIDE_BOTH;
    default:
        throw "Non existent SIDE";
    }
}

rocblas_pointer_mode HIPPointerModeToRocblasPointerMode(hipblasPointerMode_t mode)
{
    switch(mode)
    {
    case HIPBLAS_POINTER_MODE_HOST:
        return rocblas_pointer_mode_host;

    case HIPBLAS_POINTER_MODE_DEVICE:
        return rocblas_pointer_mode_device;

    default:
        throw "Non existent PointerMode";
    }
}

hipblasPointerMode_t RocblasPointerModeToHIPPointerMode(rocblas_pointer_mode mode)
{
    switch(mode)
    {
    case rocblas_pointer_mode_host:
        return HIPBLAS_POINTER_MODE_HOST;

    case rocblas_pointer_mode_device:
        return HIPBLAS_POINTER_MODE_DEVICE;

    default:
        throw "Non existent PointerMode";
    }
}

rocblas_datatype HIPDatatypeToRocblasDatatype(hipblasDatatype_t type)
{
    switch(type)
    {
    case HIPBLAS_R_16F:
        return rocblas_datatype_f16_r;

    case HIPBLAS_R_32F:
        return rocblas_datatype_f32_r;

    case HIPBLAS_R_64F:
        return rocblas_datatype_f64_r;

    case HIPBLAS_C_16F:
        return rocblas_datatype_f16_c;

    case HIPBLAS_C_32F:
        return rocblas_datatype_f32_c;

    case HIPBLAS_C_64F:
        return rocblas_datatype_f64_c;

    default:
        throw "Non existant DataType";
    }
}

hipblasDatatype_t RocblasDatatypeToHIPDatatype(rocblas_datatype type)
{
    switch(type)
    {
    case rocblas_datatype_f16_r:
        return HIPBLAS_R_16F;

    case rocblas_datatype_f32_r:
        return HIPBLAS_R_32F;

    case rocblas_datatype_f64_r:
        return HIPBLAS_R_64F;

    case rocblas_datatype_f16_c:
        return HIPBLAS_C_16F;

    case rocblas_datatype_f32_c:
        return HIPBLAS_C_32F;

    case rocblas_datatype_f64_c:
        return HIPBLAS_C_64F;

    default:
        throw "Non existant DataType";
    }
}

rocblas_gemm_algo HIPGemmAlgoToRocblasGemmAlgo(hipblasGemmAlgo_t algo)
{
    switch(algo)
    {
    case HIPBLAS_GEMM_DEFAULT:
        return rocblas_gemm_algo_standard;

    default:
        throw "Non existant GemmAlgo";
    }
}

hipblasGemmAlgo_t RocblasGemmAlgoToHIPGemmAlgo(rocblas_gemm_algo algo)
{
    switch(algo)
    {
    case rocblas_gemm_algo_standard:
        return HIPBLAS_GEMM_DEFAULT;

    default:
        throw "Non existant GemmAlgo";
    }
}

hipblasStatus_t rocBLASStatusToHIPStatus(rocblas_status_ error)
{
    switch(error)
    {
    case rocblas_status_success:
        return HIPBLAS_STATUS_SUCCESS;
    case rocblas_status_invalid_handle:
        return HIPBLAS_STATUS_NOT_INITIALIZED;
    case rocblas_status_not_implemented:
        return HIPBLAS_STATUS_NOT_SUPPORTED;
    case rocblas_status_invalid_pointer:
        return HIPBLAS_STATUS_INVALID_VALUE;
    case rocblas_status_invalid_size:
        return HIPBLAS_STATUS_INVALID_VALUE;
    case rocblas_status_memory_error:
        return HIPBLAS_STATUS_ALLOC_FAILED;
    case rocblas_status_internal_error:
        return HIPBLAS_STATUS_INTERNAL_ERROR;
    default:
        throw "Unimplemented status";
    }
}

hipblasStatus_t hipblasCreate(hipblasHandle_t* handle)
{
    int             deviceId;
    hipError_t      err;
    hipblasStatus_t retval = HIPBLAS_STATUS_SUCCESS;

    if(handle == nullptr)
    {
        return HIPBLAS_STATUS_HANDLE_IS_NULLPTR;
    }

    err = hipGetDevice(&deviceId);
    if(err == hipSuccess)
    {
        retval = rocBLASStatusToHIPStatus(rocblas_create_handle((rocblas_handle*)handle));
    }
    return retval;
}

hipblasStatus_t hipblasDestroy(hipblasHandle_t handle)
{
    return rocBLASStatusToHIPStatus(rocblas_destroy_handle((rocblas_handle)handle));
}

hipblasStatus_t hipblasSetStream(hipblasHandle_t handle, hipStream_t streamId)
{
    if(handle == nullptr)
    {
        return HIPBLAS_STATUS_NOT_INITIALIZED;
    }
    return rocBLASStatusToHIPStatus(rocblas_set_stream((rocblas_handle)handle, streamId));
}

hipblasStatus_t hipblasGetStream(hipblasHandle_t handle, hipStream_t* streamId)
{
    if(handle == nullptr)
    {
        return HIPBLAS_STATUS_NOT_INITIALIZED;
    }
    return rocBLASStatusToHIPStatus(rocblas_get_stream((rocblas_handle)handle, streamId));
}

hipblasStatus_t hipblasSetPointerMode(hipblasHandle_t handle, hipblasPointerMode_t mode)
{
    return rocBLASStatusToHIPStatus(
        rocblas_set_pointer_mode((rocblas_handle)handle, HIPPointerModeToRocblasPointerMode(mode)));
}

hipblasStatus_t hipblasGetPointerMode(hipblasHandle_t handle, hipblasPointerMode_t* mode)
{
    rocblas_pointer_mode rocblas_mode;
    rocblas_status       status = rocblas_get_pointer_mode((rocblas_handle)handle, &rocblas_mode);
    *mode                       = RocblasPointerModeToHIPPointerMode(rocblas_mode);
    return rocBLASStatusToHIPStatus(status);
}

hipblasStatus_t hipblasSetVector(int n, int elemSize, const void* x, int incx, void* y, int incy)
{
    return rocBLASStatusToHIPStatus(rocblas_set_vector(n, elemSize, x, incx, y, incy));
}

hipblasStatus_t hipblasGetVector(int n, int elemSize, const void* x, int incx, void* y, int incy)
{
    return rocBLASStatusToHIPStatus(rocblas_get_vector(n, elemSize, x, incx, y, incy));
}

hipblasStatus_t
    hipblasSetMatrix(int rows, int cols, int elemSize, const void* A, int lda, void* B, int ldb)
{
    return rocBLASStatusToHIPStatus(rocblas_set_matrix(rows, cols, elemSize, A, lda, B, ldb));
}

hipblasStatus_t
    hipblasGetMatrix(int rows, int cols, int elemSize, const void* A, int lda, void* B, int ldb)
{
    return rocBLASStatusToHIPStatus(rocblas_get_matrix(rows, cols, elemSize, A, lda, B, ldb));
}

hipblasStatus_t hipblasSgeam(hipblasHandle_t    handle,
                             hipblasOperation_t transa,
                             hipblasOperation_t transb,
                             int                m,
                             int                n,
                             const float*       alpha,
                             const float*       A,
                             int                lda,
                             const float*       beta,
                             const float*       B,
                             int                ldb,
                             float*             C,
                             int                ldc)
{
    return rocBLASStatusToHIPStatus(rocblas_sgeam((rocblas_handle)handle,
                                                  hipOperationToHCCOperation(transa),
                                                  hipOperationToHCCOperation(transb),
                                                  m,
                                                  n,
                                                  alpha,
                                                  A,
                                                  lda,
                                                  beta,
                                                  B,
                                                  ldb,
                                                  C,
                                                  ldc));
}

hipblasStatus_t hipblasDgeam(hipblasHandle_t    handle,
                             hipblasOperation_t transa,
                             hipblasOperation_t transb,
                             int                m,
                             int                n,
                             const double*      alpha,
                             const double*      A,
                             int                lda,
                             const double*      beta,
                             const double*      B,
                             int                ldb,
                             double*            C,
                             int                ldc)
{
    return rocBLASStatusToHIPStatus(rocblas_dgeam((rocblas_handle)handle,
                                                  hipOperationToHCCOperation(transa),
                                                  hipOperationToHCCOperation(transb),
                                                  m,
                                                  n,
                                                  alpha,
                                                  A,
                                                  lda,
                                                  beta,
                                                  B,
                                                  ldb,
                                                  C,
                                                  ldc));
}

// MAX
hipblasStatus_t hipblasIsamax(hipblasHandle_t handle, int n, const float* x, int incx, int* result)
{
    return rocBLASStatusToHIPStatus(rocblas_isamax((rocblas_handle)handle, n, x, incx, result));
}

hipblasStatus_t hipblasIdamax(hipblasHandle_t handle, int n, const double* x, int incx, int* result)
{
    return rocBLASStatusToHIPStatus(rocblas_idamax((rocblas_handle)handle, n, x, incx, result));
}

// MIN
hipblasStatus_t hipblasIsamin(hipblasHandle_t handle, int n, const float* x, int incx, int* result)
{
    return rocBLASStatusToHIPStatus(rocblas_isamin((rocblas_handle)handle, n, x, incx, result));
}

hipblasStatus_t hipblasIdamin(hipblasHandle_t handle, int n, const double* x, int incx, int* result)
{
    return rocBLASStatusToHIPStatus(rocblas_idamin((rocblas_handle)handle, n, x, incx, result));
}

// ASUM
hipblasStatus_t hipblasSasum(hipblasHandle_t handle, int n, const float* x, int incx, float* result)
{
    return rocBLASStatusToHIPStatus(rocblas_sasum((rocblas_handle)handle, n, x, incx, result));
}

hipblasStatus_t
    hipblasDasum(hipblasHandle_t handle, int n, const double* x, int incx, double* result)
{
    return rocBLASStatusToHIPStatus(rocblas_dasum((rocblas_handle)handle, n, x, incx, result));
}

/* not implemented
hipblasStatus_t  hipblasSasumBatched(hipblasHandle_t handle, int n, float *x, int incx, float
*result, int batchCount){return HIPBLAS_STATUS_NOT_SUPPORTED;}

hipblasStatus_t  hipblasDasumBatched(hipblasHandle_t handle, int n, double *x, int incx, double
*result, int batchCount){return HIPBLAS_STATUS_NOT_SUPPORTED;}
*/

hipblasStatus_t hipblasSaxpy(
    hipblasHandle_t handle, int n, const float* alpha, const float* x, int incx, float* y, int incy)
{
    return rocBLASStatusToHIPStatus(
        rocblas_saxpy((rocblas_handle)handle, n, alpha, x, incx, y, incy));
}

hipblasStatus_t hipblasDaxpy(hipblasHandle_t handle,
                             int             n,
                             const double*   alpha,
                             const double*   x,
                             int             incx,
                             double*         y,
                             int             incy)
{
    return rocBLASStatusToHIPStatus(
        rocblas_daxpy((rocblas_handle)handle, n, alpha, x, incx, y, incy));
}

/* not implemented
hipblasStatus_t hipblasSaxpyBatched(hipblasHandle_t handle, int n, const float *alpha, const float
*x, int incx,  float *y, int incy, int batchCount){return HIPBLAS_STATUS_NOT_SUPPORTED;}
*/

hipblasStatus_t
    hipblasScopy(hipblasHandle_t handle, int n, const float* x, int incx, float* y, int incy)
{
    return rocBLASStatusToHIPStatus(rocblas_scopy((rocblas_handle)handle, n, x, incx, y, incy));
}

hipblasStatus_t
    hipblasDcopy(hipblasHandle_t handle, int n, const double* x, int incx, double* y, int incy)
{
    return rocBLASStatusToHIPStatus(rocblas_dcopy((rocblas_handle)handle, n, x, incx, y, incy));
}

/* not implemented
hipblasStatus_t hipblasScopyBatched(hipblasHandle_t handle, int n, const float *x, int incx, float
*y, int incy, int batchCount){return HIPBLAS_STATUS_NOT_SUPPORTED;}

hipblasStatus_t hipblasDcopyBatched(hipblasHandle_t handle, int n, const double *x, int incx, double
*y, int incy, int batchCount){return HIPBLAS_STATUS_NOT_SUPPORTED;}
*/

hipblasStatus_t hipblasSdot(hipblasHandle_t handle,
                            int             n,
                            const float*    x,
                            int             incx,
                            const float*    y,
                            int             incy,
                            float*          result)
{
    return rocBLASStatusToHIPStatus(
        rocblas_sdot((rocblas_handle)handle, n, x, incx, y, incy, result));
}

hipblasStatus_t hipblasDdot(hipblasHandle_t handle,
                            int             n,
                            const double*   x,
                            int             incx,
                            const double*   y,
                            int             incy,
                            double*         result)
{
    return rocBLASStatusToHIPStatus(
        rocblas_ddot((rocblas_handle)handle, n, x, incx, y, incy, result));
}

/* not implemented
hipblasStatus_t hipblasSdotBatched (hipblasHandle_t handle, int n, const float *x, int incx, const
float *y, int incy, float *result, int batchCount){return HIPBLAS_STATUS_NOT_SUPPORTED;}

hipblasStatus_t hipblasDdotBatched (hipblasHandle_t handle, int n, const double *x, int incx, const
double *y, int incy, double *result, int batchCount){return HIPBLAS_STATUS_NOT_SUPPORTED;}
*/

hipblasStatus_t hipblasSnrm2(hipblasHandle_t handle, int n, const float* x, int incx, float* result)
{
    return rocBLASStatusToHIPStatus(rocblas_snrm2((rocblas_handle)handle, n, x, incx, result));
}

hipblasStatus_t
    hipblasDnrm2(hipblasHandle_t handle, int n, const double* x, int incx, double* result)
{
    return rocBLASStatusToHIPStatus(rocblas_dnrm2((rocblas_handle)handle, n, x, incx, result));
}

/*
hipblasStatus_t hipblasCnrm2(hipblasHandle_t handle, int n, const hipComplex* x, int incx, float* result)
{
    return rocBLASStatusToHIPStatus(rocblas_snrm2((rocblas_handle)handle, n, x, incx, result));
}

hipblasStatus_t
    hipblasZnrm2(hipblasHandle_t handle, int n, const hipDoubleComplex* x, int incx, double* result)
{
    return rocBLASStatusToHIPStatus(rocblas_dnrm2((rocblas_handle)handle, n, x, incx, result));
}
*/

// hipblasStatus_t hipblasSrot(hipblasHandle_t handle,
//                             int             n,
//                             float*          x,
//                             int             incx,
//                             float*          y,
//                             int             incy,
//                             const float*    c,
//                             const float*    s)
// {
//     return rocBLASStatusToHIPStatus(rocblas_srot((rocblas_handle)handle, n, x, incx, y, incy, c, s));
// }

// hipblasStatus_t hipblasDrot(hipblasHandle_t handle,
//                             int             n,
//                             double*         x,
//                             int             incx,
//                             double*         y,
//                             int             incy,
//                             const double*   c,
//                             const double*   s)
// {
//     return rocBLASStatusToHIPStatus(rocblas_drot((rocblas_handle)handle, n, x, incx, y, incy, c, s));
// }

/*
hipblasStatus_t hipblasCrot(hipblasHandle_t      handle,
                            int                  n,
                            hipComplex*          x,
                            int                  incx,
                            hipComplex*          y,
                            int                  incy,
                            const hipComplex*    c,
                            const hipComplex*    s)
{
    return rocBLASStatusToHIPStatus(rocblas_crot((rocblas_handle)handle, n, x, incx, y, incy, c, s));
}

hipblasStatus_t hipblasZrot(hipblasHandle_t         handle,
                            int                     n,
                            hipDoubleComplex*       x,
                            int                     incx,
                            hipDoubleComplex*       y,
                            int                     incy,
                            const hipDoubleComplex* c,
                            const hipDoubleComplex* s)
{
    return rocBLASStatusToHIPStatus(rocblas_zrot((rocblas_handle)handle, n, x, incx, y, incy, c, s));
}
*/

hipblasStatus_t hipblasSscal(hipblasHandle_t handle, int n, const float* alpha, float* x, int incx)
{
    return rocBLASStatusToHIPStatus(rocblas_sscal((rocblas_handle)handle, n, alpha, x, incx));
}

hipblasStatus_t
    hipblasDscal(hipblasHandle_t handle, int n, const double* alpha, double* x, int incx)
{
    return rocBLASStatusToHIPStatus(rocblas_dscal((rocblas_handle)handle, n, alpha, x, incx));
}

/*   complex not implemented
hipblasStatus_t  hipblasCscal(hipblasHandle_t handle, int n, const hipComplex *alpha,  hipComplex
*x, int incx){
        return rocBLASStatusToHIPStatus(rocblas_cscal((rocblas_handle)handle, n, (const
rocblas_precision_complex_single*)alpha,  (rocblas_precision_complex_single*)x, incx));
}

hipblasStatus_t  hipblasZscal(hipblasHandle_t handle, int n, const hipDoubleComplex *alpha,
hipDoubleComplex *x, int incx){
        return rocBLASStatusToHIPStatus(rocblas_zscal((rocblas_handle)handle, n, (const
rocblas_precision_complex_double*)alpha,  (rocblas_precision_complex_double*)x, incx));
}
*/

/* not implemented
hipblasStatus_t  hipblasSscalBatched(hipblasHandle_t handle, int n, const float *alpha,  float *x,
int incx, int batchCount){return HIPBLAS_STATUS_NOT_SUPPORTED;}

hipblasStatus_t  hipblasDscalBatched(hipblasHandle_t handle, int n, const double *alpha,  double *x,
int incx, int batchCount){return HIPBLAS_STATUS_NOT_SUPPORTED;}
*/

<<<<<<< HEAD
// gemv
=======
hipblasStatus_t hipblasSswap(hipblasHandle_t handle, int n, float* x, int incx, float* y, int incy)
{
    return rocBLASStatusToHIPStatus(rocblas_sswap((rocblas_handle)handle, n, x, incx, y, incy));
}

hipblasStatus_t
    hipblasDswap(hipblasHandle_t handle, int n, double* x, int incx, double* y, int incy)
{
    return rocBLASStatusToHIPStatus(rocblas_dswap((rocblas_handle)handle, n, x, incx, y, incy));
}

/*
hipblasStatus_t hipblasCswap(hipblasHandle_t handle,
                             int             n,
                             hipComplex*     x,
                             int             incx,
                             hipComplex*          y,
                             int             incy)
{
    return rocBLASStatusToHIPStatus(rocblas_cswap((rocblas_handle)handle, n, x, incx, y, incy));
}

hipblasStatus_t hipblasZswap(hipblasHandle_t handle,
                             int             n,
                             hipDoubleComplex*         x,
                             int             incx,
                             hipDoubleComplex*         y,
                             int             incy)
{
    return rocBLASStatusToHIPStatus(rocblas_zswap((rocblas_handle)handle, n, x, incx, y, incy));
}
*/

>>>>>>> c05d1b6a
hipblasStatus_t hipblasSgemv(hipblasHandle_t    handle,
                             hipblasOperation_t trans,
                             int                m,
                             int                n,
                             const float*       alpha,
                             const float*       A,
                             int                lda,
                             const float*       x,
                             int                incx,
                             const float*       beta,
                             float*             y,
                             int                incy)
{
    return rocBLASStatusToHIPStatus(rocblas_sgemv((rocblas_handle)handle,
                                                  hipOperationToHCCOperation(trans),
                                                  m,
                                                  n,
                                                  alpha,
                                                  A,
                                                  lda,
                                                  x,
                                                  incx,
                                                  beta,
                                                  y,
                                                  incy));
}

hipblasStatus_t hipblasDgemv(hipblasHandle_t    handle,
                             hipblasOperation_t trans,
                             int                m,
                             int                n,
                             const double*      alpha,
                             const double*      A,
                             int                lda,
                             const double*      x,
                             int                incx,
                             const double*      beta,
                             double*            y,
                             int                incy)
{
    return rocBLASStatusToHIPStatus(rocblas_dgemv((rocblas_handle)handle,
                                                  hipOperationToHCCOperation(trans),
                                                  m,
                                                  n,
                                                  alpha,
                                                  A,
                                                  lda,
                                                  x,
                                                  incx,
                                                  beta,
                                                  y,
                                                  incy));
}

// gemv_batched
hipblasStatus_t hipblasSgemvBatched(hipblasHandle_t    handle,
                                    hipblasOperation_t trans,
                                    int                m,
                                    int                n,
                                    const float*       alpha,
                                    const float* const A[],
                                    int                lda,
                                    const float* const x[],
                                    int                incx,
                                    const float*       beta,
                                    float* const       y[],
                                    int                incy,
                                    int                batchCount)
{
    return rocBLASStatusToHIPStatus(rocblas_sgemv_batched((rocblas_handle)handle,
                                                          hipOperationToHCCOperation(trans),
                                                          m,
                                                          n,
                                                          alpha,
                                                          A,
                                                          lda,
                                                          x,
                                                          incx,
                                                          beta,
                                                          y,
                                                          incy,
                                                          batchCount));
}

hipblasStatus_t hipblasDgemvBatched(hipblasHandle_t     handle,
                                    hipblasOperation_t  trans,
                                    int                 m,
                                    int                 n,
                                    const double*       alpha,
                                    const double* const A[],
                                    int                 lda,
                                    const double* const x[],
                                    int                 incx,
                                    const double*       beta,
                                    double* const       y[],
                                    int                 incy,
                                    int                 batchCount)
{
    return rocBLASStatusToHIPStatus(rocblas_dgemv_batched((rocblas_handle)handle,
                                                          hipOperationToHCCOperation(trans),
                                                          m,
                                                          n,
                                                          alpha,
                                                          A,
                                                          lda,
                                                          x,
                                                          incx,
                                                          beta,
                                                          y,
                                                          incy,
                                                          batchCount));
}

// gemv_strided_batched
hipblasStatus_t hipblasSgemvStridedBatched(hipblasHandle_t    handle,
                                           hipblasOperation_t trans,
                                           int                m,
                                           int                n,
                                           const float*       alpha,
                                           const float*       A,
                                           int                lda,
                                           int                strideA,
                                           const float*       x,
                                           int                incx,
                                           int                stridex,
                                           const float*       beta,
                                           float*             y,
                                           int                incy,
                                           int                stridey,
                                           int                batchCount)
{
    return rocBLASStatusToHIPStatus(rocblas_sgemv_strided_batched((rocblas_handle)handle,
                                                                  hipOperationToHCCOperation(trans),
                                                                  m,
                                                                  n,
                                                                  alpha,
                                                                  A,
                                                                  lda,
                                                                  strideA,
                                                                  x,
                                                                  incx,
                                                                  stridex,
                                                                  beta,
                                                                  y,
                                                                  incy,
                                                                  stridey,
                                                                  batchCount));
}

hipblasStatus_t hipblasDgemvStridedBatched(hipblasHandle_t    handle,
                                           hipblasOperation_t trans,
                                           int                m,
                                           int                n,
                                           const double*      alpha,
                                           const double*      A,
                                           int                lda,
                                           int                strideA,
                                           const double*      x,
                                           int                incx,
                                           int                stridex,
                                           const double*      beta,
                                           double*            y,
                                           int                incy,
                                           int                stridey,
                                           int                batchCount)
{
    return rocBLASStatusToHIPStatus(rocblas_dgemv_strided_batched((rocblas_handle)handle,
                                                                  hipOperationToHCCOperation(trans),
                                                                  m,
                                                                  n,
                                                                  alpha,
                                                                  A,
                                                                  lda,
                                                                  strideA,
                                                                  x,
                                                                  incx,
                                                                  stridex,
                                                                  beta,
                                                                  y,
                                                                  incy,
                                                                  stridey,
                                                                  batchCount));
}

// ger
hipblasStatus_t hipblasSger(hipblasHandle_t handle,
                            int             m,
                            int             n,
                            const float*    alpha,
                            const float*    x,
                            int             incx,
                            const float*    y,
                            int             incy,
                            float*          A,
                            int             lda)
{
    return rocBLASStatusToHIPStatus(
        rocblas_sger((rocblas_handle)handle, m, n, alpha, x, incx, y, incy, A, lda));
}

hipblasStatus_t hipblasDger(hipblasHandle_t handle,
                            int             m,
                            int             n,
                            const double*   alpha,
                            const double*   x,
                            int             incx,
                            const double*   y,
                            int             incy,
                            double*         A,
                            int             lda)
{
    return rocBLASStatusToHIPStatus(
        rocblas_dger((rocblas_handle)handle, m, n, alpha, x, incx, y, incy, A, lda));
}

/* not implemented
hipblasStatus_t  hipblasSgerBatched(hipblasHandle_t handle, int m, int n, const float *alpha, const
float *x, int incx, const float *y, int incy, float *A, int lda, int batchCount){return
HIPBLAS_STATUS_NOT_SUPPORTED;}
*/

//------------------------------------------------------------------------------------------------------------

hipblasStatus_t hipblasStrsm(hipblasHandle_t    handle,
                             hipblasSideMode_t  side,
                             hipblasFillMode_t  uplo,
                             hipblasOperation_t transA,
                             hipblasDiagType_t  diag,
                             int                m,
                             int                n,
                             const float*       alpha,
                             float*             A,
                             int                lda,
                             float*             B,
                             int                ldb)
{
    return rocBLASStatusToHIPStatus(rocblas_strsm((rocblas_handle)handle,
                                                  hipSideToHCCSide(side),
                                                  hipFillToHCCFill(uplo),
                                                  hipOperationToHCCOperation(transA),
                                                  hipDiagonalToHCCDiagonal(diag),
                                                  m,
                                                  n,
                                                  alpha,
                                                  A,
                                                  lda,
                                                  B,
                                                  ldb));
}

hipblasStatus_t hipblasDtrsm(hipblasHandle_t    handle,
                             hipblasSideMode_t  side,
                             hipblasFillMode_t  uplo,
                             hipblasOperation_t transA,
                             hipblasDiagType_t  diag,
                             int                m,
                             int                n,
                             const double*      alpha,
                             double*            A,
                             int                lda,
                             double*            B,
                             int                ldb)
{
    return rocBLASStatusToHIPStatus(rocblas_dtrsm((rocblas_handle)handle,
                                                  hipSideToHCCSide(side),
                                                  hipFillToHCCFill(uplo),
                                                  hipOperationToHCCOperation(transA),
                                                  hipDiagonalToHCCDiagonal(diag),
                                                  m,
                                                  n,
                                                  alpha,
                                                  A,
                                                  lda,
                                                  B,
                                                  ldb));
}

hipblasStatus_t hipblasSgemm(hipblasHandle_t    handle,
                             hipblasOperation_t transa,
                             hipblasOperation_t transb,
                             int                m,
                             int                n,
                             int                k,
                             const float*       alpha,
                             const float*       A,
                             int                lda,
                             const float*       B,
                             int                ldb,
                             const float*       beta,
                             float*             C,
                             int                ldc)
{
    return rocBLASStatusToHIPStatus(rocblas_sgemm((rocblas_handle)handle,
                                                  hipOperationToHCCOperation(transa),
                                                  hipOperationToHCCOperation(transb),
                                                  m,
                                                  n,
                                                  k,
                                                  alpha,
                                                  A,
                                                  lda,
                                                  B,
                                                  ldb,
                                                  beta,
                                                  C,
                                                  ldc));
}

hipblasStatus_t hipblasDgemm(hipblasHandle_t    handle,
                             hipblasOperation_t transa,
                             hipblasOperation_t transb,
                             int                m,
                             int                n,
                             int                k,
                             const double*      alpha,
                             const double*      A,
                             int                lda,
                             const double*      B,
                             int                ldb,
                             const double*      beta,
                             double*            C,
                             int                ldc)
{
    return rocBLASStatusToHIPStatus(rocblas_dgemm((rocblas_handle)handle,
                                                  hipOperationToHCCOperation(transa),
                                                  hipOperationToHCCOperation(transb),
                                                  m,
                                                  n,
                                                  k,
                                                  alpha,
                                                  A,
                                                  lda,
                                                  B,
                                                  ldb,
                                                  beta,
                                                  C,
                                                  ldc));
}

/*   complex not implemented
hipblasStatus_t hipblasCgemm(hipblasHandle_t handle,  hipblasOperation_t transa, hipblasOperation_t
transb,
                           int m, int n, int k,  const hipComplex *alpha, const hipComplex *A, int
lda, const hipComplex *B, int ldb, const hipComplex *beta, hipComplex *C, int ldc){
        return rocBLASStatusToHIPStatus(rocblas_cgemm((rocblas_handle) handle,
hipOperationToHCCOperation(transa),  hipOperationToHCCOperation(transb), m,  n,  k, (const
rocblas_precision_complex_single*)(alpha), const_cast<rocblas_precision_complex_single*>((const
rocblas_precision_complex_single*)(A)),  lda, const_cast<rocblas_precision_complex_single*>((const
rocblas_precision_complex_single*)(B)),  ldb, (const rocblas_precision_complex_single*)(beta),
(rocblas_precision_complex_single*)(C),  ldc));
}

hipblasStatus_t hipblasZgemm(hipblasHandle_t handle,  hipblasOperation_t transa, hipblasOperation_t
transb,
                           int m, int n, int k,  const hipDoubleComplex *alpha, const
hipDoubleComplex *A, int lda, const hipDoubleComplex *B, int ldb, const hipDoubleComplex *beta,
hipDoubleComplex *C, int ldc){
        return rocBLASStatusToHIPStatus(rocblas_zgemm((rocblas_handle)handle,
hipOperationToHCCOperation(transa),  hipOperationToHCCOperation(transb), m, n, k, (const
rocblas_precision_complex_double*)(alpha), const_cast<rocblas_precision_complex_double*>((const
rocblas_precision_complex_double*)(A)),  lda, const_cast<rocblas_precision_complex_double*>((const
rocblas_precision_complex_double*)(B)),  ldb, (const rocblas_precision_complex_double*)(beta),
(rocblas_precision_complex_double*)(C),  ldc));
}
*/

hipblasStatus_t hipblasHgemm(hipblasHandle_t    handle,
                             hipblasOperation_t transa,
                             hipblasOperation_t transb,
                             int                m,
                             int                n,
                             int                k,
                             const hipblasHalf* alpha,
                             const hipblasHalf* A,
                             int                lda,
                             const hipblasHalf* B,
                             int                ldb,
                             const hipblasHalf* beta,
                             hipblasHalf*       C,
                             int                ldc)
{
    return rocBLASStatusToHIPStatus(rocblas_hgemm((rocblas_handle)handle,
                                                  hipOperationToHCCOperation(transa),
                                                  hipOperationToHCCOperation(transb),
                                                  m,
                                                  n,
                                                  k,
                                                  (rocblas_half*)alpha,
                                                  (rocblas_half*)A,
                                                  lda,
                                                  (rocblas_half*)B,
                                                  ldb,
                                                  (rocblas_half*)beta,
                                                  (rocblas_half*)C,
                                                  ldc));
}

hipblasStatus_t hipblasSgemmStridedBatched(hipblasHandle_t    handle,
                                           hipblasOperation_t transa,
                                           hipblasOperation_t transb,
                                           int                m,
                                           int                n,
                                           int                k,
                                           const float*       alpha,
                                           const float*       A,
                                           int                lda,
                                           long long          bsa,
                                           const float*       B,
                                           int                ldb,
                                           long long          bsb,
                                           const float*       beta,
                                           float*             C,
                                           int                ldc,
                                           long long          bsc,
                                           int                batchCount)
{
    int bsa_int, bsb_int, bsc_int;
    if(bsa < INT_MAX && bsb < INT_MAX && bsc < INT_MAX)
    {
        bsa_int = static_cast<int>(bsa);
        bsb_int = static_cast<int>(bsb);
        bsc_int = static_cast<int>(bsc);
    }
    else
    {
        return HIPBLAS_STATUS_INVALID_VALUE;
    }

    return rocBLASStatusToHIPStatus(
        rocblas_sgemm_strided_batched((rocblas_handle)handle,
                                      hipOperationToHCCOperation(transa),
                                      hipOperationToHCCOperation(transb),
                                      m,
                                      n,
                                      k,
                                      alpha,
                                      A,
                                      lda,
                                      bsa_int,
                                      B,
                                      ldb,
                                      bsb_int,
                                      beta,
                                      C,
                                      ldc,
                                      bsc_int,
                                      batchCount));
}

hipblasStatus_t hipblasDgemmStridedBatched(hipblasHandle_t    handle,
                                           hipblasOperation_t transa,
                                           hipblasOperation_t transb,
                                           int                m,
                                           int                n,
                                           int                k,
                                           const double*      alpha,
                                           const double*      A,
                                           int                lda,
                                           long long          bsa,
                                           const double*      B,
                                           int                ldb,
                                           long long          bsb,
                                           const double*      beta,
                                           double*            C,
                                           int                ldc,
                                           long long          bsc,
                                           int                batchCount)
{
    int bsa_int, bsb_int, bsc_int;
    if(bsa < INT_MAX && bsb < INT_MAX && bsc < INT_MAX)
    {
        bsa_int = static_cast<int>(bsa);
        bsb_int = static_cast<int>(bsb);
        bsc_int = static_cast<int>(bsc);
    }
    else
    {
        return HIPBLAS_STATUS_INVALID_VALUE;
    }

    return rocBLASStatusToHIPStatus(
        rocblas_dgemm_strided_batched((rocblas_handle)handle,
                                      hipOperationToHCCOperation(transa),
                                      hipOperationToHCCOperation(transb),
                                      m,
                                      n,
                                      k,
                                      alpha,
                                      A,
                                      lda,
                                      bsa_int,
                                      B,
                                      ldb,
                                      bsb_int,
                                      beta,
                                      C,
                                      ldc,
                                      bsc_int,
                                      batchCount));
}

#ifdef __cplusplus
}
#endif

template <typename T>
rocblas_status gemm_template(rocblas_handle    handle,
                             rocblas_operation transA,
                             rocblas_operation transB,
                             rocblas_int       m,
                             rocblas_int       n,
                             rocblas_int       k,
                             const T*          alpha,
                             const T*          A,
                             rocblas_int       lda,
                             const T*          B,
                             rocblas_int       ldb,
                             const T*          beta,
                             T*                C,
                             rocblas_int       ldc);

template <>
rocblas_status gemm_template<float>(rocblas_handle    handle,
                                    rocblas_operation transA,
                                    rocblas_operation transB,
                                    rocblas_int       M,
                                    rocblas_int       N,
                                    rocblas_int       K,
                                    const float*      alpha,
                                    const float*      A,
                                    rocblas_int       lda,
                                    const float*      B,
                                    rocblas_int       ldb,
                                    const float*      beta,
                                    float*            C,
                                    rocblas_int       ldc)
{
    return rocblas_sgemm(handle, transA, transB, M, N, K, alpha, A, lda, B, ldb, beta, C, ldc);
}

template <>
rocblas_status gemm_template<double>(rocblas_handle    handle,
                                     rocblas_operation transA,
                                     rocblas_operation transB,
                                     rocblas_int       M,
                                     rocblas_int       N,
                                     rocblas_int       K,
                                     const double*     alpha,
                                     const double*     A,
                                     rocblas_int       lda,
                                     const double*     B,
                                     rocblas_int       ldb,
                                     const double*     beta,
                                     double*           C,
                                     rocblas_int       ldc)
{
    return rocblas_dgemm(handle, transA, transB, M, N, K, alpha, A, lda, B, ldb, beta, C, ldc);
}

template <typename T>
hipblasStatus_t hipblasGemmBatched_template(hipblasHandle_t    handle,
                                            hipblasOperation_t transa,
                                            hipblasOperation_t transb,
                                            int                m,
                                            int                n,
                                            int                k,
                                            const T*           alpha,
                                            const T* const     A[],
                                            int                lda,
                                            const T* const     B[],
                                            int                ldb,
                                            const T*           beta,
                                            T* const           C[],
                                            int                ldc,
                                            int                batchCount)
{
    if(batchCount < 0 || m < 0 || n < 0 || k < 0 || lda < 0 || ldb < 0 || ldc < 0)
    {
        return HIPBLAS_STATUS_INVALID_VALUE;
    }

    T *hA[batchCount], *hB[batchCount], *hC[batchCount];
    T  h_alpha, h_beta;
    // copy arrays from device to host
    hipError_t err_A = hipMemcpy(hA, A, batchCount * sizeof(*A), hipMemcpyDeviceToHost);
    hipError_t err_B = hipMemcpy(hB, B, batchCount * sizeof(*B), hipMemcpyDeviceToHost);
    hipError_t err_C = hipMemcpy(hC, C, batchCount * sizeof(*C), hipMemcpyDeviceToHost);
    if((err_A != hipSuccess) || (err_B != hipSuccess) || (err_C != hipSuccess))
    {
        return HIPBLAS_STATUS_ALLOC_FAILED;
    }

    // copy alpha and beta to host if they are on device
    if(rocblas_pointer_to_mode((void*)alpha) == rocblas_pointer_mode_device)
    {
        hipError_t err_alpha = hipMemcpy(&h_alpha, alpha, sizeof(T), hipMemcpyDeviceToHost);
        hipError_t err_beta  = hipMemcpy(&h_beta, beta, sizeof(T), hipMemcpyDeviceToHost);
        if((err_alpha != hipSuccess) || (err_beta != hipSuccess))
        {
            return HIPBLAS_STATUS_ALLOC_FAILED;
        }
    }
    else
    {
        h_alpha = *alpha;
        h_beta  = *beta;
    }
    for(int i = 0; i < batchCount; i++)
    {
        rocblas_status status = gemm_template<T>((rocblas_handle)handle,
                                                 hipOperationToHCCOperation(transa),
                                                 hipOperationToHCCOperation(transb),
                                                 m,
                                                 n,
                                                 k,
                                                 &h_alpha,
                                                 const_cast<T*>(hA[i]),
                                                 lda,
                                                 const_cast<T*>(hB[i]),
                                                 ldb,
                                                 &h_beta,
                                                 hC[i],
                                                 ldc);
        if(status != rocblas_status_success)
        {
            return rocBLASStatusToHIPStatus(status);
        }
    }
    return HIPBLAS_STATUS_SUCCESS;
}

extern "C" hipblasStatus_t hipblasSgemmBatched(hipblasHandle_t    handle,
                                               hipblasOperation_t transa,
                                               hipblasOperation_t transb,
                                               int                m,
                                               int                n,
                                               int                k,
                                               const float*       alpha,
                                               const float* const A[],
                                               int                lda,
                                               const float* const B[],
                                               int                ldb,
                                               const float*       beta,
                                               float* const       C[],
                                               int                ldc,
                                               int                batchCount)
{
    return hipblasGemmBatched_template<float>(
        handle, transa, transb, m, n, k, alpha, A, lda, B, ldb, beta, C, ldc, batchCount);
}

extern "C" hipblasStatus_t hipblasDgemmBatched(hipblasHandle_t     handle,
                                               hipblasOperation_t  transa,
                                               hipblasOperation_t  transb,
                                               int                 m,
                                               int                 n,
                                               int                 k,
                                               const double*       alpha,
                                               const double* const A[],
                                               int                 lda,
                                               const double* const B[],
                                               int                 ldb,
                                               const double*       beta,
                                               double* const       C[],
                                               int                 ldc,
                                               int                 batchCount)
{
    return hipblasGemmBatched_template<double>(
        handle, transa, transb, m, n, k, alpha, A, lda, B, ldb, beta, C, ldc, batchCount);
}

extern "C" hipblasStatus_t hipblasGemmEx(hipblasHandle_t    handle,
                                         hipblasOperation_t transa,
                                         hipblasOperation_t transb,
                                         int                m,
                                         int                n,
                                         int                k,
                                         const void*        alpha,
                                         const void*        A,
                                         hipblasDatatype_t  a_type,
                                         int                lda,
                                         const void*        B,
                                         hipblasDatatype_t  b_type,
                                         int                ldb,
                                         const void*        beta,
                                         void*              C,
                                         hipblasDatatype_t  c_type,
                                         int                ldc,
                                         hipblasDatatype_t  compute_type,
                                         hipblasGemmAlgo_t  algo)
{
    uint32_t solution_index = 0;

    uint32_t flags = 0;

    size_t* workspace_size = 0;

    void* workspace = 0;

    return rocBLASStatusToHIPStatus(rocblas_gemm_ex((rocblas_handle)handle,
                                                    hipOperationToHCCOperation(transa),
                                                    hipOperationToHCCOperation(transb),
                                                    m,
                                                    n,
                                                    k,
                                                    alpha,
                                                    A,
                                                    HIPDatatypeToRocblasDatatype(a_type),
                                                    lda,
                                                    B,
                                                    HIPDatatypeToRocblasDatatype(b_type),
                                                    ldb,
                                                    beta,
                                                    C,
                                                    HIPDatatypeToRocblasDatatype(c_type),
                                                    ldc,
                                                    C,
                                                    HIPDatatypeToRocblasDatatype(c_type),
                                                    ldc,
                                                    HIPDatatypeToRocblasDatatype(compute_type),
                                                    HIPGemmAlgoToRocblasGemmAlgo(algo),
                                                    solution_index,
                                                    flags,
                                                    workspace_size,
                                                    workspace));
}<|MERGE_RESOLUTION|>--- conflicted
+++ resolved
@@ -617,9 +617,6 @@
 int incx, int batchCount){return HIPBLAS_STATUS_NOT_SUPPORTED;}
 */
 
-<<<<<<< HEAD
-// gemv
-=======
 hipblasStatus_t hipblasSswap(hipblasHandle_t handle, int n, float* x, int incx, float* y, int incy)
 {
     return rocBLASStatusToHIPStatus(rocblas_sswap((rocblas_handle)handle, n, x, incx, y, incy));
@@ -631,29 +628,27 @@
     return rocBLASStatusToHIPStatus(rocblas_dswap((rocblas_handle)handle, n, x, incx, y, incy));
 }
 
-/*
-hipblasStatus_t hipblasCswap(hipblasHandle_t handle,
-                             int             n,
-                             hipComplex*     x,
-                             int             incx,
-                             hipComplex*          y,
-                             int             incy)
-{
-    return rocBLASStatusToHIPStatus(rocblas_cswap((rocblas_handle)handle, n, x, incx, y, incy));
-}
-
-hipblasStatus_t hipblasZswap(hipblasHandle_t handle,
-                             int             n,
-                             hipDoubleComplex*         x,
-                             int             incx,
-                             hipDoubleComplex*         y,
-                             int             incy)
-{
-    return rocBLASStatusToHIPStatus(rocblas_zswap((rocblas_handle)handle, n, x, incx, y, incy));
-}
-*/
-
->>>>>>> c05d1b6a
+// hipblasStatus_t hipblasCswap(hipblasHandle_t handle,
+//                              int             n,
+//                              hipComplex*     x,
+//                              int             incx,
+//                              hipComplex*          y,
+//                              int             incy)
+// {
+//     return rocBLASStatusToHIPStatus(rocblas_cswap((rocblas_handle)handle, n, x, incx, y, incy));
+// }
+
+// hipblasStatus_t hipblasZswap(hipblasHandle_t handle,
+//                              int             n,
+//                              hipDoubleComplex*         x,
+//                              int             incx,
+//                              hipDoubleComplex*         y,
+//                              int             incy)
+// {
+//     return rocBLASStatusToHIPStatus(rocblas_zswap((rocblas_handle)handle, n, x, incx, y, incy));
+// }
+
+// gemv
 hipblasStatus_t hipblasSgemv(hipblasHandle_t    handle,
                              hipblasOperation_t trans,
                              int                m,
