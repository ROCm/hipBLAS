# ########################################################################
# Copyright (C) 2016-2024 Advanced Micro Devices, Inc. All rights reserved.
#
# Permission is hereby granted, free of charge, to any person obtaining a copy
# of this software and associated documentation files (the "Software"), to deal
# in the Software without restriction, including without limitation the rights
# to use, copy, modify, merge, publish, distribute, sublicense, and/or sell cop-
# ies of the Software, and to permit persons to whom the Software is furnished
# to do so, subject to the following conditions:
#
# The above copyright notice and this permission notice shall be included in all
# copies or substantial portions of the Software.
#
# THE SOFTWARE IS PROVIDED "AS IS", WITHOUT WARRANTY OF ANY KIND, EXPRESS OR IM-
# PLIED, INCLUDING BUT NOT LIMITED TO THE WARRANTIES OF MERCHANTABILITY, FITNESS
# FOR A PARTICULAR PURPOSE AND NONINFRINGEMENT. IN NO EVENT SHALL THE AUTHORS OR
# COPYRIGHT HOLDERS BE LIABLE FOR ANY CLAIM, DAMAGES OR OTHER LIABILITY, WHETHER
# IN AN ACTION OF CONTRACT, TORT OR OTHERWISE, ARISING FROM, OUT OF OR IN CONNE-
# CTION WITH THE SOFTWARE OR THE USE OR OTHER DEALINGS IN THE SOFTWARE.
# ########################################################################

# ########################################################################
# A helper function to prefix a source list of files with a common path into a new list (non-destructive)
# ########################################################################
function( prepend_path prefix source_list_of_files return_list_of_files )
  foreach( file ${${source_list_of_files}} )
    if(IS_ABSOLUTE ${file} )
      list( APPEND new_list ${file} )
    else( )
      list( APPEND new_list ${prefix}/${file} )
    endif( )
  endforeach( )
  set( ${return_list_of_files} ${new_list} PARENT_SCOPE )
endfunction( )

# ########################################################################
# Main
# ########################################################################
prepend_path( ".." hipblas_headers_public relative_hipblas_headers_public )

if(HIP_PLATFORM STREQUAL amd)
  set( hipblas_source "${CMAKE_CURRENT_SOURCE_DIR}/amd_detail/hipblas.cpp" "${CMAKE_CURRENT_SOURCE_DIR}/amd_detail/dlopen/load_rocsolver.cpp" )
else( )
  set( hipblas_source "${CMAKE_CURRENT_SOURCE_DIR}/nvidia_detail/hipblas.cpp" )
endif( )

set (hipblas_f90_source
  hipblas_module.f90
)

# Create hipBLAS Fortran module
if(NOT WIN32)
    add_library(hipblas_fortran ${hipblas_f90_source})
endif()

if(BUILD_ADDRESS_SANITIZER)
    add_link_options(-fuse-ld=lld)
endif()

add_library( hipblas
  ${hipblas_source}
  ${CMAKE_CURRENT_SOURCE_DIR}/hipblas_auxiliary.cpp
  ${relative_hipblas_headers_public}
)
add_library( roc::hipblas ALIAS hipblas )

set(static_depends)

<<<<<<< HEAD
if(NOT BUILD_WITH_SOLVER)
  target_link_libraries(hipblas PRIVATE $<$<PLATFORM_ID:Linux>:${CMAKE_DL_LIBS}>)
endif()
=======
find_package( hipblas-common REQUIRED CONFIG PATHS ${ROCM_PATH})
>>>>>>> d0a90f06

# Build hipblas from source on AMD platform
if(HIP_PLATFORM STREQUAL amd)
  if( NOT TARGET rocblas )
    if( CUSTOM_ROCBLAS )
      set ( ENV{rocblas_DIR} ${CUSTOM_ROCBLAS})
      find_package( rocblas REQUIRED CONFIG NO_CMAKE_PATH )

    elseif( WIN32 )
        find_package( rocblas REQUIRED CONFIG PATHS ${ROCBLAS_PATH})
    else()
      find_package( rocblas REQUIRED CONFIG PATHS /opt/rocm /opt/rocm/rocblas )
    endif( )
  endif( )

  list(APPEND static_depends PACKAGE rocblas)
  target_link_libraries( hipblas PRIVATE roc::rocblas )
  target_link_libraries( hipblas PUBLIC hip::host )

  # Add rocSOLVER as a dependency if BUILD_WITH_SOLVER is on
  if( BUILD_WITH_SOLVER )
    if( NOT TARGET rocsolver )
      if( CUSTOM_ROCSOLVER)
        set ( ENV{rocsolver_DIR} ${CUSTOM_ROCSOLVER})
        find_package( rocsolver REQUIRED CONFIG NO_CMAKE_PATH )

        # in case of using custom rocsolver and not custom rocblas, we need to have
        # custom rocsolver include directories before rocblas/hip include directories
        # in case there is a rocsolver installed on the system.
        target_include_directories( hipblas
          SYSTEM PRIVATE $<BUILD_INTERFACE:${ROCSOLVER_INCLUDE_DIRS}> )
      elseif(WIN32)
        find_package( rocsolver REQUIRED CONFIG PATHS ${ROCSOLVER_PATH} )
      else()
        find_package( rocsolver REQUIRED CONFIG PATHS /opt/rocm /opt/rocm/rocsolver /usr/local/rocsolver )
      endif()
    endif( )
    list(APPEND static_depends PACKAGE rocsolver)
    target_link_libraries( hipblas PRIVATE roc::rocsolver )
  endif( )

  if( CUSTOM_TARGET )
    target_link_libraries( hipblas PRIVATE hip::${CUSTOM_TARGET} )
  endif( )

else( )
  target_compile_definitions( hipblas PRIVATE ${HIPBLAS_HIP_PLATFORM_COMPILER_DEFINES} )

  target_link_libraries( hipblas PRIVATE ${CUDA_CUBLAS_LIBRARIES} )

  # External header includes included as system files
  target_include_directories( hipblas
    SYSTEM PRIVATE
      $<BUILD_INTERFACE:${CUDA_INCLUDE_DIRS}>
  )
endif( )

# External header includes included as system files
target_include_directories( hipblas
  SYSTEM PRIVATE
    $<BUILD_INTERFACE:${ROCBLAS_INCLUDE_DIRS}>
    $<BUILD_INTERFACE:${ROCSOLVER_INCLUDE_DIRS}>
    $<BUILD_INTERFACE:${HIP_INCLUDE_DIRS}>
)

# Internal header includes
target_include_directories( hipblas
  PUBLIC  $<BUILD_INTERFACE:${CMAKE_SOURCE_DIR}/library/include>
          $<BUILD_INTERFACE:${PROJECT_BINARY_DIR}/include/hipblas>
          $<BUILD_INTERFACE:${PROJECT_BINARY_DIR}/include>
          $<INSTALL_INTERFACE:${CMAKE_INSTALL_INCLUDEDIR}>
          $<BUILD_INTERFACE:${HIPBLAS-COMMON_INCLUDE_DIRS}>
  PRIVATE
          ${CMAKE_CURRENT_SOURCE_DIR}/include
          ${CMAKE_CURRENT_SOURCE_DIR}
)

rocm_set_soversion( hipblas ${hipblas_SOVERSION} )
set_target_properties( hipblas PROPERTIES CXX_EXTENSIONS NO )
set_target_properties( hipblas PROPERTIES RUNTIME_OUTPUT_DIRECTORY "${PROJECT_BINARY_DIR}/staging" )

if (WIN32)
  add_custom_command( TARGET hipblas POST_BUILD COMMAND ${CMAKE_COMMAND} -E copy ${PROJECT_BINARY_DIR}/staging/$<TARGET_FILE_NAME:hipblas> ${PROJECT_BINARY_DIR}/clients/staging/$<TARGET_FILE_NAME:hipblas> )
  if( ${CMAKE_BUILD_TYPE} MATCHES "Debug")
    add_custom_command( TARGET hipblas POST_BUILD COMMAND ${CMAKE_COMMAND} -E copy ${PROJECT_BINARY_DIR}/staging/hipblas.pdb ${PROJECT_BINARY_DIR}/clients/staging/hipblas.pdb )
  endif()
endif()

# Package that helps me set visibility for function names exported from shared library
include( GenerateExportHeader )
set_target_properties( hipblas PROPERTIES CXX_VISIBILITY_PRESET "hidden" VISIBILITY_INLINES_HIDDEN ON )
generate_export_header( hipblas EXPORT_FILE_NAME ${PROJECT_BINARY_DIR}/include/hipblas/hipblas-export.h )

if (BUILD_FILE_REORG_BACKWARD_COMPATIBILITY AND NOT WIN32)
  rocm_wrap_header_file(
    hipblas-version.h hipblas-export.h
    GUARDS SYMLINK WRAPPER
    WRAPPER_LOCATIONS ${CMAKE_INSTALL_INCLUDEDIR} hipblas/${CMAKE_INSTALL_INCLUDEDIR}
  )
endif( )


# Following Boost conventions of prefixing 'lib' on static built libraries, across all platforms
if( NOT BUILD_SHARED_LIBS )
  set_target_properties( hipblas PROPERTIES PREFIX "lib" )
endif( )

############################################################
# Installation

rocm_install_targets(
  TARGETS hipblas
  INCLUDE
    ${CMAKE_BINARY_DIR}/include
)
#         PERMISSIONS OWNER_EXECUTE OWNER_WRITE OWNER_READ GROUP_EXECUTE GROUP_READ WORLD_EXECUTE WORLD_READ

if(HIP_PLATFORM STREQUAL amd)
    rocm_export_targets(
        TARGETS roc::hipblas
	DEPENDS PACKAGE hip
  DEPENDS PACKAGE HIP roc::hipblas-common
	STATIC_DEPENDS ${static_depends}
	NAMESPACE roc::
    )
else( )
    rocm_export_targets(
        TARGETS roc::hipblas
	DEPENDS PACKAGE HIP
	NAMESPACE roc::
    )
endif( )

# Force installation of .f90 module files
rocm_install(FILES "hipblas_module.f90"
        DESTINATION "${CMAKE_INSTALL_INCLUDEDIR}/hipblas")

if(BUILD_FILE_REORG_BACKWARD_COMPATIBILITY AND NOT WIN32)
  rocm_install(
    DIRECTORY
       "${PROJECT_BINARY_DIR}/hipblas"
        DESTINATION "." )

  if ( NOT WIN32 )

    #Create SymLink for Fortran Object Module for backward compatibility
    rocm_install(
      CODE "
        set(PREFIX \$ENV{DESTDIR}\${CMAKE_INSTALL_PREFIX})
	set(INPUT_FILE \${PREFIX}/include/hipblas/hipblas_module.f90)
        set(SYMLINK_LOCATIONS \${PREFIX}/hipblas/include \${PREFIX}/include)
        foreach(LOCATION IN LISTS SYMLINK_LOCATIONS)
          file(MAKE_DIRECTORY \${LOCATION})
          execute_process(COMMAND ln -sfr \${INPUT_FILE} \${LOCATION})
          message(STATUS \"Created symlink in \${LOCATION} to \${INPUT_FILE}.\")
        endforeach()
        "
    )
  endif() #NOT WIN32
  message( STATUS "Backward Compatible Sym Link Created for include directories" )
endif()
<|MERGE_RESOLUTION|>--- conflicted
+++ resolved
@@ -66,13 +66,7 @@
 
 set(static_depends)
 
-<<<<<<< HEAD
-if(NOT BUILD_WITH_SOLVER)
-  target_link_libraries(hipblas PRIVATE $<$<PLATFORM_ID:Linux>:${CMAKE_DL_LIBS}>)
-endif()
-=======
 find_package( hipblas-common REQUIRED CONFIG PATHS ${ROCM_PATH})
->>>>>>> d0a90f06
 
 # Build hipblas from source on AMD platform
 if(HIP_PLATFORM STREQUAL amd)
@@ -87,6 +81,10 @@
       find_package( rocblas REQUIRED CONFIG PATHS /opt/rocm /opt/rocm/rocblas )
     endif( )
   endif( )
+
+  if(NOT BUILD_WITH_SOLVER)
+    target_link_libraries(hipblas PRIVATE $<$<PLATFORM_ID:Linux>:${CMAKE_DL_LIBS}>)
+  endif()
 
   list(APPEND static_depends PACKAGE rocblas)
   target_link_libraries( hipblas PRIVATE roc::rocblas )
