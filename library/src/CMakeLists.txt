--- conflicted
+++ resolved
@@ -52,7 +52,6 @@
 
   target_link_libraries( hipblas PRIVATE roc::rocblas )
 
-<<<<<<< HEAD
   # Add rocSOLVER as a dependency if BUILD_WITH_SOLVER is on
   if( BUILD_WITH_SOLVER )
     if( NOT TARGET rocsolver )
@@ -73,20 +72,9 @@
       get_target_property( HIP_HCC_LOCATION hip::hip_hcc IMPORTED_LOCATION_RELEASE )
       target_link_libraries( hipblas PRIVATE ${HIP_HCC_LOCATION} )
     endif ( )
-=======
   # Remove following when hcc is fixed; hcc emits following spurious warning ROCm v1.6.3
   # "clang-5.0: warning: argument unused during compilation: '-isystem /opt/rocm/include'"
-  if( CMAKE_CXX_COMPILER MATCHES ".*/hcc$|.*/hipcc$" )
-    target_compile_options( hipblas PRIVATE -Wno-unused-command-line-argument )
-    target_link_libraries( hipblas PRIVATE hip::hip_hcc )
-  endif( )
 
-  if ( LIBAMDHIP64_LIBRARY )
-    target_link_libraries( hipblas PRIVATE hip::amdhip64 )
-  else ( )
-    get_target_property( HIP_HCC_LOCATION hip::hip_hcc IMPORTED_LOCATION_RELEASE )
-    target_link_libraries( hipblas PRIVATE ${HIP_HCC_LOCATION} )
->>>>>>> 0c393679
   endif( )
 
 else( )
