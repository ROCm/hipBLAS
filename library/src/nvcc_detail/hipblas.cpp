--- conflicted
+++ resolved
@@ -304,11 +304,7 @@
                                                   ldc));
 }
 
-<<<<<<< HEAD
-// amax
-=======
 // MAX
->>>>>>> eb5386d3
 hipblasStatus_t hipblasIsamax(hipblasHandle_t handle, int n, const float* x, int incx, int* result)
 {
     return hipCUBLASStatusToHIPStatus(cublasIsamax((cublasHandle_t)handle, n, x, incx, result));
@@ -319,7 +315,6 @@
     return hipCUBLASStatusToHIPStatus(cublasIdamax((cublasHandle_t)handle, n, x, incx, result));
 }
 
-<<<<<<< HEAD
 hipblasStatus_t hipblasIcamax(hipblasHandle_t handle, int n, const hipComplex* x, int incx, int* result)
 {
     return hipCUBLASStatusToHIPStatus(cublasIcamax((cublasHandle_t)handle, n, (cuComplex*)x, incx, result));
@@ -330,8 +325,6 @@
     return hipCUBLASStatusToHIPStatus(cublasIzamax((cublasHandle_t)handle, n, (cuDoubleComplex*)x, incx, result));
 }
 
-// asum
-=======
 // MIN
 hipblasStatus_t hipblasIsamin(hipblasHandle_t handle, int n, const float* x, int incx, int* result)
 {
@@ -344,7 +337,6 @@
 }
 
 // ASUM
->>>>>>> eb5386d3
 hipblasStatus_t hipblasSasum(hipblasHandle_t handle, int n, const float* x, int incx, float* result)
 {
     return hipCUBLASStatusToHIPStatus(cublasSasum((cublasHandle_t)handle, n, x, incx, result));
@@ -604,7 +596,6 @@
     return hipCUBLASStatusToHIPStatus(cublasDnrm2((cublasHandle_t)handle, n, x, incx, result));
 }
 
-<<<<<<< HEAD
 hipblasStatus_t hipblasScnrm2(hipblasHandle_t handle, int n, const hipComplex* x, int incx, float* result)
 {
     return hipCUBLASStatusToHIPStatus(cublasScnrm2((cublasHandle_t)handle, n, (cuComplex*)x, incx, result));
@@ -615,8 +606,6 @@
     return hipCUBLASStatusToHIPStatus(cublasDznrm2((cublasHandle_t)handle, n, (cuDoubleComplex*)x, incx, result));
 }
 
-// scal
-=======
 // hipblasStatus_t hipblasSrot(hipblasHandle_t handle,
 //                             int             n,
 //                             float*          x,
@@ -641,7 +630,7 @@
 //     return hipCUBLASStatusToHIPStatus(cublasDrot((cublasHandle_t)handle, n, x, incx, y, incy, c, s));
 // }
 
->>>>>>> eb5386d3
+// scal
 hipblasStatus_t hipblasSscal(hipblasHandle_t handle, int n, const float* alpha, float* x, int incx)
 {
     return hipCUBLASStatusToHIPStatus(cublasSscal((cublasHandle_t)handle, n, alpha, x, incx));
