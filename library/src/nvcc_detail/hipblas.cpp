/* ************************************************************************
 * Copyright 2016-2020 Advanced Micro Devices, Inc.
 * ************************************************************************ */

#include "hipblas.h"
#include <cublas.h>
#include <cublas_v2.h>
#include <cuda_runtime_api.h>
#include <hip/hip_runtime.h>

#ifdef __cplusplus
extern "C" {
#endif

cublasOperation_t hipOperationToCudaOperation(hipblasOperation_t op)
{
    switch(op)
    {
    case HIPBLAS_OP_N:
        return CUBLAS_OP_N;

    case HIPBLAS_OP_T:
        return CUBLAS_OP_T;

    case HIPBLAS_OP_C:
        return CUBLAS_OP_C;

    default:
        throw "Non existent OP";
    }
}

hipblasOperation_t CudaOperationToHIPOperation(cublasOperation_t op)
{
    switch(op)
    {
    case CUBLAS_OP_N:
        return HIPBLAS_OP_N;

    case CUBLAS_OP_T:
        return HIPBLAS_OP_T;

    case CUBLAS_OP_C:
        return HIPBLAS_OP_C;

    default:
        throw "Non existent OP";
    }
}

cublasFillMode_t hipFillToCudaFill(hipblasFillMode_t fill)
{
    switch(fill)
    {
    case HIPBLAS_FILL_MODE_UPPER:
        return CUBLAS_FILL_MODE_UPPER;
    case HIPBLAS_FILL_MODE_LOWER:
        return CUBLAS_FILL_MODE_LOWER;
    default:
        throw "Non existent FILL";
    }
}

hipblasFillMode_t CudaFillToHIPFill(cublasFillMode_t fill)
{
    switch(fill)
    {
    case CUBLAS_FILL_MODE_UPPER:
        return HIPBLAS_FILL_MODE_UPPER;
    case CUBLAS_FILL_MODE_LOWER:
        return HIPBLAS_FILL_MODE_LOWER;
    default:
        throw "Non existent FILL";
    }
}

cublasDiagType_t hipDiagonalToCudaDiagonal(hipblasDiagType_t diagonal)
{
    switch(diagonal)
    {
    case HIPBLAS_DIAG_NON_UNIT:
        return CUBLAS_DIAG_NON_UNIT;
    case HIPBLAS_DIAG_UNIT:
        return CUBLAS_DIAG_UNIT;
    default:
        throw "Non existent DIAGONAL";
    }
}

hipblasDiagType_t CudaDiagonalToHIPDiagonal(cublasDiagType_t diagonal)
{
    switch(diagonal)
    {
    case CUBLAS_DIAG_NON_UNIT:
        return HIPBLAS_DIAG_NON_UNIT;
    case CUBLAS_DIAG_UNIT:
        return HIPBLAS_DIAG_UNIT;
    default:
        throw "Non existent DIAGONAL";
    }
}

cublasSideMode_t hipSideToCudaSide(hipblasSideMode_t side)
{
    switch(side)
    {
    case HIPBLAS_SIDE_LEFT:
        return CUBLAS_SIDE_LEFT;
    case HIPBLAS_SIDE_RIGHT:
        return CUBLAS_SIDE_RIGHT;
    default:
        throw "Non existent SIDE";
    }
}

hipblasSideMode_t CudaSideToHIPSide(cublasSideMode_t side)
{
    switch(side)
    {
    case CUBLAS_SIDE_LEFT:
        return HIPBLAS_SIDE_LEFT;
    case CUBLAS_SIDE_RIGHT:
        return HIPBLAS_SIDE_RIGHT;
    default:
        throw "Non existent SIDE";
    }
}

cublasPointerMode_t HIPPointerModeToCudaPointerMode(hipblasPointerMode_t mode)
{
    switch(mode)
    {
    case HIPBLAS_POINTER_MODE_HOST:
        return CUBLAS_POINTER_MODE_HOST;

    case HIPBLAS_POINTER_MODE_DEVICE:
        return CUBLAS_POINTER_MODE_DEVICE;

    default:
        throw "Non existent PointerMode";
    }
}

hipblasPointerMode_t CudaPointerModeToHIPPointerMode(cublasPointerMode_t mode)
{
    switch(mode)
    {
    case CUBLAS_POINTER_MODE_HOST:
        return HIPBLAS_POINTER_MODE_HOST;

    case CUBLAS_POINTER_MODE_DEVICE:
        return HIPBLAS_POINTER_MODE_DEVICE;

    default:
        throw "Non existent PointerMode";
    }
}

cudaDataType_t HIPDatatypeToCudaDatatype(hipblasDatatype_t type)
{
    switch(type)
    {
    case HIPBLAS_R_16F:
        return CUDA_R_16F;

    case HIPBLAS_R_32F:
        return CUDA_R_32F;

    case HIPBLAS_R_64F:
        return CUDA_R_64F;

    case HIPBLAS_C_16F:
        return CUDA_C_16F;

    case HIPBLAS_C_32F:
        return CUDA_C_32F;

    case HIPBLAS_C_64F:
        return CUDA_C_64F;

    default:
        throw "Non existent DataType";
    }
}

cublasGemmAlgo_t HIPGemmAlgoToCudaGemmAlgo(hipblasGemmAlgo_t algo)
{
    // Only support Default Algo for now
    switch(algo)
    {
    case HIPBLAS_GEMM_DEFAULT:
        return CUBLAS_GEMM_DEFAULT;

    default:
        throw "Non existent GemmAlgo";
    }
}

hipblasStatus_t hipCUBLASStatusToHIPStatus(cublasStatus_t cuStatus)
{
    switch(cuStatus)
    {
    case CUBLAS_STATUS_SUCCESS:
        return HIPBLAS_STATUS_SUCCESS;
    case CUBLAS_STATUS_NOT_INITIALIZED:
        return HIPBLAS_STATUS_NOT_INITIALIZED;
    case CUBLAS_STATUS_ALLOC_FAILED:
        return HIPBLAS_STATUS_ALLOC_FAILED;
    case CUBLAS_STATUS_INVALID_VALUE:
        return HIPBLAS_STATUS_INVALID_VALUE;
    case CUBLAS_STATUS_MAPPING_ERROR:
        return HIPBLAS_STATUS_MAPPING_ERROR;
    case CUBLAS_STATUS_EXECUTION_FAILED:
        return HIPBLAS_STATUS_EXECUTION_FAILED;
    case CUBLAS_STATUS_INTERNAL_ERROR:
        return HIPBLAS_STATUS_INTERNAL_ERROR;
    case CUBLAS_STATUS_NOT_SUPPORTED:
        return HIPBLAS_STATUS_NOT_SUPPORTED;
    case CUBLAS_STATUS_ARCH_MISMATCH:
        return HIPBLAS_STATUS_ARCH_MISMATCH;
    default:
        throw "Unimplemented status";
    }
}

hipblasStatus_t hipblasSetStream(hipblasHandle_t handle, hipStream_t streamId)
{
    return hipCUBLASStatusToHIPStatus(cublasSetStream((cublasHandle_t)handle, streamId));
}

hipblasStatus_t hipblasGetStream(hipblasHandle_t handle, hipStream_t* streamId)
{
    return hipCUBLASStatusToHIPStatus(cublasGetStream((cublasHandle_t)handle, streamId));
}

hipblasStatus_t hipblasCreate(hipblasHandle_t* handle)
{
    return hipCUBLASStatusToHIPStatus(cublasCreate((cublasHandle_t*)handle));
}

// TODO broke common API semantics, think about this again.
hipblasStatus_t hipblasDestroy(hipblasHandle_t handle)
{
    return hipCUBLASStatusToHIPStatus(cublasDestroy((cublasHandle_t)handle));
}

hipblasStatus_t hipblasSetPointerMode(hipblasHandle_t handle, hipblasPointerMode_t mode)
{
    return hipCUBLASStatusToHIPStatus(
        cublasSetPointerMode((cublasHandle_t)handle, HIPPointerModeToCudaPointerMode(mode)));
}

hipblasStatus_t hipblasGetPointerMode(hipblasHandle_t handle, hipblasPointerMode_t* mode)
{
    cublasPointerMode_t cublasMode;
    cublasStatus        status = cublasGetPointerMode((cublasHandle_t)handle, &cublasMode);
    *mode                      = CudaPointerModeToHIPPointerMode(cublasMode);
    return hipCUBLASStatusToHIPStatus(status);
}

// note: no handle
hipblasStatus_t hipblasSetVector(int n, int elemSize, const void* x, int incx, void* y, int incy)
{
    return hipCUBLASStatusToHIPStatus(
        cublasSetVector(n, elemSize, x, incx, y, incy)); // HGSOS no need for handle
}

// note: no handle
hipblasStatus_t hipblasGetVector(int n, int elemSize, const void* x, int incx, void* y, int incy)
{
    return hipCUBLASStatusToHIPStatus(
        cublasGetVector(n, elemSize, x, incx, y, incy)); // HGSOS no need for handle
}

// note: no handle
hipblasStatus_t
    hipblasSetMatrix(int rows, int cols, int elemSize, const void* A, int lda, void* B, int ldb)
{
    return hipCUBLASStatusToHIPStatus(cublasSetMatrix(rows, cols, elemSize, A, lda, B, ldb));
}

// note: no handle
hipblasStatus_t
    hipblasGetMatrix(int rows, int cols, int elemSize, const void* A, int lda, void* B, int ldb)
{
    return hipCUBLASStatusToHIPStatus(cublasGetMatrix(rows, cols, elemSize, A, lda, B, ldb));
}

hipblasStatus_t hipblasSgeam(hipblasHandle_t    handle,
                             hipblasOperation_t transa,
                             hipblasOperation_t transb,
                             int                m,
                             int                n,
                             const float*       alpha,
                             const float*       A,
                             int                lda,
                             const float*       beta,
                             const float*       B,
                             int                ldb,
                             float*             C,
                             int                ldc)
{
    return hipCUBLASStatusToHIPStatus(cublasSgeam((cublasHandle_t)handle,
                                                  hipOperationToCudaOperation(transa),
                                                  hipOperationToCudaOperation(transb),
                                                  m,
                                                  n,
                                                  alpha,
                                                  A,
                                                  lda,
                                                  beta,
                                                  B,
                                                  ldb,
                                                  C,
                                                  ldc));
}

hipblasStatus_t hipblasDgeam(hipblasHandle_t    handle,
                             hipblasOperation_t transa,
                             hipblasOperation_t transb,
                             int                m,
                             int                n,
                             const double*      alpha,
                             const double*      A,
                             int                lda,
                             const double*      beta,
                             const double*      B,
                             int                ldb,
                             double*            C,
                             int                ldc)
{
    return hipCUBLASStatusToHIPStatus(cublasDgeam((cublasHandle_t)handle,
                                                  hipOperationToCudaOperation(transa),
                                                  hipOperationToCudaOperation(transb),
                                                  m,
                                                  n,
                                                  alpha,
                                                  A,
                                                  lda,
                                                  beta,
                                                  B,
                                                  ldb,
                                                  C,
                                                  ldc));
}

// amax
hipblasStatus_t hipblasIsamax(hipblasHandle_t handle, int n, const float* x, int incx, int* result)
{
    return hipCUBLASStatusToHIPStatus(cublasIsamax((cublasHandle_t)handle, n, x, incx, result));
}

hipblasStatus_t hipblasIdamax(hipblasHandle_t handle, int n, const double* x, int incx, int* result)
{
    return hipCUBLASStatusToHIPStatus(cublasIdamax((cublasHandle_t)handle, n, x, incx, result));
}

hipblasStatus_t
    hipblasIcamax(hipblasHandle_t handle, int n, const hipblasComplex* x, int incx, int* result)
{
    return hipCUBLASStatusToHIPStatus(
        cublasIcamax((cublasHandle_t)handle, n, (cuComplex*)x, incx, result));
}

hipblasStatus_t hipblasIzamax(
    hipblasHandle_t handle, int n, const hipblasDoubleComplex* x, int incx, int* result)
{
    return hipCUBLASStatusToHIPStatus(
        cublasIzamax((cublasHandle_t)handle, n, (cuDoubleComplex*)x, incx, result));
}

// amax_batched
hipblasStatus_t hipblasIsamaxBatched(
    hipblasHandle_t handle, int n, const float* const x[], int incx, int batch_count, int* result)
{
    return HIPBLAS_STATUS_NOT_SUPPORTED;
}

hipblasStatus_t hipblasIdamaxBatched(
    hipblasHandle_t handle, int n, const double* const x[], int incx, int batch_count, int* result)
{
    return HIPBLAS_STATUS_NOT_SUPPORTED;
}

hipblasStatus_t hipblasIcamaxBatched(hipblasHandle_t             handle,
                                     int                         n,
                                     const hipblasComplex* const x[],
                                     int                         incx,
                                     int                         batch_count,
                                     int*                        result)
{
    return HIPBLAS_STATUS_NOT_SUPPORTED;
}

hipblasStatus_t hipblasIzamaxBatched(hipblasHandle_t                   handle,
                                     int                               n,
                                     const hipblasDoubleComplex* const x[],
                                     int                               incx,
                                     int                               batch_count,
                                     int*                              result)
{
    return HIPBLAS_STATUS_NOT_SUPPORTED;
}

// amax_strided_batched
hipblasStatus_t hipblasIsamaxStridedBatched(hipblasHandle_t handle,
                                            int             n,
                                            const float*    x,
                                            int             incx,
                                            int             stridex,
                                            int             batch_count,
                                            int*            result)
{
    return HIPBLAS_STATUS_NOT_SUPPORTED;
}

hipblasStatus_t hipblasIdamaxStridedBatched(hipblasHandle_t handle,
                                            int             n,
                                            const double*   x,
                                            int             incx,
                                            int             stridex,
                                            int             batch_count,
                                            int*            result)
{
    return HIPBLAS_STATUS_NOT_SUPPORTED;
}

hipblasStatus_t hipblasIcamaxStridedBatched(hipblasHandle_t       handle,
                                            int                   n,
                                            const hipblasComplex* x,
                                            int                   incx,
                                            int                   stridex,
                                            int                   batch_count,
                                            int*                  result)
{
    return HIPBLAS_STATUS_NOT_SUPPORTED;
}

hipblasStatus_t hipblasIzamaxStridedBatched(hipblasHandle_t             handle,
                                            int                         n,
                                            const hipblasDoubleComplex* x,
                                            int                         incx,
                                            int                         stridex,
                                            int                         batch_count,
                                            int*                        result)
{
    return HIPBLAS_STATUS_NOT_SUPPORTED;
}

// amin
hipblasStatus_t hipblasIsamin(hipblasHandle_t handle, int n, const float* x, int incx, int* result)
{
    return hipCUBLASStatusToHIPStatus(cublasIsamin((cublasHandle_t)handle, n, x, incx, result));
}

hipblasStatus_t hipblasIdamin(hipblasHandle_t handle, int n, const double* x, int incx, int* result)
{
    return hipCUBLASStatusToHIPStatus(cublasIdamin((cublasHandle_t)handle, n, x, incx, result));
}

hipblasStatus_t
    hipblasIcamin(hipblasHandle_t handle, int n, const hipblasComplex* x, int incx, int* result)
{
    return hipCUBLASStatusToHIPStatus(
        cublasIcamin((cublasHandle_t)handle, n, (cuComplex*)x, incx, result));
}

hipblasStatus_t hipblasIzamin(
    hipblasHandle_t handle, int n, const hipblasDoubleComplex* x, int incx, int* result)
{
    return hipCUBLASStatusToHIPStatus(
        cublasIzamin((cublasHandle_t)handle, n, (cuDoubleComplex*)x, incx, result));
}

// amin_batched
hipblasStatus_t hipblasIsaminBatched(
    hipblasHandle_t handle, int n, const float* const x[], int incx, int batch_count, int* result)
{
    return HIPBLAS_STATUS_NOT_SUPPORTED;
}

hipblasStatus_t hipblasIdaminBatched(
    hipblasHandle_t handle, int n, const double* const x[], int incx, int batch_count, int* result)
{
    return HIPBLAS_STATUS_NOT_SUPPORTED;
}

hipblasStatus_t hipblasIcaminBatched(hipblasHandle_t             handle,
                                     int                         n,
                                     const hipblasComplex* const x[],
                                     int                         incx,
                                     int                         batch_count,
                                     int*                        result)
{
    return HIPBLAS_STATUS_NOT_SUPPORTED;
}

hipblasStatus_t hipblasIzaminBatched(hipblasHandle_t                   handle,
                                     int                               n,
                                     const hipblasDoubleComplex* const x[],
                                     int                               incx,
                                     int                               batch_count,
                                     int*                              result)
{
    return HIPBLAS_STATUS_NOT_SUPPORTED;
}

// amin_strided_batched
hipblasStatus_t hipblasIsaminStridedBatched(hipblasHandle_t handle,
                                            int             n,
                                            const float*    x,
                                            int             incx,
                                            int             stridex,
                                            int             batch_count,
                                            int*            result)
{
    return HIPBLAS_STATUS_NOT_SUPPORTED;
}

hipblasStatus_t hipblasIdaminStridedBatched(hipblasHandle_t handle,
                                            int             n,
                                            const double*   x,
                                            int             incx,
                                            int             stridex,
                                            int             batch_count,
                                            int*            result)
{
    return HIPBLAS_STATUS_NOT_SUPPORTED;
}

hipblasStatus_t hipblasIcaminStridedBatched(hipblasHandle_t       handle,
                                            int                   n,
                                            const hipblasComplex* x,
                                            int                   incx,
                                            int                   stridex,
                                            int                   batch_count,
                                            int*                  result)
{
    return HIPBLAS_STATUS_NOT_SUPPORTED;
}

hipblasStatus_t hipblasIzaminStridedBatched(hipblasHandle_t             handle,
                                            int                         n,
                                            const hipblasDoubleComplex* x,
                                            int                         incx,
                                            int                         stridex,
                                            int                         batch_count,
                                            int*                        result)
{
    return HIPBLAS_STATUS_NOT_SUPPORTED;
}

// ASUM
hipblasStatus_t hipblasSasum(hipblasHandle_t handle, int n, const float* x, int incx, float* result)
{
    return hipCUBLASStatusToHIPStatus(cublasSasum((cublasHandle_t)handle, n, x, incx, result));
}

hipblasStatus_t
    hipblasDasum(hipblasHandle_t handle, int n, const double* x, int incx, double* result)
{
    return hipCUBLASStatusToHIPStatus(cublasDasum((cublasHandle_t)handle, n, x, incx, result));
}

hipblasStatus_t
    hipblasScasum(hipblasHandle_t handle, int n, const hipblasComplex* x, int incx, float* result)
{
    return hipCUBLASStatusToHIPStatus(
        cublasScasum((cublasHandle_t)handle, n, (cuComplex*)x, incx, result));
}

hipblasStatus_t hipblasDzasum(
    hipblasHandle_t handle, int n, const hipblasDoubleComplex* x, int incx, double* result)
{
    return hipCUBLASStatusToHIPStatus(
        cublasDzasum((cublasHandle_t)handle, n, (cuDoubleComplex*)x, incx, result));
}

// asum_batched
hipblasStatus_t hipblasSasumBatched(
    hipblasHandle_t handle, int n, const float* const x[], int incx, int batchCount, float* result)
{
    return HIPBLAS_STATUS_NOT_SUPPORTED;
    // // TODO warn user that function was demoted to ignore batch
    // return hipCUBLASStatusToHIPStatus(cublasSasum((cublasHandle_t)handle, n, x, incx, result));
}

hipblasStatus_t hipblasDasumBatched(hipblasHandle_t     handle,
                                    int                 n,
                                    const double* const x[],
                                    int                 incx,
                                    int                 batchCount,
                                    double*             result)
{
    return HIPBLAS_STATUS_NOT_SUPPORTED;
}

hipblasStatus_t hipblasScasumBatched(hipblasHandle_t             handle,
                                     int                         n,
                                     const hipblasComplex* const x[],
                                     int                         incx,
                                     int                         batchCount,
                                     float*                      result)
{
    return HIPBLAS_STATUS_NOT_SUPPORTED;
}

hipblasStatus_t hipblasDzasumBatched(hipblasHandle_t                   handle,
                                     int                               n,
                                     const hipblasDoubleComplex* const x[],
                                     int                               incx,
                                     int                               batchCount,
                                     double*                           result)
{
    return HIPBLAS_STATUS_NOT_SUPPORTED;
}

// asum_strided_batched
hipblasStatus_t hipblasSasumStridedBatched(hipblasHandle_t handle,
                                           int             n,
                                           const float*    x,
                                           int             incx,
                                           int             stridex,
                                           int             batchCount,
                                           float*          result)
{
    return HIPBLAS_STATUS_NOT_SUPPORTED;
}

hipblasStatus_t hipblasDasumStridedBatched(hipblasHandle_t handle,
                                           int             n,
                                           const double*   x,
                                           int             incx,
                                           int             stridex,
                                           int             batchCount,
                                           double*         result)
{
    return HIPBLAS_STATUS_NOT_SUPPORTED;
}

hipblasStatus_t hipblasScasumStridedBatched(hipblasHandle_t       handle,
                                            int                   n,
                                            const hipblasComplex* x,
                                            int                   incx,
                                            int                   stridex,
                                            int                   batchCount,
                                            float*                result)
{
    return HIPBLAS_STATUS_NOT_SUPPORTED;
}

hipblasStatus_t hipblasDzasumStridedBatched(hipblasHandle_t             handle,
                                            int                         n,
                                            const hipblasDoubleComplex* x,
                                            int                         incx,
                                            int                         stridex,
                                            int                         batchCount,
                                            double*                     result)
{
    return HIPBLAS_STATUS_NOT_SUPPORTED;
}

// axpy
hipblasStatus_t hipblasHaxpy(hipblasHandle_t    handle,
                             int                n,
                             const hipblasHalf* alpha,
                             const hipblasHalf* x,
                             int                incx,
                             hipblasHalf*       y,
                             int                incy)
{
    return HIPBLAS_STATUS_NOT_SUPPORTED;
}

hipblasStatus_t hipblasSaxpy(
    hipblasHandle_t handle, int n, const float* alpha, const float* x, int incx, float* y, int incy)
{
    return hipCUBLASStatusToHIPStatus(
        cublasSaxpy((cublasHandle_t)handle, n, alpha, x, incx, y, incy));
}

hipblasStatus_t hipblasDaxpy(hipblasHandle_t handle,
                             int             n,
                             const double*   alpha,
                             const double*   x,
                             int             incx,
                             double*         y,
                             int             incy)
{
    return hipCUBLASStatusToHIPStatus(
        cublasDaxpy((cublasHandle_t)handle, n, alpha, x, incx, y, incy));
}

hipblasStatus_t hipblasCaxpy(hipblasHandle_t       handle,
                             int                   n,
                             const hipblasComplex* alpha,
                             const hipblasComplex* x,
                             int                   incx,
                             hipblasComplex*       y,
                             int                   incy)
{
    return hipCUBLASStatusToHIPStatus(cublasCaxpy(
        (cublasHandle_t)handle, n, (cuComplex*)alpha, (cuComplex*)x, incx, (cuComplex*)y, incy));
}

hipblasStatus_t hipblasZaxpy(hipblasHandle_t             handle,
                             int                         n,
                             const hipblasDoubleComplex* alpha,
                             const hipblasDoubleComplex* x,
                             int                         incx,
                             hipblasDoubleComplex*       y,
                             int                         incy)
{
    return hipCUBLASStatusToHIPStatus(cublasZaxpy((cublasHandle_t)handle,
                                                  n,
                                                  (cuDoubleComplex*)alpha,
                                                  (cuDoubleComplex*)x,
                                                  incx,
                                                  (cuDoubleComplex*)y,
                                                  incy));
}

// axpy_batched
hipblasStatus_t hipblasHaxpyBatched(hipblasHandle_t          handle,
                                    int                      n,
                                    const hipblasHalf*       alpha,
                                    const hipblasHalf* const x[],
                                    int                      incx,
                                    hipblasHalf* const       y[],
                                    int                      incy,
                                    int                      batchCount)
{
    return HIPBLAS_STATUS_NOT_SUPPORTED;
}

hipblasStatus_t hipblasSaxpyBatched(hipblasHandle_t    handle,
                                    int                n,
                                    const float*       alpha,
                                    const float* const x[],
                                    int                incx,
                                    float* const       y[],
                                    int                incy,
                                    int                batchCount)
{
    return HIPBLAS_STATUS_NOT_SUPPORTED;
    // TODO warn user that function was demoted to ignore batch
    // return hipCUBLASStatusToHIPStatus(
    //     cublasSaxpy((cublasHandle_t)handle, n, alpha, x, incx, y, incy));
}

hipblasStatus_t hipblasDaxpyBatched(hipblasHandle_t     handle,
                                    int                 n,
                                    const double*       alpha,
                                    const double* const x[],
                                    int                 incx,
                                    double* const       y[],
                                    int                 incy,
                                    int                 batchCount)
{
    return HIPBLAS_STATUS_NOT_SUPPORTED;
}

hipblasStatus_t hipblasCaxpyBatched(hipblasHandle_t             handle,
                                    int                         n,
                                    const hipblasComplex*       alpha,
                                    const hipblasComplex* const x[],
                                    int                         incx,
                                    hipblasComplex* const       y[],
                                    int                         incy,
                                    int                         batchCount)
{
    return HIPBLAS_STATUS_NOT_SUPPORTED;
}

hipblasStatus_t hipblasZaxpyBatched(hipblasHandle_t                   handle,
                                    int                               n,
                                    const hipblasDoubleComplex*       alpha,
                                    const hipblasDoubleComplex* const x[],
                                    int                               incx,
                                    hipblasDoubleComplex* const       y[],
                                    int                               incy,
                                    int                               batchCount)
{
    return HIPBLAS_STATUS_NOT_SUPPORTED;
}

// axpy_strided_batched
hipblasStatus_t hipblasHaxpyStridedBatched(hipblasHandle_t    handle,
                                           int                n,
                                           const hipblasHalf* alpha,
                                           const hipblasHalf* x,
                                           int                incx,
                                           int                stridex,
                                           hipblasHalf*       y,
                                           int                incy,
                                           int                stridey,
                                           int                batch_count)
{
    return HIPBLAS_STATUS_NOT_SUPPORTED;
}

hipblasStatus_t hipblasSaxpyStridedBatched(hipblasHandle_t handle,
                                           int             n,
                                           const float*    alpha,
                                           const float*    x,
                                           int             incx,
                                           int             stridex,
                                           float*          y,
                                           int             incy,
                                           int             stridey,
                                           int             batch_count)
{
    return HIPBLAS_STATUS_NOT_SUPPORTED;
}

hipblasStatus_t hipblasDaxpyStridedBatched(hipblasHandle_t handle,
                                           int             n,
                                           const double*   alpha,
                                           const double*   x,
                                           int             incx,
                                           int             stridex,
                                           double*         y,
                                           int             incy,
                                           int             stridey,
                                           int             batch_count)
{
    return HIPBLAS_STATUS_NOT_SUPPORTED;
}

hipblasStatus_t hipblasCaxpyStridedBatched(hipblasHandle_t       handle,
                                           int                   n,
                                           const hipblasComplex* alpha,
                                           const hipblasComplex* x,
                                           int                   incx,
                                           int                   stridex,
                                           hipblasComplex*       y,
                                           int                   incy,
                                           int                   stridey,
                                           int                   batch_count)
{
    return HIPBLAS_STATUS_NOT_SUPPORTED;
}

hipblasStatus_t hipblasZaxpyStridedBatched(hipblasHandle_t             handle,
                                           int                         n,
                                           const hipblasDoubleComplex* alpha,
                                           const hipblasDoubleComplex* x,
                                           int                         incx,
                                           int                         stridex,
                                           hipblasDoubleComplex*       y,
                                           int                         incy,
                                           int                         stridey,
                                           int                         batch_count)
{
    return HIPBLAS_STATUS_NOT_SUPPORTED;
}

// copy
hipblasStatus_t
    hipblasScopy(hipblasHandle_t handle, int n, const float* x, int incx, float* y, int incy)
{
    return hipCUBLASStatusToHIPStatus(cublasScopy((cublasHandle_t)handle, n, x, incx, y, incy));
}

hipblasStatus_t
    hipblasDcopy(hipblasHandle_t handle, int n, const double* x, int incx, double* y, int incy)
{
    return hipCUBLASStatusToHIPStatus(cublasDcopy((cublasHandle_t)handle, n, x, incx, y, incy));
}

hipblasStatus_t hipblasCcopy(
    hipblasHandle_t handle, int n, const hipblasComplex* x, int incx, hipblasComplex* y, int incy)
{
    return hipCUBLASStatusToHIPStatus(
        cublasCcopy((cublasHandle_t)handle, n, (cuComplex*)x, incx, (cuComplex*)y, incy));
}

hipblasStatus_t hipblasZcopy(hipblasHandle_t             handle,
                             int                         n,
                             const hipblasDoubleComplex* x,
                             int                         incx,
                             hipblasDoubleComplex*       y,
                             int                         incy)
{
    return hipCUBLASStatusToHIPStatus(cublasZcopy(
        (cublasHandle_t)handle, n, (cuDoubleComplex*)x, incx, (cuDoubleComplex*)y, incy));
}

// copy_batched
hipblasStatus_t hipblasScopyBatched(hipblasHandle_t    handle,
                                    int                n,
                                    const float* const x[],
                                    int                incx,
                                    float* const       y[],
                                    int                incy,
                                    int                batchCount)
{
    return HIPBLAS_STATUS_NOT_SUPPORTED;
}

hipblasStatus_t hipblasDcopyBatched(hipblasHandle_t     handle,
                                    int                 n,
                                    const double* const x[],
                                    int                 incx,
                                    double* const       y[],
                                    int                 incy,
                                    int                 batchCount)
{
    return HIPBLAS_STATUS_NOT_SUPPORTED;
}

hipblasStatus_t hipblasCcopyBatched(hipblasHandle_t             handle,
                                    int                         n,
                                    const hipblasComplex* const x[],
                                    int                         incx,
                                    hipblasComplex* const       y[],
                                    int                         incy,
                                    int                         batchCount)
{
    return HIPBLAS_STATUS_NOT_SUPPORTED;
}

hipblasStatus_t hipblasZcopyBatched(hipblasHandle_t                   handle,
                                    int                               n,
                                    const hipblasDoubleComplex* const x[],
                                    int                               incx,
                                    hipblasDoubleComplex* const       y[],
                                    int                               incy,
                                    int                               batchCount)
{
    return HIPBLAS_STATUS_NOT_SUPPORTED;
}

// copy_strided_batched
hipblasStatus_t hipblasScopyStridedBatched(hipblasHandle_t handle,
                                           int             n,
                                           const float*    x,
                                           int             incx,
                                           int             stridex,
                                           float*          y,
                                           int             incy,
                                           int             stridey,
                                           int             batchCount)
{
    return HIPBLAS_STATUS_NOT_SUPPORTED;
}

hipblasStatus_t hipblasDcopyStridedBatched(hipblasHandle_t handle,
                                           int             n,
                                           const double*   x,
                                           int             incx,
                                           int             stridex,
                                           double*         y,
                                           int             incy,
                                           int             stridey,
                                           int             batchCount)
{
    return HIPBLAS_STATUS_NOT_SUPPORTED;
}

hipblasStatus_t hipblasCcopyStridedBatched(hipblasHandle_t       handle,
                                           int                   n,
                                           const hipblasComplex* x,
                                           int                   incx,
                                           int                   stridex,
                                           hipblasComplex*       y,
                                           int                   incy,
                                           int                   stridey,
                                           int                   batchCount)
{
    return HIPBLAS_STATUS_NOT_SUPPORTED;
}

hipblasStatus_t hipblasZcopyStridedBatched(hipblasHandle_t             handle,
                                           int                         n,
                                           const hipblasDoubleComplex* x,
                                           int                         incx,
                                           int                         stridex,
                                           hipblasDoubleComplex*       y,
                                           int                         incy,
                                           int                         stridey,
                                           int                         batchCount)
{
    return HIPBLAS_STATUS_NOT_SUPPORTED;
}

// dot
hipblasStatus_t hipblasHdot(hipblasHandle_t    handle,
                            int                n,
                            const hipblasHalf* x,
                            int                incx,
                            const hipblasHalf* y,
                            int                incy,
                            hipblasHalf*       result)
{
    return HIPBLAS_STATUS_NOT_SUPPORTED;
}

hipblasStatus_t hipblasBfdot(hipblasHandle_t        handle,
                             int                    n,
                             const hipblasBfloat16* x,
                             int                    incx,
                             const hipblasBfloat16* y,
                             int                    incy,
                             hipblasBfloat16*       result)
{
    return HIPBLAS_STATUS_NOT_SUPPORTED;
}

hipblasStatus_t hipblasSdot(hipblasHandle_t handle,
                            int             n,
                            const float*    x,
                            int             incx,
                            const float*    y,
                            int             incy,
                            float*          result)
{
    return hipCUBLASStatusToHIPStatus(
        cublasSdot((cublasHandle_t)handle, n, x, incx, y, incy, result));
}

hipblasStatus_t hipblasDdot(hipblasHandle_t handle,
                            int             n,
                            const double*   x,
                            int             incx,
                            const double*   y,
                            int             incy,
                            double*         result)
{
    return hipCUBLASStatusToHIPStatus(
        cublasDdot((cublasHandle_t)handle, n, x, incx, y, incy, result));
}

hipblasStatus_t hipblasCdotc(hipblasHandle_t       handle,
                             int                   n,
                             const hipblasComplex* x,
                             int                   incx,
                             const hipblasComplex* y,
                             int                   incy,
                             hipblasComplex*       result)
{
    return hipCUBLASStatusToHIPStatus(cublasCdotc(
        (cublasHandle_t)handle, n, (cuComplex*)x, incx, (cuComplex*)y, incy, (cuComplex*)result));
}

hipblasStatus_t hipblasCdotu(hipblasHandle_t       handle,
                             int                   n,
                             const hipblasComplex* x,
                             int                   incx,
                             const hipblasComplex* y,
                             int                   incy,
                             hipblasComplex*       result)
{
    return hipCUBLASStatusToHIPStatus(cublasCdotu(
        (cublasHandle_t)handle, n, (cuComplex*)x, incx, (cuComplex*)y, incy, (cuComplex*)result));
}

hipblasStatus_t hipblasZdotc(hipblasHandle_t             handle,
                             int                         n,
                             const hipblasDoubleComplex* x,
                             int                         incx,
                             const hipblasDoubleComplex* y,
                             int                         incy,
                             hipblasDoubleComplex*       result)
{
    return hipCUBLASStatusToHIPStatus(cublasZdotc((cublasHandle_t)handle,
                                                  n,
                                                  (cuDoubleComplex*)x,
                                                  incx,
                                                  (cuDoubleComplex*)y,
                                                  incy,
                                                  (cuDoubleComplex*)result));
}

hipblasStatus_t hipblasZdotu(hipblasHandle_t             handle,
                             int                         n,
                             const hipblasDoubleComplex* x,
                             int                         incx,
                             const hipblasDoubleComplex* y,
                             int                         incy,
                             hipblasDoubleComplex*       result)
{
    return hipCUBLASStatusToHIPStatus(cublasZdotu((cublasHandle_t)handle,
                                                  n,
                                                  (cuDoubleComplex*)x,
                                                  incx,
                                                  (cuDoubleComplex*)y,
                                                  incy,
                                                  (cuDoubleComplex*)result));
}

// dot_batched
hipblasStatus_t hipblasHdotBatched(hipblasHandle_t          handle,
                                   int                      n,
                                   const hipblasHalf* const x[],
                                   int                      incx,
                                   const hipblasHalf* const y[],
                                   int                      incy,
                                   int                      batchCount,
                                   hipblasHalf*             result)
{
    return HIPBLAS_STATUS_NOT_SUPPORTED;
    // // TODO warn user that function was demoted to ignore batch
    // return hipCUBLASStatusToHIPStatus(
    //     cublasSdot((cublasHandle_t)handle, n, x, incx, y, incy, result));
}

hipblasStatus_t hipblasBfdotBatched(hipblasHandle_t              handle,
                                    int                          n,
                                    const hipblasBfloat16* const x[],
                                    int                          incx,
                                    const hipblasBfloat16* const y[],
                                    int                          incy,
                                    int                          batchCount,
                                    hipblasBfloat16*             result)
{
    return HIPBLAS_STATUS_NOT_SUPPORTED;
}

hipblasStatus_t hipblasSdotBatched(hipblasHandle_t    handle,
                                   int                n,
                                   const float* const x[],
                                   int                incx,
                                   const float* const y[],
                                   int                incy,
                                   int                batchCount,
                                   float*             result)
{
    return HIPBLAS_STATUS_NOT_SUPPORTED;
    // // TODO warn user that function was demoted to ignore batch
    // return hipCUBLASStatusToHIPStatus(
    //     cublasSdot((cublasHandle_t)handle, n, x, incx, y, incy, result));
}

hipblasStatus_t hipblasDdotBatched(hipblasHandle_t     handle,
                                   int                 n,
                                   const double* const x[],
                                   int                 incx,
                                   const double* const y[],
                                   int                 incy,
                                   int                 batchCount,
                                   double*             result)
{
    return HIPBLAS_STATUS_NOT_SUPPORTED;
}

hipblasStatus_t hipblasCdotcBatched(hipblasHandle_t             handle,
                                    int                         n,
                                    const hipblasComplex* const x[],
                                    int                         incx,
                                    const hipblasComplex* const y[],
                                    int                         incy,
                                    int                         batchCount,
                                    hipblasComplex*             result)
{
    return HIPBLAS_STATUS_NOT_SUPPORTED;
}

hipblasStatus_t hipblasCdotuBatched(hipblasHandle_t             handle,
                                    int                         n,
                                    const hipblasComplex* const x[],
                                    int                         incx,
                                    const hipblasComplex* const y[],
                                    int                         incy,
                                    int                         batchCount,
                                    hipblasComplex*             result)
{
    return HIPBLAS_STATUS_NOT_SUPPORTED;
}

hipblasStatus_t hipblasZdotcBatched(hipblasHandle_t                   handle,
                                    int                               n,
                                    const hipblasDoubleComplex* const x[],
                                    int                               incx,
                                    const hipblasDoubleComplex* const y[],
                                    int                               incy,
                                    int                               batchCount,
                                    hipblasDoubleComplex*             result)
{
    return HIPBLAS_STATUS_NOT_SUPPORTED;
}

hipblasStatus_t hipblasZdotuBatched(hipblasHandle_t                   handle,
                                    int                               n,
                                    const hipblasDoubleComplex* const x[],
                                    int                               incx,
                                    const hipblasDoubleComplex* const y[],
                                    int                               incy,
                                    int                               batchCount,
                                    hipblasDoubleComplex*             result)
{
    return HIPBLAS_STATUS_NOT_SUPPORTED;
}

// dot_strided_batched
hipblasStatus_t hipblasHdotStridedBatched(hipblasHandle_t    handle,
                                          int                n,
                                          const hipblasHalf* x,
                                          int                incx,
                                          int                stridex,
                                          const hipblasHalf* y,
                                          int                incy,
                                          int                stridey,
                                          int                batchCount,
                                          hipblasHalf*       result)
{
    return HIPBLAS_STATUS_NOT_SUPPORTED;
}

hipblasStatus_t hipblasBfdotStridedBatched(hipblasHandle_t        handle,
                                           int                    n,
                                           const hipblasBfloat16* x,
                                           int                    incx,
                                           int                    stridex,
                                           const hipblasBfloat16* y,
                                           int                    incy,
                                           int                    stridey,
                                           int                    batchCount,
                                           hipblasBfloat16*       result)
{
    return HIPBLAS_STATUS_NOT_SUPPORTED;
}

hipblasStatus_t hipblasSdotStridedBatched(hipblasHandle_t handle,
                                          int             n,
                                          const float*    x,
                                          int             incx,
                                          int             stridex,
                                          const float*    y,
                                          int             incy,
                                          int             stridey,
                                          int             batchCount,
                                          float*          result)
{
    return HIPBLAS_STATUS_NOT_SUPPORTED;
}

hipblasStatus_t hipblasDdotStridedBatched(hipblasHandle_t handle,
                                          int             n,
                                          const double*   x,
                                          int             incx,
                                          int             stridex,
                                          const double*   y,
                                          int             incy,
                                          int             stridey,
                                          int             batchCount,
                                          double*         result)
{
    return HIPBLAS_STATUS_NOT_SUPPORTED;
}

hipblasStatus_t hipblasCdotcStridedBatched(hipblasHandle_t       handle,
                                           int                   n,
                                           const hipblasComplex* x,
                                           int                   incx,
                                           int                   stridex,
                                           const hipblasComplex* y,
                                           int                   incy,
                                           int                   stridey,
                                           int                   batchCount,
                                           hipblasComplex*       result)
{
    return HIPBLAS_STATUS_NOT_SUPPORTED;
}

hipblasStatus_t hipblasCdotuStridedBatched(hipblasHandle_t       handle,
                                           int                   n,
                                           const hipblasComplex* x,
                                           int                   incx,
                                           int                   stridex,
                                           const hipblasComplex* y,
                                           int                   incy,
                                           int                   stridey,
                                           int                   batchCount,
                                           hipblasComplex*       result)
{
    return HIPBLAS_STATUS_NOT_SUPPORTED;
}

hipblasStatus_t hipblasZdotcStridedBatched(hipblasHandle_t             handle,
                                           int                         n,
                                           const hipblasDoubleComplex* x,
                                           int                         incx,
                                           int                         stridex,
                                           const hipblasDoubleComplex* y,
                                           int                         incy,
                                           int                         stridey,
                                           int                         batchCount,
                                           hipblasDoubleComplex*       result)
{
    return HIPBLAS_STATUS_NOT_SUPPORTED;
}

hipblasStatus_t hipblasZdotuStridedBatched(hipblasHandle_t             handle,
                                           int                         n,
                                           const hipblasDoubleComplex* x,
                                           int                         incx,
                                           int                         stridex,
                                           const hipblasDoubleComplex* y,
                                           int                         incy,
                                           int                         stridey,
                                           int                         batchCount,
                                           hipblasDoubleComplex*       result)
{
    return HIPBLAS_STATUS_NOT_SUPPORTED;
}

// nrm2
hipblasStatus_t hipblasSnrm2(hipblasHandle_t handle, int n, const float* x, int incx, float* result)
{
    return hipCUBLASStatusToHIPStatus(cublasSnrm2((cublasHandle_t)handle, n, x, incx, result));
}

hipblasStatus_t
    hipblasDnrm2(hipblasHandle_t handle, int n, const double* x, int incx, double* result)
{
    return hipCUBLASStatusToHIPStatus(cublasDnrm2((cublasHandle_t)handle, n, x, incx, result));
}

hipblasStatus_t
    hipblasScnrm2(hipblasHandle_t handle, int n, const hipblasComplex* x, int incx, float* result)
{
    return hipCUBLASStatusToHIPStatus(
        cublasScnrm2((cublasHandle_t)handle, n, (cuComplex*)x, incx, result));
}

hipblasStatus_t hipblasDznrm2(
    hipblasHandle_t handle, int n, const hipblasDoubleComplex* x, int incx, double* result)
{
    return hipCUBLASStatusToHIPStatus(
        cublasDznrm2((cublasHandle_t)handle, n, (cuDoubleComplex*)x, incx, result));
}

// nrm2_batched
hipblasStatus_t hipblasSnrm2Batched(
    hipblasHandle_t handle, int n, const float* const x[], int incx, int batchCount, float* result)
{
    return HIPBLAS_STATUS_NOT_SUPPORTED;
}

hipblasStatus_t hipblasDnrm2Batched(hipblasHandle_t     handle,
                                    int                 n,
                                    const double* const x[],
                                    int                 incx,
                                    int                 batchCount,
                                    double*             result)
{
    return HIPBLAS_STATUS_NOT_SUPPORTED;
}

hipblasStatus_t hipblasScnrm2Batched(hipblasHandle_t             handle,
                                     int                         n,
                                     const hipblasComplex* const x[],
                                     int                         incx,
                                     int                         batchCount,
                                     float*                      result)
{
    return HIPBLAS_STATUS_NOT_SUPPORTED;
}

hipblasStatus_t hipblasDznrm2Batched(hipblasHandle_t                   handle,
                                     int                               n,
                                     const hipblasDoubleComplex* const x[],
                                     int                               incx,
                                     int                               batchCount,
                                     double*                           result)
{
    return HIPBLAS_STATUS_NOT_SUPPORTED;
}

// nrm2_strided_batched
hipblasStatus_t hipblasSnrm2StridedBatched(hipblasHandle_t handle,
                                           int             n,
                                           const float*    x,
                                           int             incx,
                                           int             stridex,
                                           int             batchCount,
                                           float*          result)
{
    return HIPBLAS_STATUS_NOT_SUPPORTED;
}

hipblasStatus_t hipblasDnrm2StridedBatched(hipblasHandle_t handle,
                                           int             n,
                                           const double*   x,
                                           int             incx,
                                           int             stridex,
                                           int             batchCount,
                                           double*         result)
{
    return HIPBLAS_STATUS_NOT_SUPPORTED;
}

hipblasStatus_t hipblasScnrm2StridedBatched(hipblasHandle_t       handle,
                                            int                   n,
                                            const hipblasComplex* x,
                                            int                   incx,
                                            int                   stridex,
                                            int                   batchCount,
                                            float*                result)
{
    return HIPBLAS_STATUS_NOT_SUPPORTED;
}

hipblasStatus_t hipblasDznrm2StridedBatched(hipblasHandle_t             handle,
                                            int                         n,
                                            const hipblasDoubleComplex* x,
                                            int                         incx,
                                            int                         stridex,
                                            int                         batchCount,
                                            double*                     result)
{
    return HIPBLAS_STATUS_NOT_SUPPORTED;
}

// rot
hipblasStatus_t hipblasSrot(hipblasHandle_t handle,
                            int             n,
                            float*          x,
                            int             incx,
                            float*          y,
                            int             incy,
                            const float*    c,
                            const float*    s)
{
    return hipCUBLASStatusToHIPStatus(
        cublasSrot((cublasHandle_t)handle, n, x, incx, y, incy, c, s));
}

hipblasStatus_t hipblasDrot(hipblasHandle_t handle,
                            int             n,
                            double*         x,
                            int             incx,
                            double*         y,
                            int             incy,
                            const double*   c,
                            const double*   s)
{
    return hipCUBLASStatusToHIPStatus(
        cublasDrot((cublasHandle_t)handle, n, x, incx, y, incy, c, s));
}

hipblasStatus_t hipblasCrot(hipblasHandle_t       handle,
                            int                   n,
                            hipblasComplex*       x,
                            int                   incx,
                            hipblasComplex*       y,
                            int                   incy,
                            const float*          c,
                            const hipblasComplex* s)
{
    return hipCUBLASStatusToHIPStatus(cublasCrot(
        (cublasHandle_t)handle, n, (cuComplex*)x, incx, (cuComplex*)y, incy, c, (cuComplex*)s));
}

hipblasStatus_t hipblasCsrot(hipblasHandle_t handle,
                             int             n,
                             hipblasComplex* x,
                             int             incx,
                             hipblasComplex* y,
                             int             incy,
                             const float*    c,
                             const float*    s)
{
    return hipCUBLASStatusToHIPStatus(
        cublasCsrot((cublasHandle_t)handle, n, (cuComplex*)x, incx, (cuComplex*)y, incy, c, s));
}

hipblasStatus_t hipblasZrot(hipblasHandle_t             handle,
                            int                         n,
                            hipblasDoubleComplex*       x,
                            int                         incx,
                            hipblasDoubleComplex*       y,
                            int                         incy,
                            const double*               c,
                            const hipblasDoubleComplex* s)
{
    return hipCUBLASStatusToHIPStatus(cublasZrot((cublasHandle_t)handle,
                                                 n,
                                                 (cuDoubleComplex*)x,
                                                 incx,
                                                 (cuDoubleComplex*)y,
                                                 incy,
                                                 c,
                                                 (cuDoubleComplex*)s));
}

hipblasStatus_t hipblasZdrot(hipblasHandle_t       handle,
                             int                   n,
                             hipblasDoubleComplex* x,
                             int                   incx,
                             hipblasDoubleComplex* y,
                             int                   incy,
                             const double*         c,
                             const double*         s)
{
    return hipCUBLASStatusToHIPStatus(cublasZdrot(
        (cublasHandle_t)handle, n, (cuDoubleComplex*)x, incx, (cuDoubleComplex*)y, incy, c, s));
}

// rot_batched
hipblasStatus_t hipblasSrotBatched(hipblasHandle_t handle,
                                   int             n,
                                   float* const    x[],
                                   int             incx,
                                   float* const    y[],
                                   int             incy,
                                   const float*    c,
                                   const float*    s,
                                   int             batchCount)
{
    return HIPBLAS_STATUS_NOT_SUPPORTED;
}

hipblasStatus_t hipblasDrotBatched(hipblasHandle_t handle,
                                   int             n,
                                   double* const   x[],
                                   int             incx,
                                   double* const   y[],
                                   int             incy,
                                   const double*   c,
                                   const double*   s,
                                   int             batchCount)
{
    return HIPBLAS_STATUS_NOT_SUPPORTED;
}

hipblasStatus_t hipblasCrotBatched(hipblasHandle_t       handle,
                                   int                   n,
                                   hipblasComplex* const x[],
                                   int                   incx,
                                   hipblasComplex* const y[],
                                   int                   incy,
                                   const float*          c,
                                   const hipblasComplex* s,
                                   int                   batchCount)
{
    return HIPBLAS_STATUS_NOT_SUPPORTED;
}

hipblasStatus_t hipblasCsrotBatched(hipblasHandle_t       handle,
                                    int                   n,
                                    hipblasComplex* const x[],
                                    int                   incx,
                                    hipblasComplex* const y[],
                                    int                   incy,
                                    const float*          c,
                                    const float*          s,
                                    int                   batchCount)
{
    return HIPBLAS_STATUS_NOT_SUPPORTED;
}

hipblasStatus_t hipblasZrotBatched(hipblasHandle_t             handle,
                                   int                         n,
                                   hipblasDoubleComplex* const x[],
                                   int                         incx,
                                   hipblasDoubleComplex* const y[],
                                   int                         incy,
                                   const double*               c,
                                   const hipblasDoubleComplex* s,
                                   int                         batchCount)
{
    return HIPBLAS_STATUS_NOT_SUPPORTED;
}

hipblasStatus_t hipblasZdrotBatched(hipblasHandle_t             handle,
                                    int                         n,
                                    hipblasDoubleComplex* const x[],
                                    int                         incx,
                                    hipblasDoubleComplex* const y[],
                                    int                         incy,
                                    const double*               c,
                                    const double*               s,
                                    int                         batchCount)
{
    return HIPBLAS_STATUS_NOT_SUPPORTED;
}

// rot_strided_batched
hipblasStatus_t hipblasSrotStridedBatched(hipblasHandle_t handle,
                                          int             n,
                                          float*          x,
                                          int             incx,
                                          int             stridex,
                                          float*          y,
                                          int             incy,
                                          int             stridey,
                                          const float*    c,
                                          const float*    s,
                                          int             batchCount)
{
    return HIPBLAS_STATUS_NOT_SUPPORTED;
}

hipblasStatus_t hipblasDrotStridedBatched(hipblasHandle_t handle,
                                          int             n,
                                          double*         x,
                                          int             incx,
                                          int             stridex,
                                          double*         y,
                                          int             incy,
                                          int             stridey,
                                          const double*   c,
                                          const double*   s,
                                          int             batchCount)
{
    return HIPBLAS_STATUS_NOT_SUPPORTED;
}

hipblasStatus_t hipblasCrotStridedBatched(hipblasHandle_t       handle,
                                          int                   n,
                                          hipblasComplex*       x,
                                          int                   incx,
                                          int                   stridex,
                                          hipblasComplex*       y,
                                          int                   incy,
                                          int                   stridey,
                                          const float*          c,
                                          const hipblasComplex* s,
                                          int                   batchCount)
{
    return HIPBLAS_STATUS_NOT_SUPPORTED;
}

hipblasStatus_t hipblasCsrotStridedBatched(hipblasHandle_t handle,
                                           int             n,
                                           hipblasComplex* x,
                                           int             incx,
                                           int             stridex,
                                           hipblasComplex* y,
                                           int             incy,
                                           int             stridey,
                                           const float*    c,
                                           const float*    s,
                                           int             batchCount)
{
    return HIPBLAS_STATUS_NOT_SUPPORTED;
}

hipblasStatus_t hipblasZrotStridedBatched(hipblasHandle_t             handle,
                                          int                         n,
                                          hipblasDoubleComplex*       x,
                                          int                         incx,
                                          int                         stridex,
                                          hipblasDoubleComplex*       y,
                                          int                         incy,
                                          int                         stridey,
                                          const double*               c,
                                          const hipblasDoubleComplex* s,
                                          int                         batchCount)
{
    return HIPBLAS_STATUS_NOT_SUPPORTED;
}

hipblasStatus_t hipblasZdrotStridedBatched(hipblasHandle_t       handle,
                                           int                   n,
                                           hipblasDoubleComplex* x,
                                           int                   incx,
                                           int                   stridex,
                                           hipblasDoubleComplex* y,
                                           int                   incy,
                                           int                   stridey,
                                           const double*         c,
                                           const double*         s,
                                           int                   batchCount)
{
    return HIPBLAS_STATUS_NOT_SUPPORTED;
}

// rotg
hipblasStatus_t hipblasSrotg(hipblasHandle_t handle, float* a, float* b, float* c, float* s)
{
    return hipCUBLASStatusToHIPStatus(cublasSrotg((cublasHandle_t)handle, a, b, c, s));
}

hipblasStatus_t hipblasDrotg(hipblasHandle_t handle, double* a, double* b, double* c, double* s)
{
    return hipCUBLASStatusToHIPStatus(cublasDrotg((cublasHandle_t)handle, a, b, c, s));
}

hipblasStatus_t hipblasCrotg(
    hipblasHandle_t handle, hipblasComplex* a, hipblasComplex* b, float* c, hipblasComplex* s)
{
    return hipCUBLASStatusToHIPStatus(
        cublasCrotg((cublasHandle_t)handle, (cuComplex*)a, (cuComplex*)b, c, (cuComplex*)s));
}

hipblasStatus_t hipblasZrotg(hipblasHandle_t       handle,
                             hipblasDoubleComplex* a,
                             hipblasDoubleComplex* b,
                             double*               c,
                             hipblasDoubleComplex* s)
{
    return hipCUBLASStatusToHIPStatus(cublasZrotg(
        (cublasHandle_t)handle, (cuDoubleComplex*)a, (cuDoubleComplex*)b, c, (cuDoubleComplex*)s));
}

// rotg_batchced
hipblasStatus_t hipblasSrotgBatched(hipblasHandle_t handle,
                                    float* const    a[],
                                    float* const    b[],
                                    float* const    c[],
                                    float* const    s[],
                                    int             batchCount)
{
    return HIPBLAS_STATUS_NOT_SUPPORTED;
}

hipblasStatus_t hipblasDrotgBatched(hipblasHandle_t handle,
                                    double* const   a[],
                                    double* const   b[],
                                    double* const   c[],
                                    double* const   s[],
                                    int             batchCount)
{
    return HIPBLAS_STATUS_NOT_SUPPORTED;
}

hipblasStatus_t hipblasCrotgBatched(hipblasHandle_t       handle,
                                    hipblasComplex* const a[],
                                    hipblasComplex* const b[],
                                    float* const          c[],
                                    hipblasComplex* const s[],
                                    int                   batchCount)
{
    return HIPBLAS_STATUS_NOT_SUPPORTED;
}

hipblasStatus_t hipblasZrotgBatched(hipblasHandle_t             handle,
                                    hipblasDoubleComplex* const a[],
                                    hipblasDoubleComplex* const b[],
                                    double* const               c[],
                                    hipblasDoubleComplex* const s[],
                                    int                         batchCount)
{
    return HIPBLAS_STATUS_NOT_SUPPORTED;
}

// rotg_strided_batched
hipblasStatus_t hipblasSrotgStridedBatched(hipblasHandle_t handle,
                                           float*          a,
                                           int             stride_a,
                                           float*          b,
                                           int             stride_b,
                                           float*          c,
                                           int             stride_c,
                                           float*          s,
                                           int             stride_s,
                                           int             batchCount)
{
    return HIPBLAS_STATUS_NOT_SUPPORTED;
}

hipblasStatus_t hipblasDrotgStridedBatched(hipblasHandle_t handle,
                                           double*         a,
                                           int             stride_a,
                                           double*         b,
                                           int             stride_b,
                                           double*         c,
                                           int             stride_c,
                                           double*         s,
                                           int             stride_s,
                                           int             batchCount)
{
    return HIPBLAS_STATUS_NOT_SUPPORTED;
}

hipblasStatus_t hipblasCrotgStridedBatched(hipblasHandle_t handle,
                                           hipblasComplex* a,
                                           int             stride_a,
                                           hipblasComplex* b,
                                           int             stride_b,
                                           float*          c,
                                           int             stride_c,
                                           hipblasComplex* s,
                                           int             stride_s,
                                           int             batchCount)
{
    return HIPBLAS_STATUS_NOT_SUPPORTED;
}

hipblasStatus_t hipblasZrotgStridedBatched(hipblasHandle_t       handle,
                                           hipblasDoubleComplex* a,
                                           int                   stride_a,
                                           hipblasDoubleComplex* b,
                                           int                   stride_b,
                                           double*               c,
                                           int                   stride_c,
                                           hipblasDoubleComplex* s,
                                           int                   stride_s,
                                           int                   batchCount)
{
    return HIPBLAS_STATUS_NOT_SUPPORTED;
}

// rotm
hipblasStatus_t hipblasSrotm(
    hipblasHandle_t handle, int n, float* x, int incx, float* y, int incy, const float* param)
{
    return hipCUBLASStatusToHIPStatus(
        cublasSrotm((cublasHandle_t)handle, n, x, incx, y, incy, param));
}

hipblasStatus_t hipblasDrotm(
    hipblasHandle_t handle, int n, double* x, int incx, double* y, int incy, const double* param)
{
    return hipCUBLASStatusToHIPStatus(
        cublasDrotm((cublasHandle_t)handle, n, x, incx, y, incy, param));
}

// rotm_batched
hipblasStatus_t hipblasSrotmBatched(hipblasHandle_t    handle,
                                    int                n,
                                    float* const       x[],
                                    int                incx,
                                    float* const       y[],
                                    int                incy,
                                    const float* const param[],
                                    int                batchCount)
{
    return HIPBLAS_STATUS_NOT_SUPPORTED;
}

hipblasStatus_t hipblasDrotmBatched(hipblasHandle_t     handle,
                                    int                 n,
                                    double* const       x[],
                                    int                 incx,
                                    double* const       y[],
                                    int                 incy,
                                    const double* const param[],
                                    int                 batchCount)
{
    return HIPBLAS_STATUS_NOT_SUPPORTED;
}

// rotm_strided_batched
hipblasStatus_t hipblasSrotmStridedBatched(hipblasHandle_t handle,
                                           int             n,
                                           float*          x,
                                           int             incx,
                                           int             stridex,
                                           float*          y,
                                           int             incy,
                                           int             stridey,
                                           const float*    param,
                                           int             strideparam,
                                           int             batchCount)
{
    return HIPBLAS_STATUS_NOT_SUPPORTED;
}

hipblasStatus_t hipblasDrotmStridedBatched(hipblasHandle_t handle,
                                           int             n,
                                           double*         x,
                                           int             incx,
                                           int             stridex,
                                           double*         y,
                                           int             incy,
                                           int             stridey,
                                           const double*   param,
                                           int             strideparam,
                                           int             batchCount)
{
    return HIPBLAS_STATUS_NOT_SUPPORTED;
}

// rotmg
hipblasStatus_t hipblasSrotmg(
    hipblasHandle_t handle, float* d1, float* d2, float* x1, const float* y1, float* param)
{
    return hipCUBLASStatusToHIPStatus(cublasSrotmg((cublasHandle_t)handle, d1, d2, x1, y1, param));
}

hipblasStatus_t hipblasDrotmg(
    hipblasHandle_t handle, double* d1, double* d2, double* x1, const double* y1, double* param)
{
    return hipCUBLASStatusToHIPStatus(cublasDrotmg((cublasHandle_t)handle, d1, d2, x1, y1, param));
}

// rotmg_batched
hipblasStatus_t hipblasSrotmgBatched(hipblasHandle_t    handle,
                                     float* const       d1[],
                                     float* const       d2[],
                                     float* const       x1[],
                                     const float* const y1[],
                                     float* const       param[],
                                     int                batchCount)
{
    return HIPBLAS_STATUS_NOT_SUPPORTED;
}

hipblasStatus_t hipblasDrotmgBatched(hipblasHandle_t     handle,
                                     double* const       d1[],
                                     double* const       d2[],
                                     double* const       x1[],
                                     const double* const y1[],
                                     double* const       param[],
                                     int                 batchCount)
{
    return HIPBLAS_STATUS_NOT_SUPPORTED;
}

// rotmg_strided_batched
hipblasStatus_t hipblasSrotmgStridedBatched(hipblasHandle_t handle,
                                            float*          d1,
                                            int             stride_d1,
                                            float*          d2,
                                            int             stride_d2,
                                            float*          x1,
                                            int             stride_x1,
                                            const float*    y1,
                                            int             stride_y1,
                                            float*          param,
                                            int             strideparam,
                                            int             batchCount)
{
    return HIPBLAS_STATUS_NOT_SUPPORTED;
}

hipblasStatus_t hipblasDrotmgStridedBatched(hipblasHandle_t handle,
                                            double*         d1,
                                            int             stride_d1,
                                            double*         d2,
                                            int             stride_d2,
                                            double*         x1,
                                            int             stride_x1,
                                            const double*   y1,
                                            int             stride_y1,
                                            double*         param,
                                            int             strideparam,
                                            int             batchCount)
{
    return HIPBLAS_STATUS_NOT_SUPPORTED;
}

// scal
hipblasStatus_t hipblasSscal(hipblasHandle_t handle, int n, const float* alpha, float* x, int incx)
{
    return hipCUBLASStatusToHIPStatus(cublasSscal((cublasHandle_t)handle, n, alpha, x, incx));
}

hipblasStatus_t
    hipblasDscal(hipblasHandle_t handle, int n, const double* alpha, double* x, int incx)
{
    return hipCUBLASStatusToHIPStatus(cublasDscal((cublasHandle_t)handle, n, alpha, x, incx));
}

hipblasStatus_t hipblasCscal(
    hipblasHandle_t handle, int n, const hipblasComplex* alpha, hipblasComplex* x, int incx)
{
    return hipCUBLASStatusToHIPStatus(
        cublasCscal((cublasHandle_t)handle, n, (cuComplex*)alpha, (cuComplex*)x, incx));
}

hipblasStatus_t
    hipblasCsscal(hipblasHandle_t handle, int n, const float* alpha, hipblasComplex* x, int incx)
{
    return hipCUBLASStatusToHIPStatus(
        cublasCsscal((cublasHandle_t)handle, n, alpha, (cuComplex*)x, incx));
}

hipblasStatus_t hipblasZscal(hipblasHandle_t             handle,
                             int                         n,
                             const hipblasDoubleComplex* alpha,
                             hipblasDoubleComplex*       x,
                             int                         incx)
{
    return hipCUBLASStatusToHIPStatus(
        cublasZscal((cublasHandle_t)handle, n, (cuDoubleComplex*)alpha, (cuDoubleComplex*)x, incx));
}

hipblasStatus_t hipblasZdscal(
    hipblasHandle_t handle, int n, const double* alpha, hipblasDoubleComplex* x, int incx)
{
    return hipCUBLASStatusToHIPStatus(
        cublasZdscal((cublasHandle_t)handle, n, alpha, (cuDoubleComplex*)x, incx));
}

// scal_batched
hipblasStatus_t hipblasSscalBatched(
    hipblasHandle_t handle, int n, const float* alpha, float* const x[], int incx, int batchCount)
{
    return HIPBLAS_STATUS_NOT_SUPPORTED;
    // TODO warn user that function was demoted to ignore batch
    // return hipCUBLASStatusToHIPStatus(cublasSscal((cublasHandle_t)handle, n, alpha, x, incx));
}
hipblasStatus_t hipblasDscalBatched(
    hipblasHandle_t handle, int n, const double* alpha, double* const x[], int incx, int batchCount)
{
    return HIPBLAS_STATUS_NOT_SUPPORTED;
}

hipblasStatus_t hipblasCscalBatched(hipblasHandle_t       handle,
                                    int                   n,
                                    const hipblasComplex* alpha,
                                    hipblasComplex* const x[],
                                    int                   incx,
                                    int                   batchCount)
{
    return HIPBLAS_STATUS_NOT_SUPPORTED;
}

hipblasStatus_t hipblasZscalBatched(hipblasHandle_t             handle,
                                    int                         n,
                                    const hipblasDoubleComplex* alpha,
                                    hipblasDoubleComplex* const x[],
                                    int                         incx,
                                    int                         batchCount)
{
    return HIPBLAS_STATUS_NOT_SUPPORTED;
}

hipblasStatus_t hipblasCsscalBatched(hipblasHandle_t       handle,
                                     int                   n,
                                     const float*          alpha,
                                     hipblasComplex* const x[],
                                     int                   incx,
                                     int                   batchCount)
{
    return HIPBLAS_STATUS_NOT_SUPPORTED;
}

hipblasStatus_t hipblasZdscalBatched(hipblasHandle_t             handle,
                                     int                         n,
                                     const double*               alpha,
                                     hipblasDoubleComplex* const x[],
                                     int                         incx,
                                     int                         batchCount)
{
    return HIPBLAS_STATUS_NOT_SUPPORTED;
}

// scal_strided_batched
hipblasStatus_t hipblasSscalStridedBatched(hipblasHandle_t handle,
                                           int             n,
                                           const float*    alpha,
                                           float*          x,
                                           int             incx,
                                           int             stridex,
                                           int             batchCount)
{
    return HIPBLAS_STATUS_NOT_SUPPORTED;
}

hipblasStatus_t hipblasDscalStridedBatched(hipblasHandle_t handle,
                                           int             n,
                                           const double*   alpha,
                                           double*         x,
                                           int             incx,
                                           int             stridex,
                                           int             batchCount)
{
    return HIPBLAS_STATUS_NOT_SUPPORTED;
}

hipblasStatus_t hipblasCscalStridedBatched(hipblasHandle_t       handle,
                                           int                   n,
                                           const hipblasComplex* alpha,
                                           hipblasComplex*       x,
                                           int                   incx,
                                           int                   stridex,
                                           int                   batchCount)
{
    return HIPBLAS_STATUS_NOT_SUPPORTED;
}

hipblasStatus_t hipblasZscalStridedBatched(hipblasHandle_t             handle,
                                           int                         n,
                                           const hipblasDoubleComplex* alpha,
                                           hipblasDoubleComplex*       x,
                                           int                         incx,
                                           int                         stridex,
                                           int                         batchCount)
{
    return HIPBLAS_STATUS_NOT_SUPPORTED;
}

hipblasStatus_t hipblasCsscalStridedBatched(hipblasHandle_t handle,
                                            int             n,
                                            const float*    alpha,
                                            hipblasComplex* x,
                                            int             incx,
                                            int             stridex,
                                            int             batchCount)
{
    return HIPBLAS_STATUS_NOT_SUPPORTED;
}

hipblasStatus_t hipblasZdscalStridedBatched(hipblasHandle_t       handle,
                                            int                   n,
                                            const double*         alpha,
                                            hipblasDoubleComplex* x,
                                            int                   incx,
                                            int                   stridex,
                                            int                   batchCount)
{
    return HIPBLAS_STATUS_NOT_SUPPORTED;
}

// swap
hipblasStatus_t hipblasSswap(hipblasHandle_t handle, int n, float* x, int incx, float* y, int incy)
{
    return hipCUBLASStatusToHIPStatus(cublasSswap((cublasHandle_t)handle, n, x, incx, y, incy));
}

hipblasStatus_t
    hipblasDswap(hipblasHandle_t handle, int n, double* x, int incx, double* y, int incy)
{
    return hipCUBLASStatusToHIPStatus(cublasDswap((cublasHandle_t)handle, n, x, incx, y, incy));
}

hipblasStatus_t hipblasCswap(
    hipblasHandle_t handle, int n, hipblasComplex* x, int incx, hipblasComplex* y, int incy)
{
    return hipCUBLASStatusToHIPStatus(
        cublasCswap((cublasHandle_t)handle, n, (cuComplex*)x, incx, (cuComplex*)y, incy));
}

hipblasStatus_t hipblasZswap(hipblasHandle_t       handle,
                             int                   n,
                             hipblasDoubleComplex* x,
                             int                   incx,
                             hipblasDoubleComplex* y,
                             int                   incy)
{
    return hipCUBLASStatusToHIPStatus(cublasZswap(
        (cublasHandle_t)handle, n, (cuDoubleComplex*)x, incx, (cuDoubleComplex*)y, incy));
}

// swap_batched
hipblasStatus_t hipblasSswapBatched(
    hipblasHandle_t handle, int n, float* x[], int incx, float* y[], int incy, int batchCount)
{
    return HIPBLAS_STATUS_NOT_SUPPORTED;
}

hipblasStatus_t hipblasDswapBatched(
    hipblasHandle_t handle, int n, double* x[], int incx, double* y[], int incy, int batchCount)
{
    return HIPBLAS_STATUS_NOT_SUPPORTED;
}

hipblasStatus_t hipblasCswapBatched(hipblasHandle_t handle,
                                    int             n,
                                    hipblasComplex* x[],
                                    int             incx,
                                    hipblasComplex* y[],
                                    int             incy,
                                    int             batchCount)
{
    return HIPBLAS_STATUS_NOT_SUPPORTED;
}

hipblasStatus_t hipblasZswapBatched(hipblasHandle_t       handle,
                                    int                   n,
                                    hipblasDoubleComplex* x[],
                                    int                   incx,
                                    hipblasDoubleComplex* y[],
                                    int                   incy,
                                    int                   batchCount)
{
    return HIPBLAS_STATUS_NOT_SUPPORTED;
}

// swap_strided_batched
hipblasStatus_t hipblasSswapStridedBatched(hipblasHandle_t handle,
                                           int             n,
                                           float*          x,
                                           int             incx,
                                           int             stridex,
                                           float*          y,
                                           int             incy,
                                           int             stridey,
                                           int             batchCount)
{
    return HIPBLAS_STATUS_NOT_SUPPORTED;
}

hipblasStatus_t hipblasDswapStridedBatched(hipblasHandle_t handle,
                                           int             n,
                                           double*         x,
                                           int             incx,
                                           int             stridex,
                                           double*         y,
                                           int             incy,
                                           int             stridey,
                                           int             batchCount)
{
    return HIPBLAS_STATUS_NOT_SUPPORTED;
}

hipblasStatus_t hipblasCswapStridedBatched(hipblasHandle_t handle,
                                           int             n,
                                           hipblasComplex* x,
                                           int             incx,
                                           int             stridex,
                                           hipblasComplex* y,
                                           int             incy,
                                           int             stridey,
                                           int             batchCount)
{
    return HIPBLAS_STATUS_NOT_SUPPORTED;
}

hipblasStatus_t hipblasZswapStridedBatched(hipblasHandle_t       handle,
                                           int                   n,
                                           hipblasDoubleComplex* x,
                                           int                   incx,
                                           int                   stridex,
                                           hipblasDoubleComplex* y,
                                           int                   incy,
                                           int                   stridey,
                                           int                   batchCount)
{
    return HIPBLAS_STATUS_NOT_SUPPORTED;
}

// gbmv
hipblasStatus_t hipblasSgbmv(hipblasHandle_t    handle,
                             hipblasOperation_t trans,
                             int                m,
                             int                n,
                             int                kl,
                             int                ku,
                             const float*       alpha,
                             const float*       A,
                             int                lda,
                             const float*       x,
                             int                incx,
                             const float*       beta,
                             float*             y,
                             int                incy)
{
    return hipCUBLASStatusToHIPStatus(cublasSgbmv((cublasHandle_t)handle,
                                                  hipOperationToCudaOperation(trans),
                                                  m,
                                                  n,
                                                  kl,
                                                  ku,
                                                  alpha,
                                                  A,
                                                  lda,
                                                  x,
                                                  incx,
                                                  beta,
                                                  y,
                                                  incy));
}

hipblasStatus_t hipblasDgbmv(hipblasHandle_t    handle,
                             hipblasOperation_t trans,
                             int                m,
                             int                n,
                             int                kl,
                             int                ku,
                             const double*      alpha,
                             const double*      A,
                             int                lda,
                             const double*      x,
                             int                incx,
                             const double*      beta,
                             double*            y,
                             int                incy)
{
    return hipCUBLASStatusToHIPStatus(cublasDgbmv((cublasHandle_t)handle,
                                                  hipOperationToCudaOperation(trans),
                                                  m,
                                                  n,
                                                  kl,
                                                  ku,
                                                  alpha,
                                                  A,
                                                  lda,
                                                  x,
                                                  incx,
                                                  beta,
                                                  y,
                                                  incy));
}

hipblasStatus_t hipblasCgbmv(hipblasHandle_t       handle,
                             hipblasOperation_t    trans,
                             int                   m,
                             int                   n,
                             int                   kl,
                             int                   ku,
                             const hipblasComplex* alpha,
                             const hipblasComplex* A,
                             int                   lda,
                             const hipblasComplex* x,
                             int                   incx,
                             const hipblasComplex* beta,
                             hipblasComplex*       y,
                             int                   incy)
{
    return hipCUBLASStatusToHIPStatus(cublasCgbmv((cublasHandle_t)handle,
                                                  hipOperationToCudaOperation(trans),
                                                  m,
                                                  n,
                                                  kl,
                                                  ku,
                                                  (cuComplex*)alpha,
                                                  (cuComplex*)A,
                                                  lda,
                                                  (cuComplex*)x,
                                                  incx,
                                                  (cuComplex*)beta,
                                                  (cuComplex*)y,
                                                  incy));
}

hipblasStatus_t hipblasZgbmv(hipblasHandle_t             handle,
                             hipblasOperation_t          trans,
                             int                         m,
                             int                         n,
                             int                         kl,
                             int                         ku,
                             const hipblasDoubleComplex* alpha,
                             const hipblasDoubleComplex* A,
                             int                         lda,
                             const hipblasDoubleComplex* x,
                             int                         incx,
                             const hipblasDoubleComplex* beta,
                             hipblasDoubleComplex*       y,
                             int                         incy)
{
    return hipCUBLASStatusToHIPStatus(cublasZgbmv((cublasHandle_t)handle,
                                                  hipOperationToCudaOperation(trans),
                                                  m,
                                                  n,
                                                  kl,
                                                  ku,
                                                  (cuDoubleComplex*)alpha,
                                                  (cuDoubleComplex*)A,
                                                  lda,
                                                  (cuDoubleComplex*)x,
                                                  incx,
                                                  (cuDoubleComplex*)beta,
                                                  (cuDoubleComplex*)y,
                                                  incy));
}

// gbmv_batched
hipblasStatus_t hipblasSgbmvBatched(hipblasHandle_t    handle,
                                    hipblasOperation_t trans,
                                    int                m,
                                    int                n,
                                    int                kl,
                                    int                ku,
                                    const float*       alpha,
                                    const float* const A[],
                                    int                lda,
                                    const float* const x[],
                                    int                incx,
                                    const float*       beta,
                                    float* const       y[],
                                    int                incy,
                                    int                batch_count)
{
    return HIPBLAS_STATUS_NOT_SUPPORTED;
}

hipblasStatus_t hipblasDgbmvBatched(hipblasHandle_t     handle,
                                    hipblasOperation_t  trans,
                                    int                 m,
                                    int                 n,
                                    int                 kl,
                                    int                 ku,
                                    const double*       alpha,
                                    const double* const A[],
                                    int                 lda,
                                    const double* const x[],
                                    int                 incx,
                                    const double*       beta,
                                    double* const       y[],
                                    int                 incy,
                                    int                 batch_count)
{
    return HIPBLAS_STATUS_NOT_SUPPORTED;
}

hipblasStatus_t hipblasCgbmvBatched(hipblasHandle_t             handle,
                                    hipblasOperation_t          trans,
                                    int                         m,
                                    int                         n,
                                    int                         kl,
                                    int                         ku,
                                    const hipblasComplex*       alpha,
                                    const hipblasComplex* const A[],
                                    int                         lda,
                                    const hipblasComplex* const x[],
                                    int                         incx,
                                    const hipblasComplex*       beta,
                                    hipblasComplex* const       y[],
                                    int                         incy,
                                    int                         batch_count)
{
    return HIPBLAS_STATUS_NOT_SUPPORTED;
}

hipblasStatus_t hipblasZgbmvBatched(hipblasHandle_t                   handle,
                                    hipblasOperation_t                trans,
                                    int                               m,
                                    int                               n,
                                    int                               kl,
                                    int                               ku,
                                    const hipblasDoubleComplex*       alpha,
                                    const hipblasDoubleComplex* const A[],
                                    int                               lda,
                                    const hipblasDoubleComplex* const x[],
                                    int                               incx,
                                    const hipblasDoubleComplex*       beta,
                                    hipblasDoubleComplex* const       y[],
                                    int                               incy,
                                    int                               batch_count)
{
    return HIPBLAS_STATUS_NOT_SUPPORTED;
}

// gbmv_strided_batched
hipblasStatus_t hipblasSgbmvStridedBatched(hipblasHandle_t    handle,
                                           hipblasOperation_t trans,
                                           int                m,
                                           int                n,
                                           int                kl,
                                           int                ku,
                                           const float*       alpha,
                                           const float*       A,
                                           int                lda,
                                           int                stride_a,
                                           const float*       x,
                                           int                incx,
                                           int                stride_x,
                                           const float*       beta,
                                           float*             y,
                                           int                incy,
                                           int                stride_y,
                                           int                batch_count)
{
    return HIPBLAS_STATUS_NOT_SUPPORTED;
}

hipblasStatus_t hipblasDgbmvStridedBatched(hipblasHandle_t    handle,
                                           hipblasOperation_t trans,
                                           int                m,
                                           int                n,
                                           int                kl,
                                           int                ku,
                                           const double*      alpha,
                                           const double*      A,
                                           int                lda,
                                           int                stride_a,
                                           const double*      x,
                                           int                incx,
                                           int                stride_x,
                                           const double*      beta,
                                           double*            y,
                                           int                incy,
                                           int                stride_y,
                                           int                batch_count)
{
    return HIPBLAS_STATUS_NOT_SUPPORTED;
}

hipblasStatus_t hipblasCgbmvStridedBatched(hipblasHandle_t       handle,
                                           hipblasOperation_t    trans,
                                           int                   m,
                                           int                   n,
                                           int                   kl,
                                           int                   ku,
                                           const hipblasComplex* alpha,
                                           const hipblasComplex* A,
                                           int                   lda,
                                           int                   stride_a,
                                           const hipblasComplex* x,
                                           int                   incx,
                                           int                   stride_x,
                                           const hipblasComplex* beta,
                                           hipblasComplex*       y,
                                           int                   incy,
                                           int                   stride_y,
                                           int                   batch_count)
{
    return HIPBLAS_STATUS_NOT_SUPPORTED;
}

hipblasStatus_t hipblasZgbmvStridedBatched(hipblasHandle_t             handle,
                                           hipblasOperation_t          trans,
                                           int                         m,
                                           int                         n,
                                           int                         kl,
                                           int                         ku,
                                           const hipblasDoubleComplex* alpha,
                                           const hipblasDoubleComplex* A,
                                           int                         lda,
                                           int                         stride_a,
                                           const hipblasDoubleComplex* x,
                                           int                         incx,
                                           int                         stride_x,
                                           const hipblasDoubleComplex* beta,
                                           hipblasDoubleComplex*       y,
                                           int                         incy,
                                           int                         stride_y,
                                           int                         batch_count)
{
    return HIPBLAS_STATUS_NOT_SUPPORTED;
}

// gemv
hipblasStatus_t hipblasSgemv(hipblasHandle_t    handle,
                             hipblasOperation_t trans,
                             int                m,
                             int                n,
                             const float*       alpha,
                             const float*       A,
                             int                lda,
                             const float*       x,
                             int                incx,
                             const float*       beta,
                             float*             y,
                             int                incy)
{
    return hipCUBLASStatusToHIPStatus(cublasSgemv((cublasHandle_t)handle,
                                                  hipOperationToCudaOperation(trans),
                                                  m,
                                                  n,
                                                  alpha,
                                                  A,
                                                  lda,
                                                  x,
                                                  incx,
                                                  beta,
                                                  y,
                                                  incy));
}

hipblasStatus_t hipblasDgemv(hipblasHandle_t    handle,
                             hipblasOperation_t trans,
                             int                m,
                             int                n,
                             const double*      alpha,
                             const double*      A,
                             int                lda,
                             const double*      x,
                             int                incx,
                             const double*      beta,
                             double*            y,
                             int                incy)
{
    return hipCUBLASStatusToHIPStatus(cublasDgemv((cublasHandle_t)handle,
                                                  hipOperationToCudaOperation(trans),
                                                  m,
                                                  n,
                                                  alpha,
                                                  A,
                                                  lda,
                                                  x,
                                                  incx,
                                                  beta,
                                                  y,
                                                  incy));
}

hipblasStatus_t hipblasCgemv(hipblasHandle_t       handle,
                             hipblasOperation_t    trans,
                             int                   m,
                             int                   n,
                             const hipblasComplex* alpha,
                             const hipblasComplex* A,
                             int                   lda,
                             const hipblasComplex* x,
                             int                   incx,
                             const hipblasComplex* beta,
                             hipblasComplex*       y,
                             int                   incy)
{
    return hipCUBLASStatusToHIPStatus(cublasCgemv((cublasHandle_t)handle,
                                                  hipOperationToCudaOperation(trans),
                                                  m,
                                                  n,
                                                  (cuComplex*)alpha,
                                                  (cuComplex*)A,
                                                  lda,
                                                  (cuComplex*)x,
                                                  incx,
                                                  (cuComplex*)beta,
                                                  (cuComplex*)y,
                                                  incy));
}

hipblasStatus_t hipblasZgemv(hipblasHandle_t             handle,
                             hipblasOperation_t          trans,
                             int                         m,
                             int                         n,
                             const hipblasDoubleComplex* alpha,
                             const hipblasDoubleComplex* A,
                             int                         lda,
                             const hipblasDoubleComplex* x,
                             int                         incx,
                             const hipblasDoubleComplex* beta,
                             hipblasDoubleComplex*       y,
                             int                         incy)
{
    return hipCUBLASStatusToHIPStatus(cublasZgemv((cublasHandle_t)handle,
                                                  hipOperationToCudaOperation(trans),
                                                  m,
                                                  n,
                                                  (cuDoubleComplex*)alpha,
                                                  (cuDoubleComplex*)A,
                                                  lda,
                                                  (cuDoubleComplex*)x,
                                                  incx,
                                                  (cuDoubleComplex*)beta,
                                                  (cuDoubleComplex*)y,
                                                  incy));
}

// gemv_batched
hipblasStatus_t hipblasSgemvBatched(hipblasHandle_t    handle,
                                    hipblasOperation_t trans,
                                    int                m,
                                    int                n,
                                    const float*       alpha,
                                    const float* const A[],
                                    int                lda,
                                    const float* const x[],
                                    int                incx,
                                    const float*       beta,
                                    float* const       y[],
                                    int                incy,
                                    int                batchCount)
{
    // TODO warn user that function was demoted to ignore batch
    return HIPBLAS_STATUS_NOT_SUPPORTED;
    // return hipCUBLASStatusToHIPStatus(cublasSgemv((cublasHandle_t)handle,
    //                                               hipOperationToCudaOperation(trans),
    //                                               m,
    //                                               n,
    //                                               alpha,
    //                                               A,
    //                                               lda,
    //                                               x,
    //                                               incx,
    //                                               beta,
    //                                               y,
    //                                               incy));
}

hipblasStatus_t hipblasDgemvBatched(hipblasHandle_t     handle,
                                    hipblasOperation_t  trans,
                                    int                 m,
                                    int                 n,
                                    const double*       alpha,
                                    const double* const A[],
                                    int                 lda,
                                    const double* const x[],
                                    int                 incx,
                                    const double*       beta,
                                    double* const       y[],
                                    int                 incy,
                                    int                 batchCount)
{
    // TODO warn user that function was demoted to ignore batch
    return HIPBLAS_STATUS_NOT_SUPPORTED;
    // return hipCUBLASStatusToHIPStatus(cublasDgemv((cublasHandle_t)handle,
    //                                               hipOperationToCudaOperation(trans),
    //                                               m,
    //                                               n,
    //                                               alpha,
    //                                               A,
    //                                               lda,
    //                                               x,
    //                                               incx,
    //                                               beta,
    //                                               y,
    //                                               incy));
}

hipblasStatus_t hipblasCgemvBatched(hipblasHandle_t             handle,
                                    hipblasOperation_t          trans,
                                    int                         m,
                                    int                         n,
                                    const hipblasComplex*       alpha,
                                    const hipblasComplex* const A[],
                                    int                         lda,
                                    const hipblasComplex* const x[],
                                    int                         incx,
                                    const hipblasComplex*       beta,
                                    hipblasComplex* const       y[],
                                    int                         incy,
                                    int                         batchCount)
{
    return HIPBLAS_STATUS_NOT_SUPPORTED;
}

hipblasStatus_t hipblasZgemvBatched(hipblasHandle_t                   handle,
                                    hipblasOperation_t                trans,
                                    int                               m,
                                    int                               n,
                                    const hipblasDoubleComplex*       alpha,
                                    const hipblasDoubleComplex* const A[],
                                    int                               lda,
                                    const hipblasDoubleComplex* const x[],
                                    int                               incx,
                                    const hipblasDoubleComplex*       beta,
                                    hipblasDoubleComplex* const       y[],
                                    int                               incy,
                                    int                               batchCount)
{
    return HIPBLAS_STATUS_NOT_SUPPORTED;
}

// gemv_strided_batched
hipblasStatus_t hipblasSgemvStridedBatched(hipblasHandle_t    handle,
                                           hipblasOperation_t trans,
                                           int                m,
                                           int                n,
                                           const float*       alpha,
                                           const float*       A,
                                           int                lda,
                                           int                strideA,
                                           const float*       x,
                                           int                incx,
                                           int                stridex,
                                           const float*       beta,
                                           float*             y,
                                           int                incy,
                                           int                stridey,
                                           int                batchCount)
{
    // TODO warn user that function was demoted to ignore batch
    return HIPBLAS_STATUS_NOT_SUPPORTED;
    // return hipCUBLASStatusToHIPStatus(cublasSgemv((cublasHandle_t)handle,
    //                                               hipOperationToCudaOperation(trans),
    //                                               m,
    //                                               n,
    //                                               alpha,
    //                                               A,
    //                                               lda,
    //                                               x,
    //                                               incx,
    //                                               beta,
    //                                               y,
    //                                               incy));
}

hipblasStatus_t hipblasDgemvStridedBatched(hipblasHandle_t    handle,
                                           hipblasOperation_t trans,
                                           int                m,
                                           int                n,
                                           const double*      alpha,
                                           const double*      A,
                                           int                lda,
                                           int                strideA,
                                           const double*      x,
                                           int                incx,
                                           int                stridex,
                                           const double*      beta,
                                           double*            y,
                                           int                incy,
                                           int                stridey,
                                           int                batchCount)
{
    // TODO warn user that function was demoted to ignore batch
    return HIPBLAS_STATUS_NOT_SUPPORTED;
    // return hipCUBLASStatusToHIPStatus(cublasDgemv((cublasHandle_t)handle,
    //                                               hipOperationToCudaOperation(trans),
    //                                               m,
    //                                               n,
    //                                               alpha,
    //                                               A,
    //                                               lda,
    //                                               x,
    //                                               incx,
    //                                               beta,
    //                                               y,
    //                                               incy));
}

hipblasStatus_t hipblasCgemvStridedBatched(hipblasHandle_t       handle,
                                           hipblasOperation_t    trans,
                                           int                   m,
                                           int                   n,
                                           const hipblasComplex* alpha,
                                           const hipblasComplex* A,
                                           int                   lda,
                                           int                   strideA,
                                           const hipblasComplex* x,
                                           int                   incx,
                                           int                   stridex,
                                           const hipblasComplex* beta,
                                           hipblasComplex*       y,
                                           int                   incy,
                                           int                   stridey,
                                           int                   batchCount)
{
    return HIPBLAS_STATUS_NOT_SUPPORTED;
}

hipblasStatus_t hipblasZgemvStridedBatched(hipblasHandle_t             handle,
                                           hipblasOperation_t          trans,
                                           int                         m,
                                           int                         n,
                                           const hipblasDoubleComplex* alpha,
                                           const hipblasDoubleComplex* A,
                                           int                         lda,
                                           int                         strideA,
                                           const hipblasDoubleComplex* x,
                                           int                         incx,
                                           int                         stridex,
                                           const hipblasDoubleComplex* beta,
                                           hipblasDoubleComplex*       y,
                                           int                         incy,
                                           int                         stridey,
                                           int                         batchCount)
{
    return HIPBLAS_STATUS_NOT_SUPPORTED;
}

// ger
hipblasStatus_t hipblasSger(hipblasHandle_t handle,
                            int             m,
                            int             n,
                            const float*    alpha,
                            const float*    x,
                            int             incx,
                            const float*    y,
                            int             incy,
                            float*          A,
                            int             lda)
{
    return hipCUBLASStatusToHIPStatus(
        cublasSger((cublasHandle_t)handle, m, n, alpha, x, incx, y, incy, A, lda));
}

hipblasStatus_t hipblasDger(hipblasHandle_t handle,
                            int             m,
                            int             n,
                            const double*   alpha,
                            const double*   x,
                            int             incx,
                            const double*   y,
                            int             incy,
                            double*         A,
                            int             lda)
{
    return hipCUBLASStatusToHIPStatus(
        cublasDger((cublasHandle_t)handle, m, n, alpha, x, incx, y, incy, A, lda));
}

hipblasStatus_t hipblasCgeru(hipblasHandle_t       handle,
                             int                   m,
                             int                   n,
                             const hipblasComplex* alpha,
                             const hipblasComplex* x,
                             int                   incx,
                             const hipblasComplex* y,
                             int                   incy,
                             hipblasComplex*       A,
                             int                   lda)
{
    return hipCUBLASStatusToHIPStatus(cublasCgeru((cublasHandle_t)handle,
                                                  m,
                                                  n,
                                                  (cuComplex*)alpha,
                                                  (cuComplex*)x,
                                                  incx,
                                                  (cuComplex*)y,
                                                  incy,
                                                  (cuComplex*)A,
                                                  lda));
}

hipblasStatus_t hipblasCgerc(hipblasHandle_t       handle,
                             int                   m,
                             int                   n,
                             const hipblasComplex* alpha,
                             const hipblasComplex* x,
                             int                   incx,
                             const hipblasComplex* y,
                             int                   incy,
                             hipblasComplex*       A,
                             int                   lda)
{
    return hipCUBLASStatusToHIPStatus(cublasCgerc((cublasHandle_t)handle,
                                                  m,
                                                  n,
                                                  (cuComplex*)alpha,
                                                  (cuComplex*)x,
                                                  incx,
                                                  (cuComplex*)y,
                                                  incy,
                                                  (cuComplex*)A,
                                                  lda));
}

hipblasStatus_t hipblasZgeru(hipblasHandle_t             handle,
                             int                         m,
                             int                         n,
                             const hipblasDoubleComplex* alpha,
                             const hipblasDoubleComplex* x,
                             int                         incx,
                             const hipblasDoubleComplex* y,
                             int                         incy,
                             hipblasDoubleComplex*       A,
                             int                         lda)
{
    return hipCUBLASStatusToHIPStatus(cublasZgeru((cublasHandle_t)handle,
                                                  m,
                                                  n,
                                                  (cuDoubleComplex*)alpha,
                                                  (cuDoubleComplex*)x,
                                                  incx,
                                                  (cuDoubleComplex*)y,
                                                  incy,
                                                  (cuDoubleComplex*)A,
                                                  lda));
}

hipblasStatus_t hipblasZgerc(hipblasHandle_t             handle,
                             int                         m,
                             int                         n,
                             const hipblasDoubleComplex* alpha,
                             const hipblasDoubleComplex* x,
                             int                         incx,
                             const hipblasDoubleComplex* y,
                             int                         incy,
                             hipblasDoubleComplex*       A,
                             int                         lda)
{
    return hipCUBLASStatusToHIPStatus(cublasZgerc((cublasHandle_t)handle,
                                                  m,
                                                  n,
                                                  (cuDoubleComplex*)alpha,
                                                  (cuDoubleComplex*)x,
                                                  incx,
                                                  (cuDoubleComplex*)y,
                                                  incy,
                                                  (cuDoubleComplex*)A,
                                                  lda));
}

// ger_batched
hipblasStatus_t hipblasSgerBatched(hipblasHandle_t    handle,
                                   int                m,
                                   int                n,
                                   const float*       alpha,
                                   const float* const x[],
                                   int                incx,
                                   const float* const y[],
                                   int                incy,
                                   float* const       A[],
                                   int                lda,
                                   int                batchCount)
{
    return HIPBLAS_STATUS_NOT_SUPPORTED;
}

hipblasStatus_t hipblasDgerBatched(hipblasHandle_t     handle,
                                   int                 m,
                                   int                 n,
                                   const double*       alpha,
                                   const double* const x[],
                                   int                 incx,
                                   const double* const y[],
                                   int                 incy,
                                   double* const       A[],
                                   int                 lda,
                                   int                 batchCount)
{
    return HIPBLAS_STATUS_NOT_SUPPORTED;
}

hipblasStatus_t hipblasCgeruBatched(hipblasHandle_t             handle,
                                    int                         m,
                                    int                         n,
                                    const hipblasComplex*       alpha,
                                    const hipblasComplex* const x[],
                                    int                         incx,
                                    const hipblasComplex* const y[],
                                    int                         incy,
                                    hipblasComplex* const       A[],
                                    int                         lda,
                                    int                         batchCount)
{
    return HIPBLAS_STATUS_NOT_SUPPORTED;
}

hipblasStatus_t hipblasCgercBatched(hipblasHandle_t             handle,
                                    int                         m,
                                    int                         n,
                                    const hipblasComplex*       alpha,
                                    const hipblasComplex* const x[],
                                    int                         incx,
                                    const hipblasComplex* const y[],
                                    int                         incy,
                                    hipblasComplex* const       A[],
                                    int                         lda,
                                    int                         batchCount)
{
    return HIPBLAS_STATUS_NOT_SUPPORTED;
}

hipblasStatus_t hipblasZgeruBatched(hipblasHandle_t                   handle,
                                    int                               m,
                                    int                               n,
                                    const hipblasDoubleComplex*       alpha,
                                    const hipblasDoubleComplex* const x[],
                                    int                               incx,
                                    const hipblasDoubleComplex* const y[],
                                    int                               incy,
                                    hipblasDoubleComplex* const       A[],
                                    int                               lda,
                                    int                               batchCount)
{
    return HIPBLAS_STATUS_NOT_SUPPORTED;
}

hipblasStatus_t hipblasZgercBatched(hipblasHandle_t                   handle,
                                    int                               m,
                                    int                               n,
                                    const hipblasDoubleComplex*       alpha,
                                    const hipblasDoubleComplex* const x[],
                                    int                               incx,
                                    const hipblasDoubleComplex* const y[],
                                    int                               incy,
                                    hipblasDoubleComplex* const       A[],
                                    int                               lda,
                                    int                               batchCount)
{
    return HIPBLAS_STATUS_NOT_SUPPORTED;
}

// ger_strided_batched
hipblasStatus_t hipblasSgerStridedBatched(hipblasHandle_t handle,
                                          int             m,
                                          int             n,
                                          const float*    alpha,
                                          const float*    x,
                                          int             incx,
                                          int             stridex,
                                          const float*    y,
                                          int             incy,
                                          int             stridey,
                                          float*          A,
                                          int             lda,
                                          int             strideA,
                                          int             batchCount)
{
    return HIPBLAS_STATUS_NOT_SUPPORTED;
}

hipblasStatus_t hipblasDgerStridedBatched(hipblasHandle_t handle,
                                          int             m,
                                          int             n,
                                          const double*   alpha,
                                          const double*   x,
                                          int             incx,
                                          int             stridex,
                                          const double*   y,
                                          int             incy,
                                          int             stridey,
                                          double*         A,
                                          int             lda,
                                          int             strideA,
                                          int             batchCount)
{
    return HIPBLAS_STATUS_NOT_SUPPORTED;
}

<<<<<<< HEAD
hipblasStatus_t hipblasCgeruStridedBatched(hipblasHandle_t       handle,
                                           int                   m,
                                           int                   n,
                                           const hipblasComplex* alpha,
                                           const hipblasComplex* x,
                                           int                   incx,
                                           int                   stridex,
                                           const hipblasComplex* y,
                                           int                   incy,
                                           int                   stridey,
                                           hipblasComplex*       A,
                                           int                   lda,
                                           int                   strideA,
                                           int                   batchCount)
=======
// hbmv
hipblasStatus_t hipblasChbmv(hipblasHandle_t       handle,
                             hipblasFillMode_t     uplo,
                             int                   n,
                             int                   k,
                             const hipblasComplex* alpha,
                             const hipblasComplex* A,
                             int                   lda,
                             const hipblasComplex* x,
                             int                   incx,
                             const hipblasComplex* beta,
                             hipblasComplex*       y,
                             int                   incy)
{
    return hipCUBLASStatusToHIPStatus(cublasChbmv((cublasHandle_t)handle,
                                                  hipFillToCudaFill(uplo),
                                                  n,
                                                  k,
                                                  (cuComplex*)alpha,
                                                  (cuComplex*)A,
                                                  lda,
                                                  (cuComplex*)x,
                                                  incx,
                                                  (cuComplex*)beta,
                                                  (cuComplex*)y,
                                                  incy));
}

hipblasStatus_t hipblasZhbmv(hipblasHandle_t             handle,
                             hipblasFillMode_t           uplo,
                             int                         n,
                             int                         k,
                             const hipblasDoubleComplex* alpha,
                             const hipblasDoubleComplex* A,
                             int                         lda,
                             const hipblasDoubleComplex* x,
                             int                         incx,
                             const hipblasDoubleComplex* beta,
                             hipblasDoubleComplex*       y,
                             int                         incy)
{
    return hipCUBLASStatusToHIPStatus(cublasZhbmv((cublasHandle_t)handle,
                                                  hipFillToCudaFill(uplo),
                                                  n,
                                                  k,
                                                  (cuDoubleComplex*)alpha,
                                                  (cuDoubleComplex*)A,
                                                  lda,
                                                  (cuDoubleComplex*)x,
                                                  incx,
                                                  (cuDoubleComplex*)beta,
                                                  (cuDoubleComplex*)y,
                                                  incy));
}

// hbmv_batched
hipblasStatus_t hipblasChbmvBatched(hipblasHandle_t             handle,
                                    hipblasFillMode_t           uplo,
                                    int                         n,
                                    int                         k,
                                    const hipblasComplex*       alpha,
                                    const hipblasComplex* const A[],
                                    int                         lda,
                                    const hipblasComplex* const x[],
                                    int                         incx,
                                    const hipblasComplex*       beta,
                                    hipblasComplex* const       y[],
                                    int                         incy,
                                    int                         batchCount)
{
    return HIPBLAS_STATUS_NOT_SUPPORTED;
}

hipblasStatus_t hipblasZhbmvBatched(hipblasHandle_t                   handle,
                                    hipblasFillMode_t                 uplo,
                                    int                               n,
                                    int                               k,
                                    const hipblasDoubleComplex*       alpha,
                                    const hipblasDoubleComplex* const A[],
                                    int                               lda,
                                    const hipblasDoubleComplex* const x[],
                                    int                               incx,
                                    const hipblasDoubleComplex*       beta,
                                    hipblasDoubleComplex* const       y[],
                                    int                               incy,
                                    int                               batchCount)
>>>>>>> 9a876a06
{
    return HIPBLAS_STATUS_NOT_SUPPORTED;
}

<<<<<<< HEAD
hipblasStatus_t hipblasCgercStridedBatched(hipblasHandle_t       handle,
                                           int                   m,
                                           int                   n,
                                           const hipblasComplex* alpha,
                                           const hipblasComplex* x,
                                           int                   incx,
                                           int                   stridex,
                                           const hipblasComplex* y,
                                           int                   incy,
                                           int                   stridey,
                                           hipblasComplex*       A,
                                           int                   lda,
                                           int                   strideA,
=======
// hbmv_strided_batched
hipblasStatus_t hipblasChbmvStridedBatched(hipblasHandle_t       handle,
                                           hipblasFillMode_t     uplo,
                                           int                   n,
                                           int                   k,
                                           const hipblasComplex* alpha,
                                           const hipblasComplex* A,
                                           int                   lda,
                                           int                   strideA,
                                           const hipblasComplex* x,
                                           int                   incx,
                                           int                   stridex,
                                           const hipblasComplex* beta,
                                           hipblasComplex*       y,
                                           int                   incy,
                                           int                   stridey,
>>>>>>> 9a876a06
                                           int                   batchCount)
{
    return HIPBLAS_STATUS_NOT_SUPPORTED;
}

<<<<<<< HEAD
hipblasStatus_t hipblasZgeruStridedBatched(hipblasHandle_t             handle,
                                           int                         m,
                                           int                         n,
                                           const hipblasDoubleComplex* alpha,
                                           const hipblasDoubleComplex* x,
                                           int                         incx,
                                           int                         stridex,
                                           const hipblasDoubleComplex* y,
                                           int                         incy,
                                           int                         stridey,
                                           hipblasDoubleComplex*       A,
                                           int                         lda,
                                           int                         strideA,
                                           int                         batchCount)
{
    return HIPBLAS_STATUS_NOT_SUPPORTED;
}

hipblasStatus_t hipblasZgercStridedBatched(hipblasHandle_t             handle,
                                           int                         m,
                                           int                         n,
                                           const hipblasDoubleComplex* alpha,
                                           const hipblasDoubleComplex* x,
                                           int                         incx,
                                           int                         stridex,
                                           const hipblasDoubleComplex* y,
                                           int                         incy,
                                           int                         stridey,
                                           hipblasDoubleComplex*       A,
                                           int                         lda,
                                           int                         strideA,
=======
hipblasStatus_t hipblasZhbmvStridedBatched(hipblasHandle_t             handle,
                                           hipblasFillMode_t           uplo,
                                           int                         n,
                                           int                         k,
                                           const hipblasDoubleComplex* alpha,
                                           const hipblasDoubleComplex* A,
                                           int                         lda,
                                           int                         strideA,
                                           const hipblasDoubleComplex* x,
                                           int                         incx,
                                           int                         stridex,
                                           const hipblasDoubleComplex* beta,
                                           hipblasDoubleComplex*       y,
                                           int                         incy,
                                           int                         stridey,
>>>>>>> 9a876a06
                                           int                         batchCount)
{
    return HIPBLAS_STATUS_NOT_SUPPORTED;
}

<<<<<<< HEAD
// hbmv
hipblasStatus_t hipblasChbmv(hipblasHandle_t       handle,
=======
// hemv
hipblasStatus_t hipblasChemv(hipblasHandle_t       handle,
>>>>>>> 9a876a06
                             hipblasFillMode_t     uplo,
                             int                   n,
                             int                   k,
                             const hipblasComplex* alpha,
                             const hipblasComplex* A,
                             int                   lda,
                             const hipblasComplex* x,
                             int                   incx,
                             const hipblasComplex* beta,
                             hipblasComplex*       y,
                             int                   incy)
{
<<<<<<< HEAD
    return hipCUBLASStatusToHIPStatus(cublasChbmv((cublasHandle_t)handle,
=======
    return hipCUBLASStatusToHIPStatus(cublasChemv((cublasHandle_t)handle,
                                                  hipFillToCudaFill(uplo),
                                                  n,
                                                  (cuComplex*)alpha,
                                                  (cuComplex*)A,
                                                  lda,
                                                  (cuComplex*)x,
                                                  incx,
                                                  (cuComplex*)beta,
                                                  (cuComplex*)y,
                                                  incy));
}

hipblasStatus_t hipblasZhemv(hipblasHandle_t             handle,
                             hipblasFillMode_t           uplo,
                             int                         n,
                             const hipblasDoubleComplex* alpha,
                             const hipblasDoubleComplex* A,
                             int                         lda,
                             const hipblasDoubleComplex* x,
                             int                         incx,
                             const hipblasDoubleComplex* beta,
                             hipblasDoubleComplex*       y,
                             int                         incy)
{
    return hipCUBLASStatusToHIPStatus(cublasZhemv((cublasHandle_t)handle,
                                                  hipFillToCudaFill(uplo),
                                                  n,
                                                  (cuDoubleComplex*)alpha,
                                                  (cuDoubleComplex*)A,
                                                  lda,
                                                  (cuDoubleComplex*)x,
                                                  incx,
                                                  (cuDoubleComplex*)beta,
                                                  (cuDoubleComplex*)y,
                                                  incy));
}

// hemv_batched
hipblasStatus_t hipblasChemvBatched(hipblasHandle_t             handle,
                                    hipblasFillMode_t           uplo,
                                    int                         n,
                                    const hipblasComplex*       alpha,
                                    const hipblasComplex* const A[],
                                    int                         lda,
                                    const hipblasComplex* const x[],
                                    int                         incx,
                                    const hipblasComplex*       beta,
                                    hipblasComplex* const       y[],
                                    int                         incy,
                                    int                         batch_count)
{
    return HIPBLAS_STATUS_NOT_SUPPORTED;
}

hipblasStatus_t hipblasZhemvBatched(hipblasHandle_t                   handle,
                                    hipblasFillMode_t                 uplo,
                                    int                               n,
                                    const hipblasDoubleComplex*       alpha,
                                    const hipblasDoubleComplex* const A[],
                                    int                               lda,
                                    const hipblasDoubleComplex* const x[],
                                    int                               incx,
                                    const hipblasDoubleComplex*       beta,
                                    hipblasDoubleComplex* const       y[],
                                    int                               incy,
                                    int                               batch_count)
{
    return HIPBLAS_STATUS_NOT_SUPPORTED;
}

// hemv_strided_batched
hipblasStatus_t hipblasChemvStridedBatched(hipblasHandle_t       handle,
                                           hipblasFillMode_t     uplo,
                                           int                   n,
                                           const hipblasComplex* alpha,
                                           const hipblasComplex* A,
                                           int                   lda,
                                           int                   stride_a,
                                           const hipblasComplex* x,
                                           int                   incx,
                                           int                   stride_x,
                                           const hipblasComplex* beta,
                                           hipblasComplex*       y,
                                           int                   incy,
                                           int                   stride_y,
                                           int                   batch_count)
{
    return HIPBLAS_STATUS_NOT_SUPPORTED;
}

hipblasStatus_t hipblasZhemvStridedBatched(hipblasHandle_t             handle,
                                           hipblasFillMode_t           uplo,
                                           int                         n,
                                           const hipblasDoubleComplex* alpha,
                                           const hipblasDoubleComplex* A,
                                           int                         lda,
                                           int                         stride_a,
                                           const hipblasDoubleComplex* x,
                                           int                         incx,
                                           int                         stride_x,
                                           const hipblasDoubleComplex* beta,
                                           hipblasDoubleComplex*       y,
                                           int                         incy,
                                           int                         stride_y,
                                           int                         batch_count)
{
    return HIPBLAS_STATUS_NOT_SUPPORTED;
}

// her
hipblasStatus_t hipblasCher(hipblasHandle_t       handle,
                            hipblasFillMode_t     uplo,
                            int                   n,
                            const float*          alpha,
                            const hipblasComplex* x,
                            int                   incx,
                            hipblasComplex*       A,
                            int                   lda)
{
    return hipCUBLASStatusToHIPStatus(cublasCher((cublasHandle_t)handle,
                                                 hipFillToCudaFill(uplo),
                                                 n,
                                                 alpha,
                                                 (cuComplex*)x,
                                                 incx,
                                                 (cuComplex*)A,
                                                 lda));
}

hipblasStatus_t hipblasZher(hipblasHandle_t             handle,
                            hipblasFillMode_t           uplo,
                            int                         n,
                            const double*               alpha,
                            const hipblasDoubleComplex* x,
                            int                         incx,
                            hipblasDoubleComplex*       A,
                            int                         lda)
{
    return hipCUBLASStatusToHIPStatus(cublasZher((cublasHandle_t)handle,
                                                 hipFillToCudaFill(uplo),
                                                 n,
                                                 alpha,
                                                 (cuDoubleComplex*)x,
                                                 incx,
                                                 (cuDoubleComplex*)A,
                                                 lda));
}

// her_batched
hipblasStatus_t hipblasCherBatched(hipblasHandle_t             handle,
                                   hipblasFillMode_t           uplo,
                                   int                         n,
                                   const float*                alpha,
                                   const hipblasComplex* const x[],
                                   int                         incx,
                                   hipblasComplex* const       A[],
                                   int                         lda,
                                   int                         batchCount)
{
    return HIPBLAS_STATUS_NOT_SUPPORTED;
}

hipblasStatus_t hipblasZherBatched(hipblasHandle_t                   handle,
                                   hipblasFillMode_t                 uplo,
                                   int                               n,
                                   const double*                     alpha,
                                   const hipblasDoubleComplex* const x[],
                                   int                               incx,
                                   hipblasDoubleComplex* const       A[],
                                   int                               lda,
                                   int                               batchCount)
{
    return HIPBLAS_STATUS_NOT_SUPPORTED;
}

// her_strided_batched
hipblasStatus_t hipblasCherStridedBatched(hipblasHandle_t       handle,
                                          hipblasFillMode_t     uplo,
                                          int                   n,
                                          const float*          alpha,
                                          const hipblasComplex* x,
                                          int                   incx,
                                          int                   stridex,
                                          hipblasComplex*       A,
                                          int                   lda,
                                          int                   strideA,
                                          int                   batchCount)
{
    return HIPBLAS_STATUS_NOT_SUPPORTED;
}

hipblasStatus_t hipblasZherStridedBatched(hipblasHandle_t             handle,
                                          hipblasFillMode_t           uplo,
                                          int                         n,
                                          const double*               alpha,
                                          const hipblasDoubleComplex* x,
                                          int                         incx,
                                          int                         stridex,
                                          hipblasDoubleComplex*       A,
                                          int                         lda,
                                          int                         strideA,
                                          int                         batchCount)
{
    return HIPBLAS_STATUS_NOT_SUPPORTED;
}

// her2
hipblasStatus_t hipblasCher2(hipblasHandle_t       handle,
                             hipblasFillMode_t     uplo,
                             int                   n,
                             const hipblasComplex* alpha,
                             const hipblasComplex* x,
                             int                   incx,
                             const hipblasComplex* y,
                             int                   incy,
                             hipblasComplex*       A,
                             int                   lda)
{
    return hipCUBLASStatusToHIPStatus(cublasCher2((cublasHandle_t)handle,
                                                  hipFillToCudaFill(uplo),
                                                  n,
                                                  (cuComplex*)alpha,
                                                  (cuComplex*)x,
                                                  incx,
                                                  (cuComplex*)y,
                                                  incy,
                                                  (cuComplex*)A,
                                                  lda));
}

hipblasStatus_t hipblasZher2(hipblasHandle_t             handle,
                             hipblasFillMode_t           uplo,
                             int                         n,
                             const hipblasDoubleComplex* alpha,
                             const hipblasDoubleComplex* x,
                             int                         incx,
                             const hipblasDoubleComplex* y,
                             int                         incy,
                             hipblasDoubleComplex*       A,
                             int                         lda)
{
    return hipCUBLASStatusToHIPStatus(cublasZher2((cublasHandle_t)handle,
                                                  hipFillToCudaFill(uplo),
                                                  n,
                                                  (cuDoubleComplex*)alpha,
                                                  (cuDoubleComplex*)x,
                                                  incx,
                                                  (cuDoubleComplex*)y,
                                                  incy,
                                                  (cuDoubleComplex*)A,
                                                  lda));
}

// her2_batched
hipblasStatus_t hipblasCher2Batched(hipblasHandle_t             handle,
                                    hipblasFillMode_t           uplo,
                                    int                         n,
                                    const hipblasComplex*       alpha,
                                    const hipblasComplex* const x[],
                                    int                         incx,
                                    const hipblasComplex* const y[],
                                    int                         incy,
                                    hipblasComplex* const       A[],
                                    int                         lda,
                                    int                         batchCount)
{
    return HIPBLAS_STATUS_NOT_SUPPORTED;
}

hipblasStatus_t hipblasZher2Batched(hipblasHandle_t                   handle,
                                    hipblasFillMode_t                 uplo,
                                    int                               n,
                                    const hipblasDoubleComplex*       alpha,
                                    const hipblasDoubleComplex* const x[],
                                    int                               incx,
                                    const hipblasDoubleComplex* const y[],
                                    int                               incy,
                                    hipblasDoubleComplex* const       A[],
                                    int                               lda,
                                    int                               batchCount)
{
    return HIPBLAS_STATUS_NOT_SUPPORTED;
}

// her2_strided_batched
hipblasStatus_t hipblasCher2StridedBatched(hipblasHandle_t       handle,
                                           hipblasFillMode_t     uplo,
                                           int                   n,
                                           const hipblasComplex* alpha,
                                           const hipblasComplex* x,
                                           int                   incx,
                                           int                   stridex,
                                           const hipblasComplex* y,
                                           int                   incy,
                                           int                   stridey,
                                           hipblasComplex*       A,
                                           int                   lda,
                                           int                   strideA,
                                           int                   batchCount)
{
    return HIPBLAS_STATUS_NOT_SUPPORTED;
}

hipblasStatus_t hipblasZher2StridedBatched(hipblasHandle_t             handle,
                                           hipblasFillMode_t           uplo,
                                           int                         n,
                                           const hipblasDoubleComplex* alpha,
                                           const hipblasDoubleComplex* x,
                                           int                         incx,
                                           int                         stridex,
                                           const hipblasDoubleComplex* y,
                                           int                         incy,
                                           int                         stridey,
                                           hipblasDoubleComplex*       A,
                                           int                         lda,
                                           int                         strideA,
                                           int                         batchCount)
{
    return HIPBLAS_STATUS_NOT_SUPPORTED;
}

// hpmv
hipblasStatus_t hipblasChpmv(hipblasHandle_t       handle,
                             hipblasFillMode_t     uplo,
                             int                   n,
                             const hipblasComplex* alpha,
                             const hipblasComplex* AP,
                             const hipblasComplex* x,
                             int                   incx,
                             const hipblasComplex* beta,
                             hipblasComplex*       y,
                             int                   incy)
{
    return hipCUBLASStatusToHIPStatus(cublasChpmv((cublasHandle_t)handle,
                                                  hipFillToCudaFill(uplo),
                                                  n,
                                                  (cuComplex*)alpha,
                                                  (cuComplex*)AP,
                                                  (cuComplex*)x,
                                                  incx,
                                                  (cuComplex*)beta,
                                                  (cuComplex*)y,
                                                  incy));
}

hipblasStatus_t hipblasZhpmv(hipblasHandle_t             handle,
                             hipblasFillMode_t           uplo,
                             int                         n,
                             const hipblasDoubleComplex* alpha,
                             const hipblasDoubleComplex* AP,
                             const hipblasDoubleComplex* x,
                             int                         incx,
                             const hipblasDoubleComplex* beta,
                             hipblasDoubleComplex*       y,
                             int                         incy)
{
    return hipCUBLASStatusToHIPStatus(cublasZhpmv((cublasHandle_t)handle,
                                                  hipFillToCudaFill(uplo),
                                                  n,
                                                  (cuDoubleComplex*)alpha,
                                                  (cuDoubleComplex*)AP,
                                                  (cuDoubleComplex*)x,
                                                  incx,
                                                  (cuDoubleComplex*)beta,
                                                  (cuDoubleComplex*)y,
                                                  incy));
}

// hpmv_batched
hipblasStatus_t hipblasChpmvBatched(hipblasHandle_t             handle,
                                    hipblasFillMode_t           uplo,
                                    int                         n,
                                    const hipblasComplex*       alpha,
                                    const hipblasComplex* const AP[],
                                    const hipblasComplex* const x[],
                                    int                         incx,
                                    const hipblasComplex*       beta,
                                    hipblasComplex* const       y[],
                                    int                         incy,
                                    int                         batchCount)
{
    return HIPBLAS_STATUS_NOT_SUPPORTED;
}

hipblasStatus_t hipblasZhpmvBatched(hipblasHandle_t                   handle,
                                    hipblasFillMode_t                 uplo,
                                    int                               n,
                                    const hipblasDoubleComplex*       alpha,
                                    const hipblasDoubleComplex* const AP[],
                                    const hipblasDoubleComplex* const x[],
                                    int                               incx,
                                    const hipblasDoubleComplex*       beta,
                                    hipblasDoubleComplex* const       y[],
                                    int                               incy,
                                    int                               batchCount)
{
    return HIPBLAS_STATUS_NOT_SUPPORTED;
}

// hpmv_strided_batched
hipblasStatus_t hipblasChpmvStridedBatched(hipblasHandle_t       handle,
                                           hipblasFillMode_t     uplo,
                                           int                   n,
                                           const hipblasComplex* alpha,
                                           const hipblasComplex* AP,
                                           int                   strideAP,
                                           const hipblasComplex* x,
                                           int                   incx,
                                           int                   stridex,
                                           const hipblasComplex* beta,
                                           hipblasComplex*       y,
                                           int                   incy,
                                           int                   stridey,
                                           int                   batchCount)
{
    return HIPBLAS_STATUS_NOT_SUPPORTED;
}

hipblasStatus_t hipblasZhpmvStridedBatched(hipblasHandle_t             handle,
                                           hipblasFillMode_t           uplo,
                                           int                         n,
                                           const hipblasDoubleComplex* alpha,
                                           const hipblasDoubleComplex* AP,
                                           int                         strideAP,
                                           const hipblasDoubleComplex* x,
                                           int                         incx,
                                           int                         stridex,
                                           const hipblasDoubleComplex* beta,
                                           hipblasDoubleComplex*       y,
                                           int                         incy,
                                           int                         stridey,
                                           int                         batchCount)
{
    return HIPBLAS_STATUS_NOT_SUPPORTED;
}

// hpr
hipblasStatus_t hipblasChpr(hipblasHandle_t       handle,
                            hipblasFillMode_t     uplo,
                            int                   n,
                            const float*          alpha,
                            const hipblasComplex* x,
                            int                   incx,
                            hipblasComplex*       AP)
{
    return hipCUBLASStatusToHIPStatus(cublasChpr((cublasHandle_t)handle,
                                                 hipFillToCudaFill(uplo),
                                                 n,
                                                 alpha,
                                                 (cuComplex*)x,
                                                 incx,
                                                 (cuComplex*)AP));
}

hipblasStatus_t hipblasZhpr(hipblasHandle_t             handle,
                            hipblasFillMode_t           uplo,
                            int                         n,
                            const double*               alpha,
                            const hipblasDoubleComplex* x,
                            int                         incx,
                            hipblasDoubleComplex*       AP)
{
    return hipCUBLASStatusToHIPStatus(cublasZhpr((cublasHandle_t)handle,
                                                 hipFillToCudaFill(uplo),
                                                 n,
                                                 alpha,
                                                 (cuDoubleComplex*)x,
                                                 incx,
                                                 (cuDoubleComplex*)AP));
}

// hpr_batched
hipblasStatus_t hipblasChprBatched(hipblasHandle_t             handle,
                                   hipblasFillMode_t           uplo,
                                   int                         n,
                                   const float*                alpha,
                                   const hipblasComplex* const x[],
                                   int                         incx,
                                   hipblasComplex* const       AP[],
                                   int                         batchCount)
{
    return HIPBLAS_STATUS_NOT_SUPPORTED;
}

hipblasStatus_t hipblasZhprBatched(hipblasHandle_t                   handle,
                                   hipblasFillMode_t                 uplo,
                                   int                               n,
                                   const double*                     alpha,
                                   const hipblasDoubleComplex* const x[],
                                   int                               incx,
                                   hipblasDoubleComplex* const       AP[],
                                   int                               batchCount)
{
    return HIPBLAS_STATUS_NOT_SUPPORTED;
}

// hpr_strided_batched
hipblasStatus_t hipblasChprStridedBatched(hipblasHandle_t       handle,
                                          hipblasFillMode_t     uplo,
                                          int                   n,
                                          const float*          alpha,
                                          const hipblasComplex* x,
                                          int                   incx,
                                          int                   stridex,
                                          hipblasComplex*       AP,
                                          int                   strideAP,
                                          int                   batchCount)
{
    return HIPBLAS_STATUS_NOT_SUPPORTED;
}

hipblasStatus_t hipblasZhprStridedBatched(hipblasHandle_t             handle,
                                          hipblasFillMode_t           uplo,
                                          int                         n,
                                          const double*               alpha,
                                          const hipblasDoubleComplex* x,
                                          int                         incx,
                                          int                         stridex,
                                          hipblasDoubleComplex*       AP,
                                          int                         strideAP,
                                          int                         batchCount)
{
    return HIPBLAS_STATUS_NOT_SUPPORTED;
}

// hpr2
hipblasStatus_t hipblasChpr2(hipblasHandle_t       handle,
                             hipblasFillMode_t     uplo,
                             int                   n,
                             const hipblasComplex* alpha,
                             const hipblasComplex* x,
                             int                   incx,
                             const hipblasComplex* y,
                             int                   incy,
                             hipblasComplex*       AP)
{
    return hipCUBLASStatusToHIPStatus(cublasChpr2((cublasHandle_t)handle,
                                                  hipFillToCudaFill(uplo),
                                                  n,
                                                  (cuComplex*)alpha,
                                                  (cuComplex*)x,
                                                  incx,
                                                  (cuComplex*)y,
                                                  incy,
                                                  (cuComplex*)AP));
}

hipblasStatus_t hipblasZhpr2(hipblasHandle_t             handle,
                             hipblasFillMode_t           uplo,
                             int                         n,
                             const hipblasDoubleComplex* alpha,
                             const hipblasDoubleComplex* x,
                             int                         incx,
                             const hipblasDoubleComplex* y,
                             int                         incy,
                             hipblasDoubleComplex*       AP)
{
    return hipCUBLASStatusToHIPStatus(cublasZhpr2((cublasHandle_t)handle,
                                                  hipFillToCudaFill(uplo),
                                                  n,
                                                  (cuDoubleComplex*)alpha,
                                                  (cuDoubleComplex*)x,
                                                  incx,
                                                  (cuDoubleComplex*)y,
                                                  incy,
                                                  (cuDoubleComplex*)AP));
}

// hpr2_batched
hipblasStatus_t hipblasChpr2Batched(hipblasHandle_t             handle,
                                    hipblasFillMode_t           uplo,
                                    int                         n,
                                    const hipblasComplex*       alpha,
                                    const hipblasComplex* const x[],
                                    int                         incx,
                                    const hipblasComplex* const yp[],
                                    int                         incy,
                                    hipblasComplex* const       AP[],
                                    int                         batchCount)
{
    return HIPBLAS_STATUS_NOT_SUPPORTED;
}

hipblasStatus_t hipblasZhpr2Batched(hipblasHandle_t                   handle,
                                    hipblasFillMode_t                 uplo,
                                    int                               n,
                                    const hipblasDoubleComplex*       alpha,
                                    const hipblasDoubleComplex* const x[],
                                    int                               incx,
                                    const hipblasDoubleComplex* const yp[],
                                    int                               incy,
                                    hipblasDoubleComplex* const       AP[],
                                    int                               batchCount)
{
    return HIPBLAS_STATUS_NOT_SUPPORTED;
}

// hpr2_strided_batched
hipblasStatus_t hipblasChpr2StridedBatched(hipblasHandle_t       handle,
                                           hipblasFillMode_t     uplo,
                                           int                   n,
                                           const hipblasComplex* alpha,
                                           const hipblasComplex* x,
                                           int                   incx,
                                           int                   stridex,
                                           const hipblasComplex* y,
                                           int                   incy,
                                           int                   stridey,
                                           hipblasComplex*       AP,
                                           int                   strideAP,
                                           int                   batchCount)
{
    return HIPBLAS_STATUS_NOT_SUPPORTED;
}

hipblasStatus_t hipblasZhpr2StridedBatched(hipblasHandle_t             handle,
                                           hipblasFillMode_t           uplo,
                                           int                         n,
                                           const hipblasDoubleComplex* alpha,
                                           const hipblasDoubleComplex* x,
                                           int                         incx,
                                           int                         stridex,
                                           const hipblasDoubleComplex* y,
                                           int                         incy,
                                           int                         stridey,
                                           hipblasDoubleComplex*       AP,
                                           int                         strideAP,
                                           int                         batchCount)
{
    return HIPBLAS_STATUS_NOT_SUPPORTED;
}

// sbmv
hipblasStatus_t hipblasSsbmv(hipblasHandle_t   handle,
                             hipblasFillMode_t uplo,
                             int               n,
                             int               k,
                             const float*      alpha,
                             const float*      A,
                             int               lda,
                             const float*      x,
                             int               incx,
                             const float*      beta,
                             float*            y,
                             int               incy)
{
    return hipCUBLASStatusToHIPStatus(cublasSsbmv((cublasHandle_t)handle,
                                                  hipFillToCudaFill(uplo),
                                                  n,
                                                  k,
                                                  alpha,
                                                  A,
                                                  lda,
                                                  x,
                                                  incx,
                                                  beta,
                                                  y,
                                                  incy));
}

hipblasStatus_t hipblasDsbmv(hipblasHandle_t   handle,
                             hipblasFillMode_t uplo,
                             int               n,
                             int               k,
                             const double*     alpha,
                             const double*     A,
                             int               lda,
                             const double*     x,
                             int               incx,
                             const double*     beta,
                             double*           y,
                             int               incy)
{
    return hipCUBLASStatusToHIPStatus(cublasDsbmv((cublasHandle_t)handle,
                                                  hipFillToCudaFill(uplo),
                                                  n,
                                                  k,
                                                  alpha,
                                                  A,
                                                  lda,
                                                  x,
                                                  incx,
                                                  beta,
                                                  y,
                                                  incy));
}

// sbmv_batched
hipblasStatus_t hipblasSsbmvBatched(hipblasHandle_t    handle,
                                    hipblasFillMode_t  uplo,
                                    int                n,
                                    int                k,
                                    const float*       alpha,
                                    const float* const A[],
                                    int                lda,
                                    const float* const x[],
                                    int                incx,
                                    const float*       beta,
                                    float*             y[],
                                    int                incy,
                                    int                batchCount)
{
    return HIPBLAS_STATUS_NOT_SUPPORTED;
}

hipblasStatus_t hipblasDsbmvBatched(hipblasHandle_t     handle,
                                    hipblasFillMode_t   uplo,
                                    int                 n,
                                    int                 k,
                                    const double*       alpha,
                                    const double* const A[],
                                    int                 lda,
                                    const double* const x[],
                                    int                 incx,
                                    const double*       beta,
                                    double*             y[],
                                    int                 incy,
                                    int                 batchCount)
{
    return HIPBLAS_STATUS_NOT_SUPPORTED;
}

// sbmv_strided_batched
hipblasStatus_t hipblasSsbmvStridedBatched(hipblasHandle_t   handle,
                                           hipblasFillMode_t uplo,
                                           int               n,
                                           int               k,
                                           const float*      alpha,
                                           const float*      A,
                                           int               lda,
                                           int               strideA,
                                           const float*      x,
                                           int               incx,
                                           int               stridex,
                                           const float*      beta,
                                           float*            y,
                                           int               incy,
                                           int               stridey,
                                           int               batchCount)
{
    return HIPBLAS_STATUS_NOT_SUPPORTED;
}

hipblasStatus_t hipblasDsbmvStridedBatched(hipblasHandle_t   handle,
                                           hipblasFillMode_t uplo,
                                           int               n,
                                           int               k,
                                           const double*     alpha,
                                           const double*     A,
                                           int               lda,
                                           int               strideA,
                                           const double*     x,
                                           int               incx,
                                           int               stridex,
                                           const double*     beta,
                                           double*           y,
                                           int               incy,
                                           int               stridey,
                                           int               batchCount)
{
    return HIPBLAS_STATUS_NOT_SUPPORTED;
}

// spmv
hipblasStatus_t hipblasSspmv(hipblasHandle_t   handle,
                             hipblasFillMode_t uplo,
                             int               n,
                             const float*      alpha,
                             const float*      AP,
                             const float*      x,
                             int               incx,
                             const float*      beta,
                             float*            y,
                             int               incy)
{
    return hipCUBLASStatusToHIPStatus(cublasSspmv(
        (cublasHandle_t)handle, hipFillToCudaFill(uplo), n, alpha, AP, x, incx, beta, y, incy));
}

hipblasStatus_t hipblasDspmv(hipblasHandle_t   handle,
                             hipblasFillMode_t uplo,
                             int               n,
                             const double*     alpha,
                             const double*     AP,
                             const double*     x,
                             int               incx,
                             const double*     beta,
                             double*           y,
                             int               incy)
{
    return hipCUBLASStatusToHIPStatus(cublasDspmv(
        (cublasHandle_t)handle, hipFillToCudaFill(uplo), n, alpha, AP, x, incx, beta, y, incy));
}

// spmv_batched
hipblasStatus_t hipblasSspmvBatched(hipblasHandle_t    handle,
                                    hipblasFillMode_t  uplo,
                                    int                n,
                                    const float*       alpha,
                                    const float* const AP[],
                                    const float* const x[],
                                    int                incx,
                                    const float*       beta,
                                    float*             y[],
                                    int                incy,
                                    int                batchCount)
{
    return HIPBLAS_STATUS_NOT_SUPPORTED;
}

hipblasStatus_t hipblasDspmvBatched(hipblasHandle_t     handle,
                                    hipblasFillMode_t   uplo,
                                    int                 n,
                                    const double*       alpha,
                                    const double* const AP[],
                                    const double* const x[],
                                    int                 incx,
                                    const double*       beta,
                                    double*             y[],
                                    int                 incy,
                                    int                 batchCount)
{
    return HIPBLAS_STATUS_NOT_SUPPORTED;
}

// spmv_strided_batched
hipblasStatus_t hipblasSspmvStridedBatched(hipblasHandle_t   handle,
                                           hipblasFillMode_t uplo,
                                           int               n,
                                           const float*      alpha,
                                           const float*      AP,
                                           int               strideAP,
                                           const float*      x,
                                           int               incx,
                                           int               stridex,
                                           const float*      beta,
                                           float*            y,
                                           int               incy,
                                           int               stridey,
                                           int               batchCount)
{
    return HIPBLAS_STATUS_NOT_SUPPORTED;
}

hipblasStatus_t hipblasDspmvStridedBatched(hipblasHandle_t   handle,
                                           hipblasFillMode_t uplo,
                                           int               n,
                                           const double*     alpha,
                                           const double*     AP,
                                           int               strideAP,
                                           const double*     x,
                                           int               incx,
                                           int               stridex,
                                           const double*     beta,
                                           double*           y,
                                           int               incy,
                                           int               stridey,
                                           int               batchCount)
{
    return HIPBLAS_STATUS_NOT_SUPPORTED;
}

// symv
hipblasStatus_t hipblasSsymv(hipblasHandle_t   handle,
                             hipblasFillMode_t uplo,
                             int               n,
                             const float*      alpha,
                             const float*      A,
                             int               lda,
                             const float*      x,
                             int               incx,
                             const float*      beta,
                             float*            y,
                             int               incy)
{
    return hipCUBLASStatusToHIPStatus(cublasSsymv(
        (cublasHandle_t)handle, hipFillToCudaFill(uplo), n, alpha, A, lda, x, incx, beta, y, incy));
}

hipblasStatus_t hipblasDsymv(hipblasHandle_t   handle,
                             hipblasFillMode_t uplo,
                             int               n,
                             const double*     alpha,
                             const double*     A,
                             int               lda,
                             const double*     x,
                             int               incx,
                             const double*     beta,
                             double*           y,
                             int               incy)
{
    return hipCUBLASStatusToHIPStatus(cublasDsymv(
        (cublasHandle_t)handle, hipFillToCudaFill(uplo), n, alpha, A, lda, x, incx, beta, y, incy));
}

hipblasStatus_t hipblasCsymv(hipblasHandle_t       handle,
                             hipblasFillMode_t     uplo,
                             int                   n,
                             const hipblasComplex* alpha,
                             const hipblasComplex* A,
                             int                   lda,
                             const hipblasComplex* x,
                             int                   incx,
                             const hipblasComplex* beta,
                             hipblasComplex*       y,
                             int                   incy)
{
    return hipCUBLASStatusToHIPStatus(cublasCsymv((cublasHandle_t)handle,
>>>>>>> 9a876a06
                                                  hipFillToCudaFill(uplo),
                                                  n,
                                                  k,
                                                  (cuComplex*)alpha,
                                                  (cuComplex*)A,
                                                  lda,
                                                  (cuComplex*)x,
                                                  incx,
                                                  (cuComplex*)beta,
                                                  (cuComplex*)y,
                                                  incy));
}

<<<<<<< HEAD
hipblasStatus_t hipblasZhbmv(hipblasHandle_t             handle,
=======
hipblasStatus_t hipblasZsymv(hipblasHandle_t             handle,
>>>>>>> 9a876a06
                             hipblasFillMode_t           uplo,
                             int                         n,
                             int                         k,
                             const hipblasDoubleComplex* alpha,
                             const hipblasDoubleComplex* A,
                             int                         lda,
                             const hipblasDoubleComplex* x,
                             int                         incx,
                             const hipblasDoubleComplex* beta,
                             hipblasDoubleComplex*       y,
                             int                         incy)
{
<<<<<<< HEAD
    return hipCUBLASStatusToHIPStatus(cublasZhbmv((cublasHandle_t)handle,
=======
    return hipCUBLASStatusToHIPStatus(cublasZsymv((cublasHandle_t)handle,
>>>>>>> 9a876a06
                                                  hipFillToCudaFill(uplo),
                                                  n,
                                                  k,
                                                  (cuDoubleComplex*)alpha,
                                                  (cuDoubleComplex*)A,
                                                  lda,
                                                  (cuDoubleComplex*)x,
                                                  incx,
                                                  (cuDoubleComplex*)beta,
                                                  (cuDoubleComplex*)y,
                                                  incy));
}

<<<<<<< HEAD
// hbmv_batched
hipblasStatus_t hipblasChbmvBatched(hipblasHandle_t             handle,
=======
// symv_batched
hipblasStatus_t hipblasSsymvBatched(hipblasHandle_t    handle,
                                    hipblasFillMode_t  uplo,
                                    int                n,
                                    const float*       alpha,
                                    const float* const A[],
                                    int                lda,
                                    const float* const x[],
                                    int                incx,
                                    const float*       beta,
                                    float*             y[],
                                    int                incy,
                                    int                batchCount)
{
    return HIPBLAS_STATUS_NOT_SUPPORTED;
}

hipblasStatus_t hipblasDsymvBatched(hipblasHandle_t     handle,
                                    hipblasFillMode_t   uplo,
                                    int                 n,
                                    const double*       alpha,
                                    const double* const A[],
                                    int                 lda,
                                    const double* const x[],
                                    int                 incx,
                                    const double*       beta,
                                    double*             y[],
                                    int                 incy,
                                    int                 batchCount)
{
    return HIPBLAS_STATUS_NOT_SUPPORTED;
}

hipblasStatus_t hipblasCsymvBatched(hipblasHandle_t             handle,
>>>>>>> 9a876a06
                                    hipblasFillMode_t           uplo,
                                    int                         n,
                                    int                         k,
                                    const hipblasComplex*       alpha,
                                    const hipblasComplex* const A[],
                                    int                         lda,
                                    const hipblasComplex* const x[],
                                    int                         incx,
                                    const hipblasComplex*       beta,
                                    hipblasComplex*             y[],
                                    int                         incy,
                                    int                         batchCount)
{
    return HIPBLAS_STATUS_NOT_SUPPORTED;
}

<<<<<<< HEAD
hipblasStatus_t hipblasZhbmvBatched(hipblasHandle_t                   handle,
=======
hipblasStatus_t hipblasZsymvBatched(hipblasHandle_t                   handle,
>>>>>>> 9a876a06
                                    hipblasFillMode_t                 uplo,
                                    int                               n,
                                    int                               k,
                                    const hipblasDoubleComplex*       alpha,
                                    const hipblasDoubleComplex* const A[],
                                    int                               lda,
                                    const hipblasDoubleComplex* const x[],
                                    int                               incx,
                                    const hipblasDoubleComplex*       beta,
                                    hipblasDoubleComplex*             y[],
                                    int                               incy,
                                    int                               batchCount)
{
    return HIPBLAS_STATUS_NOT_SUPPORTED;
}

<<<<<<< HEAD
// hbmv_strided_batched
hipblasStatus_t hipblasChbmvStridedBatched(hipblasHandle_t       handle,
=======
// symv_strided_batched
hipblasStatus_t hipblasSsymvStridedBatched(hipblasHandle_t   handle,
                                           hipblasFillMode_t uplo,
                                           int               n,
                                           const float*      alpha,
                                           const float*      A,
                                           int               lda,
                                           int               strideA,
                                           const float*      x,
                                           int               incx,
                                           int               stridex,
                                           const float*      beta,
                                           float*            y,
                                           int               incy,
                                           int               stridey,
                                           int               batchCount)
{
    return HIPBLAS_STATUS_NOT_SUPPORTED;
}

hipblasStatus_t hipblasDsymvStridedBatched(hipblasHandle_t   handle,
                                           hipblasFillMode_t uplo,
                                           int               n,
                                           const double*     alpha,
                                           const double*     A,
                                           int               lda,
                                           int               strideA,
                                           const double*     x,
                                           int               incx,
                                           int               stridex,
                                           const double*     beta,
                                           double*           y,
                                           int               incy,
                                           int               stridey,
                                           int               batchCount)
{
    return HIPBLAS_STATUS_NOT_SUPPORTED;
}

hipblasStatus_t hipblasCsymvStridedBatched(hipblasHandle_t       handle,
>>>>>>> 9a876a06
                                           hipblasFillMode_t     uplo,
                                           int                   n,
                                           int                   k,
                                           const hipblasComplex* alpha,
                                           const hipblasComplex* A,
                                           int                   lda,
                                           int                   strideA,
                                           const hipblasComplex* x,
                                           int                   incx,
                                           int                   stridex,
                                           const hipblasComplex* beta,
                                           hipblasComplex*       y,
                                           int                   incy,
                                           int                   stridey,
                                           int                   batchCount)
{
    return HIPBLAS_STATUS_NOT_SUPPORTED;
}

<<<<<<< HEAD
hipblasStatus_t hipblasZhbmvStridedBatched(hipblasHandle_t             handle,
=======
hipblasStatus_t hipblasZsymvStridedBatched(hipblasHandle_t             handle,
>>>>>>> 9a876a06
                                           hipblasFillMode_t           uplo,
                                           int                         n,
                                           int                         k,
                                           const hipblasDoubleComplex* alpha,
                                           const hipblasDoubleComplex* A,
                                           int                         lda,
                                           int                         strideA,
                                           const hipblasDoubleComplex* x,
                                           int                         incx,
                                           int                         stridex,
                                           const hipblasDoubleComplex* beta,
                                           hipblasDoubleComplex*       y,
                                           int                         incy,
                                           int                         stridey,
                                           int                         batchCount)
{
    return HIPBLAS_STATUS_NOT_SUPPORTED;
}

// hemv
hipblasStatus_t hipblasChemv(hipblasHandle_t       handle,
                             hipblasFillMode_t     uplo,
                             int                   n,
                             const hipblasComplex* alpha,
                             const hipblasComplex* A,
                             int                   lda,
                             const hipblasComplex* x,
                             int                   incx,
                             const hipblasComplex* beta,
                             hipblasComplex*       y,
                             int                   incy)
{
    return hipCUBLASStatusToHIPStatus(cublasChemv((cublasHandle_t)handle,
                                                  hipFillToCudaFill(uplo),
                                                  n,
                                                  (cuComplex*)alpha,
                                                  (cuComplex*)A,
                                                  lda,
                                                  (cuComplex*)x,
                                                  incx,
                                                  (cuComplex*)beta,
                                                  (cuComplex*)y,
                                                  incy));
}

hipblasStatus_t hipblasZhemv(hipblasHandle_t             handle,
                             hipblasFillMode_t           uplo,
                             int                         n,
                             const hipblasDoubleComplex* alpha,
                             const hipblasDoubleComplex* A,
                             int                         lda,
                             const hipblasDoubleComplex* x,
                             int                         incx,
                             const hipblasDoubleComplex* beta,
                             hipblasDoubleComplex*       y,
                             int                         incy)
{
    return hipCUBLASStatusToHIPStatus(cublasZhemv((cublasHandle_t)handle,
                                                  hipFillToCudaFill(uplo),
                                                  n,
                                                  (cuDoubleComplex*)alpha,
                                                  (cuDoubleComplex*)A,
                                                  lda,
                                                  (cuDoubleComplex*)x,
                                                  incx,
                                                  (cuDoubleComplex*)beta,
                                                  (cuDoubleComplex*)y,
                                                  incy));
}

// hemv_batched
hipblasStatus_t hipblasChemvBatched(hipblasHandle_t             handle,
                                    hipblasFillMode_t           uplo,
                                    int                         n,
                                    const hipblasComplex*       alpha,
                                    const hipblasComplex* const A[],
                                    int                         lda,
                                    const hipblasComplex* const x[],
                                    int                         incx,
                                    const hipblasComplex*       beta,
                                    hipblasComplex* const       y[],
                                    int                         incy,
                                    int                         batch_count)
{
    return HIPBLAS_STATUS_NOT_SUPPORTED;
}

hipblasStatus_t hipblasZhemvBatched(hipblasHandle_t                   handle,
                                    hipblasFillMode_t                 uplo,
                                    int                               n,
                                    const hipblasDoubleComplex*       alpha,
                                    const hipblasDoubleComplex* const A[],
                                    int                               lda,
                                    const hipblasDoubleComplex* const x[],
                                    int                               incx,
                                    const hipblasDoubleComplex*       beta,
                                    hipblasDoubleComplex* const       y[],
                                    int                               incy,
                                    int                               batch_count)
{
    return HIPBLAS_STATUS_NOT_SUPPORTED;
}

// hemv_strided_batched
hipblasStatus_t hipblasChemvStridedBatched(hipblasHandle_t       handle,
                                           hipblasFillMode_t     uplo,
                                           int                   n,
                                           const hipblasComplex* alpha,
                                           const hipblasComplex* A,
                                           int                   lda,
                                           int                   stride_a,
                                           const hipblasComplex* x,
                                           int                   incx,
                                           int                   stride_x,
                                           const hipblasComplex* beta,
                                           hipblasComplex*       y,
                                           int                   incy,
                                           int                   stride_y,
                                           int                   batch_count)
{
    return HIPBLAS_STATUS_NOT_SUPPORTED;
}

hipblasStatus_t hipblasZhemvStridedBatched(hipblasHandle_t             handle,
                                           hipblasFillMode_t           uplo,
                                           int                         n,
                                           const hipblasDoubleComplex* alpha,
                                           const hipblasDoubleComplex* A,
                                           int                         lda,
                                           int                         stride_a,
                                           const hipblasDoubleComplex* x,
                                           int                         incx,
                                           int                         stride_x,
                                           const hipblasDoubleComplex* beta,
                                           hipblasDoubleComplex*       y,
                                           int                         incy,
                                           int                         stride_y,
                                           int                         batch_count)
{
    return HIPBLAS_STATUS_NOT_SUPPORTED;
}

// her
hipblasStatus_t hipblasCher(hipblasHandle_t       handle,
                            hipblasFillMode_t     uplo,
                            int                   n,
                            const float*          alpha,
                            const hipblasComplex* x,
                            int                   incx,
                            hipblasComplex*       A,
                            int                   lda)
{
    return hipCUBLASStatusToHIPStatus(cublasCher((cublasHandle_t)handle,
                                                 hipFillToCudaFill(uplo),
                                                 n,
                                                 alpha,
                                                 (cuComplex*)x,
                                                 incx,
                                                 (cuComplex*)A,
                                                 lda));
}

hipblasStatus_t hipblasZher(hipblasHandle_t             handle,
                            hipblasFillMode_t           uplo,
                            int                         n,
                            const double*               alpha,
                            const hipblasDoubleComplex* x,
                            int                         incx,
                            hipblasDoubleComplex*       A,
                            int                         lda)
{
    return hipCUBLASStatusToHIPStatus(cublasZher((cublasHandle_t)handle,
                                                 hipFillToCudaFill(uplo),
                                                 n,
                                                 alpha,
                                                 (cuDoubleComplex*)x,
                                                 incx,
                                                 (cuDoubleComplex*)A,
                                                 lda));
}

// her_batched
hipblasStatus_t hipblasCherBatched(hipblasHandle_t             handle,
                                   hipblasFillMode_t           uplo,
                                   int                         n,
                                   const float*                alpha,
                                   const hipblasComplex* const x[],
                                   int                         incx,
                                   hipblasComplex* const       A[],
                                   int                         lda,
                                   int                         batchCount)
{
    return HIPBLAS_STATUS_NOT_SUPPORTED;
}

hipblasStatus_t hipblasZherBatched(hipblasHandle_t                   handle,
                                   hipblasFillMode_t                 uplo,
                                   int                               n,
                                   const double*                     alpha,
                                   const hipblasDoubleComplex* const x[],
                                   int                               incx,
                                   hipblasDoubleComplex* const       A[],
                                   int                               lda,
                                   int                               batchCount)
{
    return HIPBLAS_STATUS_NOT_SUPPORTED;
}

// her_strided_batched
hipblasStatus_t hipblasCherStridedBatched(hipblasHandle_t       handle,
                                          hipblasFillMode_t     uplo,
                                          int                   n,
                                          const float*          alpha,
                                          const hipblasComplex* x,
                                          int                   incx,
                                          int                   stridex,
                                          hipblasComplex*       A,
                                          int                   lda,
                                          int                   strideA,
                                          int                   batchCount)
{
    return HIPBLAS_STATUS_NOT_SUPPORTED;
}

hipblasStatus_t hipblasZherStridedBatched(hipblasHandle_t             handle,
                                          hipblasFillMode_t           uplo,
                                          int                         n,
                                          const double*               alpha,
                                          const hipblasDoubleComplex* x,
                                          int                         incx,
                                          int                         stridex,
                                          hipblasDoubleComplex*       A,
                                          int                         lda,
                                          int                         strideA,
                                          int                         batchCount)
{
    return HIPBLAS_STATUS_NOT_SUPPORTED;
}

// her2
hipblasStatus_t hipblasCher2(hipblasHandle_t       handle,
                             hipblasFillMode_t     uplo,
                             int                   n,
                             const hipblasComplex* alpha,
                             const hipblasComplex* x,
                             int                   incx,
                             const hipblasComplex* y,
                             int                   incy,
                             hipblasComplex*       A,
                             int                   lda)
{
    return hipCUBLASStatusToHIPStatus(cublasCher2((cublasHandle_t)handle,
                                                  hipFillToCudaFill(uplo),
                                                  n,
                                                  (cuComplex*)alpha,
                                                  (cuComplex*)x,
                                                  incx,
                                                  (cuComplex*)y,
                                                  incy,
                                                  (cuComplex*)A,
                                                  lda));
}

hipblasStatus_t hipblasZher2(hipblasHandle_t             handle,
                             hipblasFillMode_t           uplo,
                             int                         n,
                             const hipblasDoubleComplex* alpha,
                             const hipblasDoubleComplex* x,
                             int                         incx,
                             const hipblasDoubleComplex* y,
                             int                         incy,
                             hipblasDoubleComplex*       A,
                             int                         lda)
{
    return hipCUBLASStatusToHIPStatus(cublasZher2((cublasHandle_t)handle,
                                                  hipFillToCudaFill(uplo),
                                                  n,
                                                  (cuDoubleComplex*)alpha,
                                                  (cuDoubleComplex*)x,
                                                  incx,
                                                  (cuDoubleComplex*)y,
                                                  incy,
                                                  (cuDoubleComplex*)A,
                                                  lda));
}

// her2_batched
hipblasStatus_t hipblasCher2Batched(hipblasHandle_t             handle,
                                    hipblasFillMode_t           uplo,
                                    int                         n,
                                    const hipblasComplex*       alpha,
                                    const hipblasComplex* const x[],
                                    int                         incx,
                                    const hipblasComplex* const y[],
                                    int                         incy,
                                    hipblasComplex* const       A[],
                                    int                         lda,
                                    int                         batchCount)
{
    return HIPBLAS_STATUS_NOT_SUPPORTED;
}

hipblasStatus_t hipblasZher2Batched(hipblasHandle_t                   handle,
                                    hipblasFillMode_t                 uplo,
                                    int                               n,
                                    const hipblasDoubleComplex*       alpha,
                                    const hipblasDoubleComplex* const x[],
                                    int                               incx,
                                    const hipblasDoubleComplex* const y[],
                                    int                               incy,
                                    hipblasDoubleComplex* const       A[],
                                    int                               lda,
                                    int                               batchCount)
{
    return HIPBLAS_STATUS_NOT_SUPPORTED;
}

// her2_strided_batched
hipblasStatus_t hipblasCher2StridedBatched(hipblasHandle_t       handle,
                                           hipblasFillMode_t     uplo,
                                           int                   n,
                                           const hipblasComplex* alpha,
                                           const hipblasComplex* x,
                                           int                   incx,
                                           int                   stridex,
                                           const hipblasComplex* y,
                                           int                   incy,
                                           int                   stridey,
                                           hipblasComplex*       A,
                                           int                   lda,
                                           int                   strideA,
                                           int                   batchCount)
{
    return HIPBLAS_STATUS_NOT_SUPPORTED;
}

hipblasStatus_t hipblasZher2StridedBatched(hipblasHandle_t             handle,
                                           hipblasFillMode_t           uplo,
                                           int                         n,
                                           const hipblasDoubleComplex* alpha,
                                           const hipblasDoubleComplex* x,
                                           int                         incx,
                                           int                         stridex,
                                           const hipblasDoubleComplex* y,
                                           int                         incy,
                                           int                         stridey,
                                           hipblasDoubleComplex*       A,
                                           int                         lda,
                                           int                         strideA,
                                           int                         batchCount)
{
    return HIPBLAS_STATUS_NOT_SUPPORTED;
}

// hpmv
hipblasStatus_t hipblasChpmv(hipblasHandle_t       handle,
                             hipblasFillMode_t     uplo,
                             int                   n,
                             const hipblasComplex* alpha,
                             const hipblasComplex* AP,
                             const hipblasComplex* x,
                             int                   incx,
                             const hipblasComplex* beta,
                             hipblasComplex*       y,
                             int                   incy)
{
    return hipCUBLASStatusToHIPStatus(cublasChpmv((cublasHandle_t)handle,
                                                  hipFillToCudaFill(uplo),
                                                  n,
                                                  (cuComplex*)alpha,
                                                  (cuComplex*)AP,
                                                  (cuComplex*)x,
                                                  incx,
                                                  (cuComplex*)beta,
                                                  (cuComplex*)y,
                                                  incy));
}

hipblasStatus_t hipblasZhpmv(hipblasHandle_t             handle,
                             hipblasFillMode_t           uplo,
                             int                         n,
                             const hipblasDoubleComplex* alpha,
                             const hipblasDoubleComplex* AP,
                             const hipblasDoubleComplex* x,
                             int                         incx,
                             const hipblasDoubleComplex* beta,
                             hipblasDoubleComplex*       y,
                             int                         incy)
{
    return hipCUBLASStatusToHIPStatus(cublasZhpmv((cublasHandle_t)handle,
                                                  hipFillToCudaFill(uplo),
                                                  n,
                                                  (cuDoubleComplex*)alpha,
                                                  (cuDoubleComplex*)AP,
                                                  (cuDoubleComplex*)x,
                                                  incx,
                                                  (cuDoubleComplex*)beta,
                                                  (cuDoubleComplex*)y,
                                                  incy));
}

// hpmv_batched
hipblasStatus_t hipblasChpmvBatched(hipblasHandle_t             handle,
                                    hipblasFillMode_t           uplo,
                                    int                         n,
                                    const hipblasComplex*       alpha,
                                    const hipblasComplex* const AP[],
                                    const hipblasComplex* const x[],
                                    int                         incx,
                                    const hipblasComplex*       beta,
                                    hipblasComplex* const       y[],
                                    int                         incy,
                                    int                         batchCount)
{
    return HIPBLAS_STATUS_NOT_SUPPORTED;
}

hipblasStatus_t hipblasZhpmvBatched(hipblasHandle_t                   handle,
                                    hipblasFillMode_t                 uplo,
                                    int                               n,
                                    const hipblasDoubleComplex*       alpha,
                                    const hipblasDoubleComplex* const AP[],
                                    const hipblasDoubleComplex* const x[],
                                    int                               incx,
                                    const hipblasDoubleComplex*       beta,
                                    hipblasDoubleComplex* const       y[],
                                    int                               incy,
                                    int                               batchCount)
{
    return HIPBLAS_STATUS_NOT_SUPPORTED;
}

// hpmv_strided_batched
hipblasStatus_t hipblasChpmvStridedBatched(hipblasHandle_t       handle,
                                           hipblasFillMode_t     uplo,
                                           int                   n,
                                           const hipblasComplex* alpha,
                                           const hipblasComplex* AP,
                                           int                   strideAP,
                                           const hipblasComplex* x,
                                           int                   incx,
                                           int                   stridex,
                                           const hipblasComplex* beta,
                                           hipblasComplex*       y,
                                           int                   incy,
                                           int                   stridey,
                                           int                   batchCount)
{
    return HIPBLAS_STATUS_NOT_SUPPORTED;
}

hipblasStatus_t hipblasZhpmvStridedBatched(hipblasHandle_t             handle,
                                           hipblasFillMode_t           uplo,
                                           int                         n,
                                           const hipblasDoubleComplex* alpha,
                                           const hipblasDoubleComplex* AP,
                                           int                         strideAP,
                                           const hipblasDoubleComplex* x,
                                           int                         incx,
                                           int                         stridex,
                                           const hipblasDoubleComplex* beta,
                                           hipblasDoubleComplex*       y,
                                           int                         incy,
                                           int                         stridey,
                                           int                         batchCount)
{
    return HIPBLAS_STATUS_NOT_SUPPORTED;
}

// hpr
hipblasStatus_t hipblasChpr(hipblasHandle_t       handle,
                            hipblasFillMode_t     uplo,
                            int                   n,
                            const float*          alpha,
                            const hipblasComplex* x,
                            int                   incx,
                            hipblasComplex*       AP)
{
    return hipCUBLASStatusToHIPStatus(cublasChpr((cublasHandle_t)handle,
                                                 hipFillToCudaFill(uplo),
                                                 n,
                                                 alpha,
                                                 (cuComplex*)x,
                                                 incx,
                                                 (cuComplex*)AP));
}

hipblasStatus_t hipblasZhpr(hipblasHandle_t             handle,
                            hipblasFillMode_t           uplo,
                            int                         n,
                            const double*               alpha,
                            const hipblasDoubleComplex* x,
                            int                         incx,
                            hipblasDoubleComplex*       AP)
{
    return hipCUBLASStatusToHIPStatus(cublasZhpr((cublasHandle_t)handle,
                                                 hipFillToCudaFill(uplo),
                                                 n,
                                                 alpha,
                                                 (cuDoubleComplex*)x,
                                                 incx,
                                                 (cuDoubleComplex*)AP));
}

// hpr_batched
hipblasStatus_t hipblasChprBatched(hipblasHandle_t             handle,
                                   hipblasFillMode_t           uplo,
                                   int                         n,
                                   const float*                alpha,
                                   const hipblasComplex* const x[],
                                   int                         incx,
                                   hipblasComplex* const       AP[],
                                   int                         batchCount)
{
    return HIPBLAS_STATUS_NOT_SUPPORTED;
}

hipblasStatus_t hipblasZhprBatched(hipblasHandle_t                   handle,
                                   hipblasFillMode_t                 uplo,
                                   int                               n,
                                   const double*                     alpha,
                                   const hipblasDoubleComplex* const x[],
                                   int                               incx,
                                   hipblasDoubleComplex* const       AP[],
                                   int                               batchCount)
{
    return HIPBLAS_STATUS_NOT_SUPPORTED;
}

// hpr_strided_batched
hipblasStatus_t hipblasChprStridedBatched(hipblasHandle_t       handle,
                                          hipblasFillMode_t     uplo,
                                          int                   n,
                                          const float*          alpha,
                                          const hipblasComplex* x,
                                          int                   incx,
                                          int                   stridex,
                                          hipblasComplex*       AP,
                                          int                   strideAP,
                                          int                   batchCount)
{
    return HIPBLAS_STATUS_NOT_SUPPORTED;
}

hipblasStatus_t hipblasZhprStridedBatched(hipblasHandle_t             handle,
                                          hipblasFillMode_t           uplo,
                                          int                         n,
                                          const double*               alpha,
                                          const hipblasDoubleComplex* x,
                                          int                         incx,
                                          int                         stridex,
                                          hipblasDoubleComplex*       AP,
                                          int                         strideAP,
                                          int                         batchCount)
{
    return HIPBLAS_STATUS_NOT_SUPPORTED;
}

// hpr2
hipblasStatus_t hipblasChpr2(hipblasHandle_t       handle,
                             hipblasFillMode_t     uplo,
                             int                   n,
                             const hipblasComplex* alpha,
                             const hipblasComplex* x,
                             int                   incx,
                             const hipblasComplex* y,
                             int                   incy,
                             hipblasComplex*       AP)
{
    return hipCUBLASStatusToHIPStatus(cublasChpr2((cublasHandle_t)handle,
                                                  hipFillToCudaFill(uplo),
                                                  n,
                                                  (cuComplex*)alpha,
                                                  (cuComplex*)x,
                                                  incx,
                                                  (cuComplex*)y,
                                                  incy,
                                                  (cuComplex*)AP));
}

hipblasStatus_t hipblasZhpr2(hipblasHandle_t             handle,
                             hipblasFillMode_t           uplo,
                             int                         n,
                             const hipblasDoubleComplex* alpha,
                             const hipblasDoubleComplex* x,
                             int                         incx,
                             const hipblasDoubleComplex* y,
                             int                         incy,
                             hipblasDoubleComplex*       AP)
{
    return hipCUBLASStatusToHIPStatus(cublasZhpr2((cublasHandle_t)handle,
                                                  hipFillToCudaFill(uplo),
                                                  n,
                                                  (cuDoubleComplex*)alpha,
                                                  (cuDoubleComplex*)x,
                                                  incx,
                                                  (cuDoubleComplex*)y,
                                                  incy,
                                                  (cuDoubleComplex*)AP));
}

// hpr2_batched
hipblasStatus_t hipblasChpr2Batched(hipblasHandle_t             handle,
                                    hipblasFillMode_t           uplo,
                                    int                         n,
                                    const hipblasComplex*       alpha,
                                    const hipblasComplex* const x[],
                                    int                         incx,
                                    const hipblasComplex* const yp[],
                                    int                         incy,
                                    hipblasComplex* const       AP[],
                                    int                         batchCount)
{
    return HIPBLAS_STATUS_NOT_SUPPORTED;
}

hipblasStatus_t hipblasZhpr2Batched(hipblasHandle_t                   handle,
                                    hipblasFillMode_t                 uplo,
                                    int                               n,
                                    const hipblasDoubleComplex*       alpha,
                                    const hipblasDoubleComplex* const x[],
                                    int                               incx,
                                    const hipblasDoubleComplex* const yp[],
                                    int                               incy,
                                    hipblasDoubleComplex* const       AP[],
                                    int                               batchCount)
{
    return HIPBLAS_STATUS_NOT_SUPPORTED;
}

// hpr2_strided_batched
hipblasStatus_t hipblasChpr2StridedBatched(hipblasHandle_t       handle,
                                           hipblasFillMode_t     uplo,
                                           int                   n,
                                           const hipblasComplex* alpha,
                                           const hipblasComplex* x,
                                           int                   incx,
                                           int                   stridex,
                                           const hipblasComplex* y,
                                           int                   incy,
                                           int                   stridey,
                                           hipblasComplex*       AP,
                                           int                   strideAP,
                                           int                   batchCount)
{
    return HIPBLAS_STATUS_NOT_SUPPORTED;
}

hipblasStatus_t hipblasZhpr2StridedBatched(hipblasHandle_t             handle,
                                           hipblasFillMode_t           uplo,
                                           int                         n,
                                           const hipblasDoubleComplex* alpha,
                                           const hipblasDoubleComplex* x,
                                           int                         incx,
                                           int                         stridex,
                                           const hipblasDoubleComplex* y,
                                           int                         incy,
                                           int                         stridey,
                                           hipblasDoubleComplex*       AP,
                                           int                         strideAP,
                                           int                         batchCount)
{
    return HIPBLAS_STATUS_NOT_SUPPORTED;
}

// sbmv
hipblasStatus_t hipblasSsbmv(hipblasHandle_t   handle,
                             hipblasFillMode_t uplo,
                             int               n,
                             int               k,
                             const float*      alpha,
                             const float*      A,
                             int               lda,
                             const float*      x,
                             int               incx,
                             const float*      beta,
                             float*            y,
                             int               incy)
{
    return hipCUBLASStatusToHIPStatus(cublasSsbmv((cublasHandle_t)handle,
                                                  hipFillToCudaFill(uplo),
                                                  n,
                                                  k,
                                                  alpha,
                                                  A,
                                                  lda,
                                                  x,
                                                  incx,
                                                  beta,
                                                  y,
                                                  incy));
}

hipblasStatus_t hipblasDsbmv(hipblasHandle_t   handle,
                             hipblasFillMode_t uplo,
                             int               n,
                             int               k,
                             const double*     alpha,
                             const double*     A,
                             int               lda,
                             const double*     x,
                             int               incx,
                             const double*     beta,
                             double*           y,
                             int               incy)
{
    return hipCUBLASStatusToHIPStatus(cublasDsbmv((cublasHandle_t)handle,
                                                  hipFillToCudaFill(uplo),
                                                  n,
                                                  k,
                                                  alpha,
                                                  A,
                                                  lda,
                                                  x,
                                                  incx,
                                                  beta,
                                                  y,
                                                  incy));
}

// sbmv_batched
hipblasStatus_t hipblasSsbmvBatched(hipblasHandle_t    handle,
                                    hipblasFillMode_t  uplo,
                                    int                n,
                                    int                k,
                                    const float*       alpha,
                                    const float* const A[],
                                    int                lda,
                                    const float* const x[],
                                    int                incx,
                                    const float*       beta,
                                    float*             y[],
                                    int                incy,
                                    int                batchCount)
{
    return HIPBLAS_STATUS_NOT_SUPPORTED;
}

hipblasStatus_t hipblasDsbmvBatched(hipblasHandle_t     handle,
                                    hipblasFillMode_t   uplo,
                                    int                 n,
                                    int                 k,
                                    const double*       alpha,
                                    const double* const A[],
                                    int                 lda,
                                    const double* const x[],
                                    int                 incx,
                                    const double*       beta,
                                    double*             y[],
                                    int                 incy,
                                    int                 batchCount)
{
    return HIPBLAS_STATUS_NOT_SUPPORTED;
}

// sbmv_strided_batched
hipblasStatus_t hipblasSsbmvStridedBatched(hipblasHandle_t   handle,
                                           hipblasFillMode_t uplo,
                                           int               n,
                                           int               k,
                                           const float*      alpha,
                                           const float*      A,
                                           int               lda,
                                           int               strideA,
                                           const float*      x,
                                           int               incx,
                                           int               stridex,
                                           const float*      beta,
                                           float*            y,
                                           int               incy,
                                           int               stridey,
                                           int               batchCount)
{
    return HIPBLAS_STATUS_NOT_SUPPORTED;
}

hipblasStatus_t hipblasDsbmvStridedBatched(hipblasHandle_t   handle,
                                           hipblasFillMode_t uplo,
                                           int               n,
                                           int               k,
                                           const double*     alpha,
                                           const double*     A,
                                           int               lda,
                                           int               strideA,
                                           const double*     x,
                                           int               incx,
                                           int               stridex,
                                           const double*     beta,
                                           double*           y,
                                           int               incy,
                                           int               stridey,
                                           int               batchCount)
{
    return HIPBLAS_STATUS_NOT_SUPPORTED;
}

// spmv
hipblasStatus_t hipblasSspmv(hipblasHandle_t   handle,
                             hipblasFillMode_t uplo,
                             int               n,
                             const float*      alpha,
                             const float*      AP,
                             const float*      x,
                             int               incx,
                             const float*      beta,
                             float*            y,
                             int               incy)
{
    return hipCUBLASStatusToHIPStatus(cublasSspmv(
        (cublasHandle_t)handle, hipFillToCudaFill(uplo), n, alpha, AP, x, incx, beta, y, incy));
}

hipblasStatus_t hipblasDspmv(hipblasHandle_t   handle,
                             hipblasFillMode_t uplo,
                             int               n,
                             const double*     alpha,
                             const double*     AP,
                             const double*     x,
                             int               incx,
                             const double*     beta,
                             double*           y,
                             int               incy)
{
    return hipCUBLASStatusToHIPStatus(cublasDspmv(
        (cublasHandle_t)handle, hipFillToCudaFill(uplo), n, alpha, AP, x, incx, beta, y, incy));
}

// spmv_batched
hipblasStatus_t hipblasSspmvBatched(hipblasHandle_t    handle,
                                    hipblasFillMode_t  uplo,
                                    int                n,
                                    const float*       alpha,
                                    const float* const AP[],
                                    const float* const x[],
                                    int                incx,
                                    const float*       beta,
                                    float*             y[],
                                    int                incy,
                                    int                batchCount)
{
    return HIPBLAS_STATUS_NOT_SUPPORTED;
}

hipblasStatus_t hipblasDspmvBatched(hipblasHandle_t     handle,
                                    hipblasFillMode_t   uplo,
                                    int                 n,
                                    const double*       alpha,
                                    const double* const AP[],
                                    const double* const x[],
                                    int                 incx,
                                    const double*       beta,
                                    double*             y[],
                                    int                 incy,
                                    int                 batchCount)
{
    return HIPBLAS_STATUS_NOT_SUPPORTED;
}

// spmv_strided_batched
hipblasStatus_t hipblasSspmvStridedBatched(hipblasHandle_t   handle,
                                           hipblasFillMode_t uplo,
                                           int               n,
                                           const float*      alpha,
                                           const float*      AP,
                                           int               strideAP,
                                           const float*      x,
                                           int               incx,
                                           int               stridex,
                                           const float*      beta,
                                           float*            y,
                                           int               incy,
                                           int               stridey,
                                           int               batchCount)
{
    return HIPBLAS_STATUS_NOT_SUPPORTED;
}

hipblasStatus_t hipblasDspmvStridedBatched(hipblasHandle_t   handle,
                                           hipblasFillMode_t uplo,
                                           int               n,
                                           const double*     alpha,
                                           const double*     AP,
                                           int               strideAP,
                                           const double*     x,
                                           int               incx,
                                           int               stridex,
                                           const double*     beta,
                                           double*           y,
                                           int               incy,
                                           int               stridey,
                                           int               batchCount)
{
    return HIPBLAS_STATUS_NOT_SUPPORTED;
}

// spr
hipblasStatus_t hipblasSspr(hipblasHandle_t   handle,
                            hipblasFillMode_t uplo,
                            int               n,
                            const float*      alpha,
                            const float*      x,
                            int               incx,
                            float*            AP)
{
    return hipCUBLASStatusToHIPStatus(
        cublasSspr((cublasHandle_t)handle, hipFillToCudaFill(uplo), n, alpha, x, incx, AP));
}

hipblasStatus_t hipblasDspr(hipblasHandle_t   handle,
                            hipblasFillMode_t uplo,
                            int               n,
                            const double*     alpha,
                            const double*     x,
                            int               incx,
                            double*           AP)
{
    return hipCUBLASStatusToHIPStatus(
        cublasDspr((cublasHandle_t)handle, hipFillToCudaFill(uplo), n, alpha, x, incx, AP));
}

hipblasStatus_t hipblasCspr(hipblasHandle_t       handle,
                            hipblasFillMode_t     uplo,
                            int                   n,
                            const hipblasComplex* alpha,
                            const hipblasComplex* x,
                            int                   incx,
                            hipblasComplex*       AP)
{
    return HIPBLAS_STATUS_NOT_SUPPORTED;
}

hipblasStatus_t hipblasZspr(hipblasHandle_t             handle,
                            hipblasFillMode_t           uplo,
                            int                         n,
                            const hipblasDoubleComplex* alpha,
                            const hipblasDoubleComplex* x,
                            int                         incx,
                            hipblasDoubleComplex*       AP)
{
    return HIPBLAS_STATUS_NOT_SUPPORTED;
}

// spr_batched
hipblasStatus_t hipblasSsprBatched(hipblasHandle_t    handle,
                                   hipblasFillMode_t  uplo,
                                   int                n,
                                   const float*       alpha,
                                   const float* const x[],
                                   int                incx,
                                   float* const       AP[],
                                   int                batchCount)
{
    return HIPBLAS_STATUS_NOT_SUPPORTED;
}

hipblasStatus_t hipblasDsprBatched(hipblasHandle_t     handle,
                                   hipblasFillMode_t   uplo,
                                   int                 n,
                                   const double*       alpha,
                                   const double* const x[],
                                   int                 incx,
                                   double* const       AP[],
                                   int                 batchCount)
{
    return HIPBLAS_STATUS_NOT_SUPPORTED;
}

hipblasStatus_t hipblasCsprBatched(hipblasHandle_t             handle,
                                   hipblasFillMode_t           uplo,
                                   int                         n,
                                   const hipblasComplex*       alpha,
                                   const hipblasComplex* const x[],
                                   int                         incx,
                                   hipblasComplex* const       AP[],
                                   int                         batchCount)
{
    return HIPBLAS_STATUS_NOT_SUPPORTED;
}

hipblasStatus_t hipblasZsprBatched(hipblasHandle_t                   handle,
                                   hipblasFillMode_t                 uplo,
                                   int                               n,
                                   const hipblasDoubleComplex*       alpha,
                                   const hipblasDoubleComplex* const x[],
                                   int                               incx,
                                   hipblasDoubleComplex* const       AP[],
                                   int                               batchCount)
{
    return HIPBLAS_STATUS_NOT_SUPPORTED;
}

// spr_strided_batched
hipblasStatus_t hipblasSsprStridedBatched(hipblasHandle_t   handle,
                                          hipblasFillMode_t uplo,
                                          int               n,
                                          const float*      alpha,
                                          const float*      x,
                                          int               incx,
                                          int               stridex,
                                          float*            AP,
                                          int               strideAP,
                                          int               batchCount)
{
    return HIPBLAS_STATUS_NOT_SUPPORTED;
}

hipblasStatus_t hipblasDsprStridedBatched(hipblasHandle_t   handle,
                                          hipblasFillMode_t uplo,
                                          int               n,
                                          const double*     alpha,
                                          const double*     x,
                                          int               incx,
                                          int               stridex,
                                          double*           AP,
                                          int               strideAP,
                                          int               batchCount)
{
    return HIPBLAS_STATUS_NOT_SUPPORTED;
}

hipblasStatus_t hipblasCsprStridedBatched(hipblasHandle_t       handle,
                                          hipblasFillMode_t     uplo,
                                          int                   n,
                                          const hipblasComplex* alpha,
                                          const hipblasComplex* x,
                                          int                   incx,
                                          int                   stridex,
                                          hipblasComplex*       AP,
                                          int                   strideAP,
                                          int                   batchCount)
{
    return HIPBLAS_STATUS_NOT_SUPPORTED;
}

hipblasStatus_t hipblasZsprStridedBatched(hipblasHandle_t             handle,
                                          hipblasFillMode_t           uplo,
                                          int                         n,
                                          const hipblasDoubleComplex* alpha,
                                          const hipblasDoubleComplex* x,
                                          int                         incx,
                                          int                         stridex,
                                          hipblasDoubleComplex*       AP,
                                          int                         strideAP,
                                          int                         batchCount)
{
    return HIPBLAS_STATUS_NOT_SUPPORTED;
}

// spr2
hipblasStatus_t hipblasSspr2(hipblasHandle_t   handle,
                             hipblasFillMode_t uplo,
                             int               n,
                             const float*      alpha,
                             const float*      x,
                             int               incx,
                             const float*      y,
                             int               incy,
                             float*            AP)
{
    return hipCUBLASStatusToHIPStatus(cublasSspr2(
        (cublasHandle_t)handle, hipFillToCudaFill(uplo), n, alpha, x, incx, y, incy, AP));
}

hipblasStatus_t hipblasDspr2(hipblasHandle_t   handle,
                             hipblasFillMode_t uplo,
                             int               n,
                             const double*     alpha,
                             const double*     x,
                             int               incx,
                             const double*     y,
                             int               incy,
                             double*           AP)
{
    return hipCUBLASStatusToHIPStatus(cublasDspr2(
        (cublasHandle_t)handle, hipFillToCudaFill(uplo), n, alpha, x, incx, y, incy, AP));
}

// spr2_batched
hipblasStatus_t hipblasSspr2Batched(hipblasHandle_t    handle,
                                    hipblasFillMode_t  uplo,
                                    int                n,
                                    const float*       alpha,
                                    const float* const x[],
                                    int                incx,
                                    const float* const y[],
                                    int                incy,
                                    float* const       AP[],
                                    int                batchCount)
{
    return HIPBLAS_STATUS_NOT_SUPPORTED;
}

hipblasStatus_t hipblasDspr2Batched(hipblasHandle_t     handle,
                                    hipblasFillMode_t   uplo,
                                    int                 n,
                                    const double*       alpha,
                                    const double* const x[],
                                    int                 incx,
                                    const double* const y[],
                                    int                 incy,
                                    double* const       AP[],
                                    int                 batchCount)
{
    return HIPBLAS_STATUS_NOT_SUPPORTED;
}

// spr2_strided_batched
hipblasStatus_t hipblasSspr2StridedBatched(hipblasHandle_t   handle,
                                           hipblasFillMode_t uplo,
                                           int               n,
                                           const float*      alpha,
                                           const float*      x,
                                           int               incx,
                                           int               stridex,
                                           const float*      y,
                                           int               incy,
                                           int               stridey,
                                           float*            AP,
                                           int               strideAP,
                                           int               batchCount)
{
    return HIPBLAS_STATUS_NOT_SUPPORTED;
}

hipblasStatus_t hipblasDspr2StridedBatched(hipblasHandle_t   handle,
                                           hipblasFillMode_t uplo,
                                           int               n,
                                           const double*     alpha,
                                           const double*     x,
                                           int               incx,
                                           int               stridex,
                                           const double*     y,
                                           int               incy,
                                           int               stridey,
                                           double*           AP,
                                           int               strideAP,
                                           int               batchCount)
{
    return HIPBLAS_STATUS_NOT_SUPPORTED;
}

// symv
hipblasStatus_t hipblasSsymv(hipblasHandle_t   handle,
                             hipblasFillMode_t uplo,
                             int               n,
                             const float*      alpha,
                             const float*      A,
                             int               lda,
                             const float*      x,
                             int               incx,
                             const float*      beta,
                             float*            y,
                             int               incy)
{
    return hipCUBLASStatusToHIPStatus(cublasSsymv(
        (cublasHandle_t)handle, hipFillToCudaFill(uplo), n, alpha, A, lda, x, incx, beta, y, incy));
}

hipblasStatus_t hipblasDsymv(hipblasHandle_t   handle,
                             hipblasFillMode_t uplo,
                             int               n,
                             const double*     alpha,
                             const double*     A,
                             int               lda,
                             const double*     x,
                             int               incx,
                             const double*     beta,
                             double*           y,
                             int               incy)
{
    return hipCUBLASStatusToHIPStatus(cublasDsymv(
        (cublasHandle_t)handle, hipFillToCudaFill(uplo), n, alpha, A, lda, x, incx, beta, y, incy));
}

hipblasStatus_t hipblasCsymv(hipblasHandle_t       handle,
                             hipblasFillMode_t     uplo,
                             int                   n,
                             const hipblasComplex* alpha,
                             const hipblasComplex* A,
                             int                   lda,
                             const hipblasComplex* x,
                             int                   incx,
                             const hipblasComplex* beta,
                             hipblasComplex*       y,
                             int                   incy)
{
    return hipCUBLASStatusToHIPStatus(cublasCsymv((cublasHandle_t)handle,
                                                  hipFillToCudaFill(uplo),
                                                  n,
                                                  (cuComplex*)alpha,
                                                  (cuComplex*)A,
                                                  lda,
                                                  (cuComplex*)x,
                                                  incx,
                                                  (cuComplex*)beta,
                                                  (cuComplex*)y,
                                                  incy));
}

hipblasStatus_t hipblasZsymv(hipblasHandle_t             handle,
                             hipblasFillMode_t           uplo,
                             int                         n,
                             const hipblasDoubleComplex* alpha,
                             const hipblasDoubleComplex* A,
                             int                         lda,
                             const hipblasDoubleComplex* x,
                             int                         incx,
                             const hipblasDoubleComplex* beta,
                             hipblasDoubleComplex*       y,
                             int                         incy)
{
    return hipCUBLASStatusToHIPStatus(cublasZsymv((cublasHandle_t)handle,
                                                  hipFillToCudaFill(uplo),
                                                  n,
                                                  (cuDoubleComplex*)alpha,
                                                  (cuDoubleComplex*)A,
                                                  lda,
                                                  (cuDoubleComplex*)x,
                                                  incx,
                                                  (cuDoubleComplex*)beta,
                                                  (cuDoubleComplex*)y,
                                                  incy));
}

// symv_batched
hipblasStatus_t hipblasSsymvBatched(hipblasHandle_t    handle,
                                    hipblasFillMode_t  uplo,
                                    int                n,
                                    const float*       alpha,
                                    const float* const A[],
                                    int                lda,
                                    const float* const x[],
                                    int                incx,
                                    const float*       beta,
                                    float*             y[],
                                    int                incy,
                                    int                batchCount)
{
    return HIPBLAS_STATUS_NOT_SUPPORTED;
}

hipblasStatus_t hipblasDsymvBatched(hipblasHandle_t     handle,
                                    hipblasFillMode_t   uplo,
                                    int                 n,
                                    const double*       alpha,
                                    const double* const A[],
                                    int                 lda,
                                    const double* const x[],
                                    int                 incx,
                                    const double*       beta,
                                    double*             y[],
                                    int                 incy,
                                    int                 batchCount)
{
    return HIPBLAS_STATUS_NOT_SUPPORTED;
}

hipblasStatus_t hipblasCsymvBatched(hipblasHandle_t             handle,
                                    hipblasFillMode_t           uplo,
                                    int                         n,
                                    const hipblasComplex*       alpha,
                                    const hipblasComplex* const A[],
                                    int                         lda,
                                    const hipblasComplex* const x[],
                                    int                         incx,
                                    const hipblasComplex*       beta,
                                    hipblasComplex*             y[],
                                    int                         incy,
                                    int                         batchCount)
{
    return HIPBLAS_STATUS_NOT_SUPPORTED;
}

hipblasStatus_t hipblasZsymvBatched(hipblasHandle_t                   handle,
                                    hipblasFillMode_t                 uplo,
                                    int                               n,
                                    const hipblasDoubleComplex*       alpha,
                                    const hipblasDoubleComplex* const A[],
                                    int                               lda,
                                    const hipblasDoubleComplex* const x[],
                                    int                               incx,
                                    const hipblasDoubleComplex*       beta,
                                    hipblasDoubleComplex*             y[],
                                    int                               incy,
                                    int                               batchCount)
{
    return HIPBLAS_STATUS_NOT_SUPPORTED;
}

// symv_strided_batched
hipblasStatus_t hipblasSsymvStridedBatched(hipblasHandle_t   handle,
                                           hipblasFillMode_t uplo,
                                           int               n,
                                           const float*      alpha,
                                           const float*      A,
                                           int               lda,
                                           int               strideA,
                                           const float*      x,
                                           int               incx,
                                           int               stridex,
                                           const float*      beta,
                                           float*            y,
                                           int               incy,
                                           int               stridey,
                                           int               batchCount)
{
    return HIPBLAS_STATUS_NOT_SUPPORTED;
}

hipblasStatus_t hipblasDsymvStridedBatched(hipblasHandle_t   handle,
                                           hipblasFillMode_t uplo,
                                           int               n,
                                           const double*     alpha,
                                           const double*     A,
                                           int               lda,
                                           int               strideA,
                                           const double*     x,
                                           int               incx,
                                           int               stridex,
                                           const double*     beta,
                                           double*           y,
                                           int               incy,
                                           int               stridey,
                                           int               batchCount)
{
    return HIPBLAS_STATUS_NOT_SUPPORTED;
}

hipblasStatus_t hipblasCsymvStridedBatched(hipblasHandle_t       handle,
                                           hipblasFillMode_t     uplo,
                                           int                   n,
                                           const hipblasComplex* alpha,
                                           const hipblasComplex* A,
                                           int                   lda,
                                           int                   strideA,
                                           const hipblasComplex* x,
                                           int                   incx,
                                           int                   stridex,
                                           const hipblasComplex* beta,
                                           hipblasComplex*       y,
                                           int                   incy,
                                           int                   stridey,
                                           int                   batchCount)
{
    return HIPBLAS_STATUS_NOT_SUPPORTED;
}

hipblasStatus_t hipblasZsymvStridedBatched(hipblasHandle_t             handle,
                                           hipblasFillMode_t           uplo,
                                           int                         n,
                                           const hipblasDoubleComplex* alpha,
                                           const hipblasDoubleComplex* A,
                                           int                         lda,
                                           int                         strideA,
                                           const hipblasDoubleComplex* x,
                                           int                         incx,
                                           int                         stridex,
                                           const hipblasDoubleComplex* beta,
                                           hipblasDoubleComplex*       y,
                                           int                         incy,
                                           int                         stridey,
                                           int                         batchCount)
{
    return HIPBLAS_STATUS_NOT_SUPPORTED;
}

// syr
hipblasStatus_t hipblasSsyr(hipblasHandle_t   handle,
                            hipblasFillMode_t uplo,
                            int               n,
                            const float*      alpha,
                            const float*      x,
                            int               incx,
                            float*            A,
                            int               lda)
{
    return hipCUBLASStatusToHIPStatus(
        cublasSsyr((cublasHandle_t)handle, hipFillToCudaFill(uplo), n, alpha, x, incx, A, lda));
}

hipblasStatus_t hipblasDsyr(hipblasHandle_t   handle,
                            hipblasFillMode_t uplo,
                            int               n,
                            const double*     alpha,
                            const double*     x,
                            int               incx,
                            double*           A,
                            int               lda)
{
    return hipCUBLASStatusToHIPStatus(
        cublasDsyr((cublasHandle_t)handle, hipFillToCudaFill(uplo), n, alpha, x, incx, A, lda));
}

hipblasStatus_t hipblasCsyr(hipblasHandle_t       handle,
                            hipblasFillMode_t     uplo,
                            int                   n,
                            const hipblasComplex* alpha,
                            const hipblasComplex* x,
                            int                   incx,
                            hipblasComplex*       A,
                            int                   lda)
{
    return hipCUBLASStatusToHIPStatus(cublasCsyr((cublasHandle_t)handle,
                                                 hipFillToCudaFill(uplo),
                                                 n,
                                                 (cuComplex*)alpha,
                                                 (cuComplex*)x,
                                                 incx,
                                                 (cuComplex*)A,
                                                 lda));
}

hipblasStatus_t hipblasZsyr(hipblasHandle_t             handle,
                            hipblasFillMode_t           uplo,
                            int                         n,
                            const hipblasDoubleComplex* alpha,
                            const hipblasDoubleComplex* x,
                            int                         incx,
                            hipblasDoubleComplex*       A,
                            int                         lda)
{
    return hipCUBLASStatusToHIPStatus(cublasZsyr((cublasHandle_t)handle,
                                                 hipFillToCudaFill(uplo),
                                                 n,
                                                 (cuDoubleComplex*)alpha,
                                                 (cuDoubleComplex*)x,
                                                 incx,
                                                 (cuDoubleComplex*)A,
                                                 lda));
}

// syr_batched
hipblasStatus_t hipblasSsyrBatched(hipblasHandle_t    handle,
                                   hipblasFillMode_t  uplo,
                                   int                n,
                                   const float*       alpha,
                                   const float* const x[],
                                   int                incx,
                                   float* const       A[],
                                   int                lda,
                                   int                batchCount)
{
    return HIPBLAS_STATUS_NOT_SUPPORTED;
}

hipblasStatus_t hipblasDsyrBatched(hipblasHandle_t     handle,
                                   hipblasFillMode_t   uplo,
                                   int                 n,
                                   const double*       alpha,
                                   const double* const x[],
                                   int                 incx,
                                   double* const       A[],
                                   int                 lda,
                                   int                 batchCount)
{
    return HIPBLAS_STATUS_NOT_SUPPORTED;
}

hipblasStatus_t hipblasCsyrBatched(hipblasHandle_t             handle,
                                   hipblasFillMode_t           uplo,
                                   int                         n,
                                   const hipblasComplex*       alpha,
                                   const hipblasComplex* const x[],
                                   int                         incx,
                                   hipblasComplex* const       A[],
                                   int                         lda,
                                   int                         batchCount)
{
    return HIPBLAS_STATUS_NOT_SUPPORTED;
}

hipblasStatus_t hipblasZsyrBatched(hipblasHandle_t                   handle,
                                   hipblasFillMode_t                 uplo,
                                   int                               n,
                                   const hipblasDoubleComplex*       alpha,
                                   const hipblasDoubleComplex* const x[],
                                   int                               incx,
                                   hipblasDoubleComplex* const       A[],
                                   int                               lda,
                                   int                               batchCount)
{
    return HIPBLAS_STATUS_NOT_SUPPORTED;
}

// syr_strided_batched
hipblasStatus_t hipblasSsyrStridedBatched(hipblasHandle_t   handle,
                                          hipblasFillMode_t uplo,
                                          int               n,
                                          const float*      alpha,
                                          const float*      x,
                                          int               incx,
                                          int               stridex,
                                          float*            A,
                                          int               lda,
                                          int               strideA,
                                          int               batchCount)
{
    return HIPBLAS_STATUS_NOT_SUPPORTED;
}

hipblasStatus_t hipblasDsyrStridedBatched(hipblasHandle_t   handle,
                                          hipblasFillMode_t uplo,
                                          int               n,
                                          const double*     alpha,
                                          const double*     x,
                                          int               incx,
                                          int               stridex,
                                          double*           A,
                                          int               lda,
                                          int               strideA,
                                          int               batchCount)
{
    return HIPBLAS_STATUS_NOT_SUPPORTED;
}

hipblasStatus_t hipblasCsyrStridedBatched(hipblasHandle_t       handle,
                                          hipblasFillMode_t     uplo,
                                          int                   n,
                                          const hipblasComplex* alpha,
                                          const hipblasComplex* x,
                                          int                   incx,
                                          int                   stridex,
                                          hipblasComplex*       A,
                                          int                   lda,
                                          int                   strideA,
                                          int                   batchCount)
{
    return HIPBLAS_STATUS_NOT_SUPPORTED;
}

hipblasStatus_t hipblasZsyrStridedBatched(hipblasHandle_t             handle,
                                          hipblasFillMode_t           uplo,
                                          int                         n,
                                          const hipblasDoubleComplex* alpha,
                                          const hipblasDoubleComplex* x,
                                          int                         incx,
                                          int                         stridex,
                                          hipblasDoubleComplex*       A,
                                          int                         lda,
                                          int                         strideA,
                                          int                         batchCount)
{
    return HIPBLAS_STATUS_NOT_SUPPORTED;
}

// syr2
hipblasStatus_t hipblasSsyr2(hipblasHandle_t   handle,
                             hipblasFillMode_t uplo,
                             int               n,
                             const float*      alpha,
                             const float*      x,
                             int               incx,
                             const float*      y,
                             int               incy,
                             float*            A,
                             int               lda)
{
    return hipCUBLASStatusToHIPStatus(cublasSsyr2(
        (cublasHandle_t)handle, hipFillToCudaFill(uplo), n, alpha, x, incx, y, incy, A, lda));
}

hipblasStatus_t hipblasDsyr2(hipblasHandle_t   handle,
                             hipblasFillMode_t uplo,
                             int               n,
                             const double*     alpha,
                             const double*     x,
                             int               incx,
                             const double*     y,
                             int               incy,
                             double*           A,
                             int               lda)
{
    return hipCUBLASStatusToHIPStatus(cublasDsyr2(
        (cublasHandle_t)handle, hipFillToCudaFill(uplo), n, alpha, x, incx, y, incy, A, lda));
}

hipblasStatus_t hipblasCsyr2(hipblasHandle_t       handle,
                             hipblasFillMode_t     uplo,
                             int                   n,
                             const hipblasComplex* alpha,
                             const hipblasComplex* x,
                             int                   incx,
                             const hipblasComplex* y,
                             int                   incy,
                             hipblasComplex*       A,
                             int                   lda)
{
    return hipCUBLASStatusToHIPStatus(cublasCsyr2((cublasHandle_t)handle,
                                                  hipFillToCudaFill(uplo),
                                                  n,
                                                  (cuComplex*)alpha,
                                                  (cuComplex*)x,
                                                  incx,
                                                  (cuComplex*)y,
                                                  incy,
                                                  (cuComplex*)A,
                                                  lda));
}

hipblasStatus_t hipblasZsyr2(hipblasHandle_t             handle,
                             hipblasFillMode_t           uplo,
                             int                         n,
                             const hipblasDoubleComplex* alpha,
                             const hipblasDoubleComplex* x,
                             int                         incx,
                             const hipblasDoubleComplex* y,
                             int                         incy,
                             hipblasDoubleComplex*       A,
                             int                         lda)
{
    return hipCUBLASStatusToHIPStatus(cublasZsyr2((cublasHandle_t)handle,
                                                  hipFillToCudaFill(uplo),
                                                  n,
                                                  (cuDoubleComplex*)alpha,
                                                  (cuDoubleComplex*)x,
                                                  incx,
                                                  (cuDoubleComplex*)y,
                                                  incy,
                                                  (cuDoubleComplex*)A,
                                                  lda));
}

// syr2_batched
hipblasStatus_t hipblasSsyr2Batched(hipblasHandle_t    handle,
                                    hipblasFillMode_t  uplo,
                                    int                n,
                                    const float*       alpha,
                                    const float* const x[],
                                    int                incx,
                                    const float* const y[],
                                    int                incy,
                                    float* const       A[],
                                    int                lda,
                                    int                batchCount)
{
    return HIPBLAS_STATUS_NOT_SUPPORTED;
}

hipblasStatus_t hipblasDsyr2Batched(hipblasHandle_t     handle,
                                    hipblasFillMode_t   uplo,
                                    int                 n,
                                    const double*       alpha,
                                    const double* const x[],
                                    int                 incx,
                                    const double* const y[],
                                    int                 incy,
                                    double* const       A[],
                                    int                 lda,
                                    int                 batchCount)
{
    return HIPBLAS_STATUS_NOT_SUPPORTED;
}

hipblasStatus_t hipblasCsyr2Batched(hipblasHandle_t             handle,
                                    hipblasFillMode_t           uplo,
                                    int                         n,
                                    const hipblasComplex*       alpha,
                                    const hipblasComplex* const x[],
                                    int                         incx,
                                    const hipblasComplex* const y[],
                                    int                         incy,
                                    hipblasComplex* const       A[],
                                    int                         lda,
                                    int                         batchCount)
{
    return HIPBLAS_STATUS_NOT_SUPPORTED;
}

hipblasStatus_t hipblasZsyr2Batched(hipblasHandle_t                   handle,
                                    hipblasFillMode_t                 uplo,
                                    int                               n,
                                    const hipblasDoubleComplex*       alpha,
                                    const hipblasDoubleComplex* const x[],
                                    int                               incx,
                                    const hipblasDoubleComplex* const y[],
                                    int                               incy,
                                    hipblasDoubleComplex* const       A[],
                                    int                               lda,
                                    int                               batchCount)
{
    return HIPBLAS_STATUS_NOT_SUPPORTED;
}

// syr2_strided_batched
hipblasStatus_t hipblasSsyr2StridedBatched(hipblasHandle_t   handle,
                                           hipblasFillMode_t uplo,
                                           int               n,
                                           const float*      alpha,
                                           const float*      x,
                                           int               incx,
                                           int               stridex,
                                           const float*      y,
                                           int               incy,
                                           int               stridey,
                                           float*            A,
                                           int               lda,
                                           int               strideA,
                                           int               batchCount)
{
    return HIPBLAS_STATUS_NOT_SUPPORTED;
}

hipblasStatus_t hipblasDsyr2StridedBatched(hipblasHandle_t   handle,
                                           hipblasFillMode_t uplo,
                                           int               n,
                                           const double*     alpha,
                                           const double*     x,
                                           int               incx,
                                           int               stridex,
                                           const double*     y,
                                           int               incy,
                                           int               stridey,
                                           double*           A,
                                           int               lda,
                                           int               strideA,
                                           int               batchCount)
{
    return HIPBLAS_STATUS_NOT_SUPPORTED;
}

hipblasStatus_t hipblasCsyr2StridedBatched(hipblasHandle_t       handle,
                                           hipblasFillMode_t     uplo,
                                           int                   n,
                                           const hipblasComplex* alpha,
                                           const hipblasComplex* x,
                                           int                   incx,
                                           int                   stridex,
                                           const hipblasComplex* y,
                                           int                   incy,
                                           int                   stridey,
                                           hipblasComplex*       A,
                                           int                   lda,
                                           int                   strideA,
                                           int                   batchCount)
{
    return HIPBLAS_STATUS_NOT_SUPPORTED;
}

hipblasStatus_t hipblasZsyr2StridedBatched(hipblasHandle_t             handle,
                                           hipblasFillMode_t           uplo,
                                           int                         n,
                                           const hipblasDoubleComplex* alpha,
                                           const hipblasDoubleComplex* x,
                                           int                         incx,
                                           int                         stridex,
                                           const hipblasDoubleComplex* y,
                                           int                         incy,
                                           int                         stridey,
                                           hipblasDoubleComplex*       A,
                                           int                         lda,
                                           int                         strideA,
                                           int                         batchCount)
{
    return HIPBLAS_STATUS_NOT_SUPPORTED;
}

// tbmv
hipblasStatus_t hipblasStbmv(hipblasHandle_t    handle,
                             hipblasFillMode_t  uplo,
                             hipblasOperation_t transA,
                             hipblasDiagType_t  diag,
                             int                m,
                             int                k,
                             const float*       A,
                             int                lda,
                             float*             x,
                             int                incx)
{
    return hipCUBLASStatusToHIPStatus(cublasStbmv((cublasHandle_t)handle,
                                                  hipFillToCudaFill(uplo),
                                                  hipOperationToCudaOperation(transA),
                                                  hipDiagonalToCudaDiagonal(diag),
                                                  m,
                                                  k,
                                                  A,
                                                  lda,
                                                  x,
                                                  incx));
}

hipblasStatus_t hipblasDtbmv(hipblasHandle_t    handle,
                             hipblasFillMode_t  uplo,
                             hipblasOperation_t transA,
                             hipblasDiagType_t  diag,
                             int                m,
                             int                k,
                             const double*      A,
                             int                lda,
                             double*            x,
                             int                incx)
{
    return hipCUBLASStatusToHIPStatus(cublasDtbmv((cublasHandle_t)handle,
                                                  hipFillToCudaFill(uplo),
                                                  hipOperationToCudaOperation(transA),
                                                  hipDiagonalToCudaDiagonal(diag),
                                                  m,
                                                  k,
                                                  A,
                                                  lda,
                                                  x,
                                                  incx));
}

hipblasStatus_t hipblasCtbmv(hipblasHandle_t       handle,
                             hipblasFillMode_t     uplo,
                             hipblasOperation_t    transA,
                             hipblasDiagType_t     diag,
                             int                   m,
                             int                   k,
                             const hipblasComplex* A,
                             int                   lda,
                             hipblasComplex*       x,
                             int                   incx)
{
    return hipCUBLASStatusToHIPStatus(cublasCtbmv((cublasHandle_t)handle,
                                                  hipFillToCudaFill(uplo),
                                                  hipOperationToCudaOperation(transA),
                                                  hipDiagonalToCudaDiagonal(diag),
                                                  m,
                                                  k,
                                                  (cuComplex*)A,
                                                  lda,
                                                  (cuComplex*)x,
                                                  incx));
}

hipblasStatus_t hipblasZtbmv(hipblasHandle_t             handle,
                             hipblasFillMode_t           uplo,
                             hipblasOperation_t          transA,
                             hipblasDiagType_t           diag,
                             int                         m,
                             int                         k,
                             const hipblasDoubleComplex* A,
                             int                         lda,
                             hipblasDoubleComplex*       x,
                             int                         incx)
{
    return hipCUBLASStatusToHIPStatus(cublasZtbmv((cublasHandle_t)handle,
                                                  hipFillToCudaFill(uplo),
                                                  hipOperationToCudaOperation(transA),
                                                  hipDiagonalToCudaDiagonal(diag),
                                                  m,
                                                  k,
                                                  (cuDoubleComplex*)A,
                                                  lda,
                                                  (cuDoubleComplex*)x,
                                                  incx));
}

// tbmv_batched
hipblasStatus_t hipblasStbmvBatched(hipblasHandle_t    handle,
                                    hipblasFillMode_t  uplo,
                                    hipblasOperation_t transA,
                                    hipblasDiagType_t  diag,
                                    int                m,
                                    int                k,
                                    const float* const A[],
                                    int                lda,
                                    float* const       x[],
                                    int                incx,
                                    int                batch_count)
{
    return HIPBLAS_STATUS_NOT_SUPPORTED;
}

hipblasStatus_t hipblasDtbmvBatched(hipblasHandle_t     handle,
                                    hipblasFillMode_t   uplo,
                                    hipblasOperation_t  transA,
                                    hipblasDiagType_t   diag,
                                    int                 m,
                                    int                 k,
                                    const double* const A[],
                                    int                 lda,
                                    double* const       x[],
                                    int                 incx,
                                    int                 batch_count)
{
    return HIPBLAS_STATUS_NOT_SUPPORTED;
}

hipblasStatus_t hipblasCtbmvBatched(hipblasHandle_t             handle,
                                    hipblasFillMode_t           uplo,
                                    hipblasOperation_t          transA,
                                    hipblasDiagType_t           diag,
                                    int                         m,
                                    int                         k,
                                    const hipblasComplex* const A[],
                                    int                         lda,
                                    hipblasComplex* const       x[],
                                    int                         incx,
                                    int                         batch_count)
{
    return HIPBLAS_STATUS_NOT_SUPPORTED;
}

hipblasStatus_t hipblasZtbmvBatched(hipblasHandle_t                   handle,
                                    hipblasFillMode_t                 uplo,
                                    hipblasOperation_t                transA,
                                    hipblasDiagType_t                 diag,
                                    int                               m,
                                    int                               k,
                                    const hipblasDoubleComplex* const A[],
                                    int                               lda,
                                    hipblasDoubleComplex* const       x[],
                                    int                               incx,
                                    int                               batch_count)
{
    return HIPBLAS_STATUS_NOT_SUPPORTED;
}

// tbmv_strided_batched
hipblasStatus_t hipblasStbmvStridedBatched(hipblasHandle_t    handle,
                                           hipblasFillMode_t  uplo,
                                           hipblasOperation_t transA,
                                           hipblasDiagType_t  diag,
                                           int                m,
                                           int                k,
                                           const float*       A,
                                           int                lda,
                                           int                stride_a,
                                           float*             x,
                                           int                incx,
                                           int                stride_x,
                                           int                batch_count)
{
    return HIPBLAS_STATUS_NOT_SUPPORTED;
}

hipblasStatus_t hipblasDtbmvStridedBatched(hipblasHandle_t    handle,
                                           hipblasFillMode_t  uplo,
                                           hipblasOperation_t transA,
                                           hipblasDiagType_t  diag,
                                           int                m,
                                           int                k,
                                           const double*      A,
                                           int                lda,
                                           int                stride_a,
                                           double*            x,
                                           int                incx,
                                           int                stride_x,
                                           int                batch_count)
{
    return HIPBLAS_STATUS_NOT_SUPPORTED;
}

hipblasStatus_t hipblasCtbmvStridedBatched(hipblasHandle_t       handle,
                                           hipblasFillMode_t     uplo,
                                           hipblasOperation_t    transA,
                                           hipblasDiagType_t     diag,
                                           int                   m,
                                           int                   k,
                                           const hipblasComplex* A,
                                           int                   lda,
                                           int                   stride_a,
                                           hipblasComplex*       x,
                                           int                   incx,
                                           int                   stride_x,
                                           int                   batch_count)
{
    return HIPBLAS_STATUS_NOT_SUPPORTED;
}

hipblasStatus_t hipblasZtbmvStridedBatched(hipblasHandle_t             handle,
                                           hipblasFillMode_t           uplo,
                                           hipblasOperation_t          transA,
                                           hipblasDiagType_t           diag,
                                           int                         m,
                                           int                         k,
                                           const hipblasDoubleComplex* A,
                                           int                         lda,
                                           int                         stride_a,
                                           hipblasDoubleComplex*       x,
                                           int                         incx,
                                           int                         stride_x,
                                           int                         batch_count)
{
    return HIPBLAS_STATUS_NOT_SUPPORTED;
}

// tpmv
hipblasStatus_t hipblasStpmv(hipblasHandle_t    handle,
                             hipblasFillMode_t  uplo,
                             hipblasOperation_t transA,
                             hipblasDiagType_t  diag,
                             int                m,
                             const float*       AP,
                             float*             x,
                             int                incx)
{
    return hipCUBLASStatusToHIPStatus(cublasStpmv((cublasHandle_t)handle,
                                                  hipFillToCudaFill(uplo),
                                                  hipOperationToCudaOperation(transA),
                                                  hipDiagonalToCudaDiagonal(diag),
                                                  m,
                                                  AP,
                                                  x,
                                                  incx));
}

hipblasStatus_t hipblasDtpmv(hipblasHandle_t    handle,
                             hipblasFillMode_t  uplo,
                             hipblasOperation_t transA,
                             hipblasDiagType_t  diag,
                             int                m,
                             const double*      AP,
                             double*            x,
                             int                incx)
{
    return hipCUBLASStatusToHIPStatus(cublasDtpmv((cublasHandle_t)handle,
                                                  hipFillToCudaFill(uplo),
                                                  hipOperationToCudaOperation(transA),
                                                  hipDiagonalToCudaDiagonal(diag),
                                                  m,
                                                  AP,
                                                  x,
                                                  incx));
}

hipblasStatus_t hipblasCtpmv(hipblasHandle_t       handle,
                             hipblasFillMode_t     uplo,
                             hipblasOperation_t    transA,
                             hipblasDiagType_t     diag,
                             int                   m,
                             const hipblasComplex* AP,
                             hipblasComplex*       x,
                             int                   incx)
{
    return hipCUBLASStatusToHIPStatus(cublasCtpmv((cublasHandle_t)handle,
                                                  hipFillToCudaFill(uplo),
                                                  hipOperationToCudaOperation(transA),
                                                  hipDiagonalToCudaDiagonal(diag),
                                                  m,
                                                  (cuComplex*)AP,
                                                  (cuComplex*)x,
                                                  incx));
}

hipblasStatus_t hipblasZtpmv(hipblasHandle_t             handle,
                             hipblasFillMode_t           uplo,
                             hipblasOperation_t          transA,
                             hipblasDiagType_t           diag,
                             int                         m,
                             const hipblasDoubleComplex* AP,
                             hipblasDoubleComplex*       x,
                             int                         incx)
{
    return hipCUBLASStatusToHIPStatus(cublasZtpmv((cublasHandle_t)handle,
                                                  hipFillToCudaFill(uplo),
                                                  hipOperationToCudaOperation(transA),
                                                  hipDiagonalToCudaDiagonal(diag),
                                                  m,
                                                  (cuDoubleComplex*)AP,
                                                  (cuDoubleComplex*)x,
                                                  incx));
}

// tpmv_batched
hipblasStatus_t hipblasStpmvBatched(hipblasHandle_t    handle,
                                    hipblasFillMode_t  uplo,
                                    hipblasOperation_t transA,
                                    hipblasDiagType_t  diag,
                                    int                m,
                                    const float* const AP[],
                                    float* const       x[],
                                    int                incx,
                                    int                batchCount)
{
    return HIPBLAS_STATUS_NOT_SUPPORTED;
}

hipblasStatus_t hipblasDtpmvBatched(hipblasHandle_t     handle,
                                    hipblasFillMode_t   uplo,
                                    hipblasOperation_t  transA,
                                    hipblasDiagType_t   diag,
                                    int                 m,
                                    const double* const AP[],
                                    double* const       x[],
                                    int                 incx,
                                    int                 batchCount)
{
    return HIPBLAS_STATUS_NOT_SUPPORTED;
}

hipblasStatus_t hipblasCtpmvBatched(hipblasHandle_t             handle,
                                    hipblasFillMode_t           uplo,
                                    hipblasOperation_t          transA,
                                    hipblasDiagType_t           diag,
                                    int                         m,
                                    const hipblasComplex* const AP[],
                                    hipblasComplex* const       x[],
                                    int                         incx,
                                    int                         batchCount)
{
    return HIPBLAS_STATUS_NOT_SUPPORTED;
}

hipblasStatus_t hipblasZtpmvBatched(hipblasHandle_t                   handle,
                                    hipblasFillMode_t                 uplo,
                                    hipblasOperation_t                transA,
                                    hipblasDiagType_t                 diag,
                                    int                               m,
                                    const hipblasDoubleComplex* const AP[],
                                    hipblasDoubleComplex* const       x[],
                                    int                               incx,
                                    int                               batchCount)
{
    return HIPBLAS_STATUS_NOT_SUPPORTED;
}

// tpmv_strided_batched
hipblasStatus_t hipblasStpmvStridedBatched(hipblasHandle_t    handle,
                                           hipblasFillMode_t  uplo,
                                           hipblasOperation_t transA,
                                           hipblasDiagType_t  diag,
                                           int                m,
                                           const float*       AP,
                                           int                strideAP,
                                           float*             x,
                                           int                incx,
                                           int                stridex,
                                           int                batchCount)
{
    return HIPBLAS_STATUS_NOT_SUPPORTED;
}

hipblasStatus_t hipblasDtpmvStridedBatched(hipblasHandle_t    handle,
                                           hipblasFillMode_t  uplo,
                                           hipblasOperation_t transA,
                                           hipblasDiagType_t  diag,
                                           int                m,
                                           const double*      AP,
                                           int                strideAP,
                                           double*            x,
                                           int                incx,
                                           int                stridex,
                                           int                batchCount)
{
    return HIPBLAS_STATUS_NOT_SUPPORTED;
}

hipblasStatus_t hipblasCtpmvStridedBatched(hipblasHandle_t       handle,
                                           hipblasFillMode_t     uplo,
                                           hipblasOperation_t    transA,
                                           hipblasDiagType_t     diag,
                                           int                   m,
                                           const hipblasComplex* AP,
                                           int                   strideAP,
                                           hipblasComplex*       x,
                                           int                   incx,
                                           int                   stridex,
                                           int                   batchCount)
{
    return HIPBLAS_STATUS_NOT_SUPPORTED;
}

hipblasStatus_t hipblasZtpmvStridedBatched(hipblasHandle_t             handle,
                                           hipblasFillMode_t           uplo,
                                           hipblasOperation_t          transA,
                                           hipblasDiagType_t           diag,
                                           int                         m,
                                           const hipblasDoubleComplex* AP,
                                           int                         strideAP,
                                           hipblasDoubleComplex*       x,
                                           int                         incx,
                                           int                         stridex,
                                           int                         batchCount)
{
    return HIPBLAS_STATUS_NOT_SUPPORTED;
}

// tpsv
hipblasStatus_t hipblasStpsv(hipblasHandle_t    handle,
                             hipblasFillMode_t  uplo,
                             hipblasOperation_t transA,
                             hipblasDiagType_t  diag,
                             int                m,
                             const float*       AP,
                             float*             x,
                             int                incx)
{
    return hipCUBLASStatusToHIPStatus(cublasStpsv((cublasHandle_t)handle,
                                                  hipFillToCudaFill(uplo),
                                                  hipOperationToCudaOperation(transA),
                                                  hipDiagonalToCudaDiagonal(diag),
                                                  m,
                                                  AP,
                                                  x,
                                                  incx));
}

hipblasStatus_t hipblasDtpsv(hipblasHandle_t    handle,
                             hipblasFillMode_t  uplo,
                             hipblasOperation_t transA,
                             hipblasDiagType_t  diag,
                             int                m,
                             const double*      AP,
                             double*            x,
                             int                incx)
{
    return hipCUBLASStatusToHIPStatus(cublasDtpsv((cublasHandle_t)handle,
                                                  hipFillToCudaFill(uplo),
                                                  hipOperationToCudaOperation(transA),
                                                  hipDiagonalToCudaDiagonal(diag),
                                                  m,
                                                  AP,
                                                  x,
                                                  incx));
}

hipblasStatus_t hipblasCtpsv(hipblasHandle_t       handle,
                             hipblasFillMode_t     uplo,
                             hipblasOperation_t    transA,
                             hipblasDiagType_t     diag,
                             int                   m,
                             const hipblasComplex* AP,
                             hipblasComplex*       x,
                             int                   incx)
{
    return hipCUBLASStatusToHIPStatus(cublasCtpsv((cublasHandle_t)handle,
                                                  hipFillToCudaFill(uplo),
                                                  hipOperationToCudaOperation(transA),
                                                  hipDiagonalToCudaDiagonal(diag),
                                                  m,
                                                  (cuComplex*)AP,
                                                  (cuComplex*)x,
                                                  incx));
}

hipblasStatus_t hipblasZtpsv(hipblasHandle_t             handle,
                             hipblasFillMode_t           uplo,
                             hipblasOperation_t          transA,
                             hipblasDiagType_t           diag,
                             int                         m,
                             const hipblasDoubleComplex* AP,
                             hipblasDoubleComplex*       x,
                             int                         incx)
{
    return hipCUBLASStatusToHIPStatus(cublasZtpsv((cublasHandle_t)handle,
                                                  hipFillToCudaFill(uplo),
                                                  hipOperationToCudaOperation(transA),
                                                  hipDiagonalToCudaDiagonal(diag),
                                                  m,
                                                  (cuDoubleComplex*)AP,
                                                  (cuDoubleComplex*)x,
                                                  incx));
}

// tpsv_batched
hipblasStatus_t hipblasStpsvBatched(hipblasHandle_t    handle,
                                    hipblasFillMode_t  uplo,
                                    hipblasOperation_t transA,
                                    hipblasDiagType_t  diag,
                                    int                m,
                                    const float* const AP[],
                                    float* const       x[],
                                    int                incx,
                                    int                batchCount)
{
    return HIPBLAS_STATUS_NOT_SUPPORTED;
}

hipblasStatus_t hipblasDtpsvBatched(hipblasHandle_t     handle,
                                    hipblasFillMode_t   uplo,
                                    hipblasOperation_t  transA,
                                    hipblasDiagType_t   diag,
                                    int                 m,
                                    const double* const AP[],
                                    double* const       x[],
                                    int                 incx,
                                    int                 batchCount)
{
    return HIPBLAS_STATUS_NOT_SUPPORTED;
}

hipblasStatus_t hipblasCtpsvBatched(hipblasHandle_t             handle,
                                    hipblasFillMode_t           uplo,
                                    hipblasOperation_t          transA,
                                    hipblasDiagType_t           diag,
                                    int                         m,
                                    const hipblasComplex* const AP[],
                                    hipblasComplex* const       x[],
                                    int                         incx,
                                    int                         batchCount)
{
    return HIPBLAS_STATUS_NOT_SUPPORTED;
}

hipblasStatus_t hipblasZtpsvBatched(hipblasHandle_t                   handle,
                                    hipblasFillMode_t                 uplo,
                                    hipblasOperation_t                transA,
                                    hipblasDiagType_t                 diag,
                                    int                               m,
                                    const hipblasDoubleComplex* const AP[],
                                    hipblasDoubleComplex* const       x[],
                                    int                               incx,
                                    int                               batchCount)
{
    return HIPBLAS_STATUS_NOT_SUPPORTED;
}

// tpsv_strided_batched
hipblasStatus_t hipblasStpsvStridedBatched(hipblasHandle_t    handle,
                                           hipblasFillMode_t  uplo,
                                           hipblasOperation_t transA,
                                           hipblasDiagType_t  diag,
                                           int                m,
                                           const float*       AP,
                                           int                strideAP,
                                           float*             x,
                                           int                incx,
                                           int                stridex,
                                           int                batchCount)
{
    return HIPBLAS_STATUS_NOT_SUPPORTED;
}

hipblasStatus_t hipblasDtpsvStridedBatched(hipblasHandle_t    handle,
                                           hipblasFillMode_t  uplo,
                                           hipblasOperation_t transA,
                                           hipblasDiagType_t  diag,
                                           int                m,
                                           const double*      AP,
                                           int                strideAP,
                                           double*            x,
                                           int                incx,
                                           int                stridex,
                                           int                batchCount)
{
    return HIPBLAS_STATUS_NOT_SUPPORTED;
}

hipblasStatus_t hipblasCtpsvStridedBatched(hipblasHandle_t       handle,
                                           hipblasFillMode_t     uplo,
                                           hipblasOperation_t    transA,
                                           hipblasDiagType_t     diag,
                                           int                   m,
                                           const hipblasComplex* AP,
                                           int                   strideAP,
                                           hipblasComplex*       x,
                                           int                   incx,
                                           int                   stridex,
                                           int                   batchCount)
{
    return HIPBLAS_STATUS_NOT_SUPPORTED;
}

hipblasStatus_t hipblasZtpsvStridedBatched(hipblasHandle_t             handle,
                                           hipblasFillMode_t           uplo,
                                           hipblasOperation_t          transA,
                                           hipblasDiagType_t           diag,
                                           int                         m,
                                           const hipblasDoubleComplex* AP,
                                           int                         strideAP,
                                           hipblasDoubleComplex*       x,
                                           int                         incx,
                                           int                         stridex,
                                           int                         batchCount)
{
    return HIPBLAS_STATUS_NOT_SUPPORTED;
}

// tpmv
hipblasStatus_t hipblasStpmv(hipblasHandle_t    handle,
                             hipblasFillMode_t  uplo,
                             hipblasOperation_t transA,
                             hipblasDiagType_t  diag,
                             int                m,
                             const float*       AP,
                             float*             x,
                             int                incx)
{
    return hipCUBLASStatusToHIPStatus(cublasStpmv((cublasHandle_t)handle,
                                                  hipFillToCudaFill(uplo),
                                                  hipOperationToCudaOperation(transA),
                                                  hipDiagonalToCudaDiagonal(diag),
                                                  m,
                                                  AP,
                                                  x,
                                                  incx));
}

hipblasStatus_t hipblasDtpmv(hipblasHandle_t    handle,
                             hipblasFillMode_t  uplo,
                             hipblasOperation_t transA,
                             hipblasDiagType_t  diag,
                             int                m,
                             const double*      AP,
                             double*            x,
                             int                incx)
{
    return hipCUBLASStatusToHIPStatus(cublasDtpmv((cublasHandle_t)handle,
                                                  hipFillToCudaFill(uplo),
                                                  hipOperationToCudaOperation(transA),
                                                  hipDiagonalToCudaDiagonal(diag),
                                                  m,
                                                  AP,
                                                  x,
                                                  incx));
}

hipblasStatus_t hipblasCtpmv(hipblasHandle_t       handle,
                             hipblasFillMode_t     uplo,
                             hipblasOperation_t    transA,
                             hipblasDiagType_t     diag,
                             int                   m,
                             const hipblasComplex* AP,
                             hipblasComplex*       x,
                             int                   incx)
{
    return hipCUBLASStatusToHIPStatus(cublasCtpmv((cublasHandle_t)handle,
                                                  hipFillToCudaFill(uplo),
                                                  hipOperationToCudaOperation(transA),
                                                  hipDiagonalToCudaDiagonal(diag),
                                                  m,
                                                  (cuComplex*)AP,
                                                  (cuComplex*)x,
                                                  incx));
}

hipblasStatus_t hipblasZtpmv(hipblasHandle_t             handle,
                             hipblasFillMode_t           uplo,
                             hipblasOperation_t          transA,
                             hipblasDiagType_t           diag,
                             int                         m,
                             const hipblasDoubleComplex* AP,
                             hipblasDoubleComplex*       x,
                             int                         incx)
{
    return hipCUBLASStatusToHIPStatus(cublasZtpmv((cublasHandle_t)handle,
                                                  hipFillToCudaFill(uplo),
                                                  hipOperationToCudaOperation(transA),
                                                  hipDiagonalToCudaDiagonal(diag),
                                                  m,
                                                  (cuDoubleComplex*)AP,
                                                  (cuDoubleComplex*)x,
                                                  incx));
}

// tpmv_batched
hipblasStatus_t hipblasStpmvBatched(hipblasHandle_t    handle,
                                    hipblasFillMode_t  uplo,
                                    hipblasOperation_t transA,
                                    hipblasDiagType_t  diag,
                                    int                m,
                                    const float* const AP[],
                                    float* const       x[],
                                    int                incx,
                                    int                batchCount)
{
    return HIPBLAS_STATUS_NOT_SUPPORTED;
}

hipblasStatus_t hipblasDtpmvBatched(hipblasHandle_t     handle,
                                    hipblasFillMode_t   uplo,
                                    hipblasOperation_t  transA,
                                    hipblasDiagType_t   diag,
                                    int                 m,
                                    const double* const AP[],
                                    double* const       x[],
                                    int                 incx,
                                    int                 batchCount)
{
    return HIPBLAS_STATUS_NOT_SUPPORTED;
}

hipblasStatus_t hipblasCtpmvBatched(hipblasHandle_t             handle,
                                    hipblasFillMode_t           uplo,
                                    hipblasOperation_t          transA,
                                    hipblasDiagType_t           diag,
                                    int                         m,
                                    const hipblasComplex* const AP[],
                                    hipblasComplex* const       x[],
                                    int                         incx,
                                    int                         batchCount)
{
    return HIPBLAS_STATUS_NOT_SUPPORTED;
}

hipblasStatus_t hipblasZtpmvBatched(hipblasHandle_t                   handle,
                                    hipblasFillMode_t                 uplo,
                                    hipblasOperation_t                transA,
                                    hipblasDiagType_t                 diag,
                                    int                               m,
                                    const hipblasDoubleComplex* const AP[],
                                    hipblasDoubleComplex* const       x[],
                                    int                               incx,
                                    int                               batchCount)
{
    return HIPBLAS_STATUS_NOT_SUPPORTED;
}

// tpmv_strided_batched
hipblasStatus_t hipblasStpmvStridedBatched(hipblasHandle_t    handle,
                                           hipblasFillMode_t  uplo,
                                           hipblasOperation_t transA,
                                           hipblasDiagType_t  diag,
                                           int                m,
                                           const float*       AP,
                                           int                strideAP,
                                           float*             x,
                                           int                incx,
                                           int                stridex,
                                           int                batchCount)
{
    return HIPBLAS_STATUS_NOT_SUPPORTED;
}

hipblasStatus_t hipblasDtpmvStridedBatched(hipblasHandle_t    handle,
                                           hipblasFillMode_t  uplo,
                                           hipblasOperation_t transA,
                                           hipblasDiagType_t  diag,
                                           int                m,
                                           const double*      AP,
                                           int                strideAP,
                                           double*            x,
                                           int                incx,
                                           int                stridex,
                                           int                batchCount)
{
    return HIPBLAS_STATUS_NOT_SUPPORTED;
}

hipblasStatus_t hipblasCtpmvStridedBatched(hipblasHandle_t       handle,
                                           hipblasFillMode_t     uplo,
                                           hipblasOperation_t    transA,
                                           hipblasDiagType_t     diag,
                                           int                   m,
                                           const hipblasComplex* AP,
                                           int                   strideAP,
                                           hipblasComplex*       x,
                                           int                   incx,
                                           int                   stridex,
                                           int                   batchCount)
{
    return HIPBLAS_STATUS_NOT_SUPPORTED;
}

hipblasStatus_t hipblasZtpmvStridedBatched(hipblasHandle_t             handle,
                                           hipblasFillMode_t           uplo,
                                           hipblasOperation_t          transA,
                                           hipblasDiagType_t           diag,
                                           int                         m,
                                           const hipblasDoubleComplex* AP,
                                           int                         strideAP,
                                           hipblasDoubleComplex*       x,
                                           int                         incx,
                                           int                         stridex,
                                           int                         batchCount)
{
    return HIPBLAS_STATUS_NOT_SUPPORTED;
}

// trmv
hipblasStatus_t hipblasStrmv(hipblasHandle_t    handle,
                             hipblasFillMode_t  uplo,
                             hipblasOperation_t transA,
                             hipblasDiagType_t  diag,
                             int                m,
                             const float*       A,
                             int                lda,
                             float*             x,
                             int                incx)
{
    return hipCUBLASStatusToHIPStatus(cublasStrmv((cublasHandle_t)handle,
                                                  hipFillToCudaFill(uplo),
                                                  hipOperationToCudaOperation(transA),
                                                  hipDiagonalToCudaDiagonal(diag),
                                                  m,
                                                  A,
                                                  lda,
                                                  x,
                                                  incx));
}

hipblasStatus_t hipblasDtrmv(hipblasHandle_t    handle,
                             hipblasFillMode_t  uplo,
                             hipblasOperation_t transA,
                             hipblasDiagType_t  diag,
                             int                m,
                             const double*      A,
                             int                lda,
                             double*            x,
                             int                incx)
{
    return hipCUBLASStatusToHIPStatus(cublasDtrmv((cublasHandle_t)handle,
                                                  hipFillToCudaFill(uplo),
                                                  hipOperationToCudaOperation(transA),
                                                  hipDiagonalToCudaDiagonal(diag),
                                                  m,
                                                  A,
                                                  lda,
                                                  x,
                                                  incx));
}

hipblasStatus_t hipblasCtrmv(hipblasHandle_t       handle,
                             hipblasFillMode_t     uplo,
                             hipblasOperation_t    transA,
                             hipblasDiagType_t     diag,
                             int                   m,
                             const hipblasComplex* A,
                             int                   lda,
                             hipblasComplex*       x,
                             int                   incx)
{
    return hipCUBLASStatusToHIPStatus(cublasCtrmv((cublasHandle_t)handle,
                                                  hipFillToCudaFill(uplo),
                                                  hipOperationToCudaOperation(transA),
                                                  hipDiagonalToCudaDiagonal(diag),
                                                  m,
                                                  (cuComplex*)A,
                                                  lda,
                                                  (cuComplex*)x,
                                                  incx));
}

hipblasStatus_t hipblasZtrmv(hipblasHandle_t             handle,
                             hipblasFillMode_t           uplo,
                             hipblasOperation_t          transA,
                             hipblasDiagType_t           diag,
                             int                         m,
                             const hipblasDoubleComplex* A,
                             int                         lda,
                             hipblasDoubleComplex*       x,
                             int                         incx)
{
    return hipCUBLASStatusToHIPStatus(cublasZtrmv((cublasHandle_t)handle,
                                                  hipFillToCudaFill(uplo),
                                                  hipOperationToCudaOperation(transA),
                                                  hipDiagonalToCudaDiagonal(diag),
                                                  m,
                                                  (cuDoubleComplex*)A,
                                                  lda,
                                                  (cuDoubleComplex*)x,
                                                  incx));
}

// trmv_batched
hipblasStatus_t hipblasStrmvBatched(hipblasHandle_t    handle,
                                    hipblasFillMode_t  uplo,
                                    hipblasOperation_t transA,
                                    hipblasDiagType_t  diag,
                                    int                m,
                                    const float* const A[],
                                    int                lda,
                                    float* const       x[],
                                    int                incx,
                                    int                batch_count)
{
    return HIPBLAS_STATUS_NOT_SUPPORTED;
}

hipblasStatus_t hipblasDtrmvBatched(hipblasHandle_t     handle,
                                    hipblasFillMode_t   uplo,
                                    hipblasOperation_t  transA,
                                    hipblasDiagType_t   diag,
                                    int                 m,
                                    const double* const A[],
                                    int                 lda,
                                    double* const       x[],
                                    int                 incx,
                                    int                 batch_count)
{
    return HIPBLAS_STATUS_NOT_SUPPORTED;
}

hipblasStatus_t hipblasCtrmvBatched(hipblasHandle_t             handle,
                                    hipblasFillMode_t           uplo,
                                    hipblasOperation_t          transA,
                                    hipblasDiagType_t           diag,
                                    int                         m,
                                    const hipblasComplex* const A[],
                                    int                         lda,
                                    hipblasComplex* const       x[],
                                    int                         incx,
                                    int                         batch_count)
{
    return HIPBLAS_STATUS_NOT_SUPPORTED;
}

hipblasStatus_t hipblasZtrmvBatched(hipblasHandle_t                   handle,
                                    hipblasFillMode_t                 uplo,
                                    hipblasOperation_t                transA,
                                    hipblasDiagType_t                 diag,
                                    int                               m,
                                    const hipblasDoubleComplex* const A[],
                                    int                               lda,
                                    hipblasDoubleComplex* const       x[],
                                    int                               incx,
                                    int                               batch_count)
{
    return HIPBLAS_STATUS_NOT_SUPPORTED;
}

// trmv_strided_batched
hipblasStatus_t hipblasStrmvStridedBatched(hipblasHandle_t    handle,
                                           hipblasFillMode_t  uplo,
                                           hipblasOperation_t transA,
                                           hipblasDiagType_t  diag,
                                           int                m,
                                           const float*       A,
                                           int                lda,
                                           int                stride_a,
                                           float*             x,
                                           int                incx,
                                           int                stride_x,
                                           int                batch_count)
{
    return HIPBLAS_STATUS_NOT_SUPPORTED;
}

hipblasStatus_t hipblasDtrmvStridedBatched(hipblasHandle_t    handle,
                                           hipblasFillMode_t  uplo,
                                           hipblasOperation_t transA,
                                           hipblasDiagType_t  diag,
                                           int                m,
                                           const double*      A,
                                           int                lda,
                                           int                stride_a,
                                           double*            x,
                                           int                incx,
                                           int                stride_x,
                                           int                batch_count)
{
    return HIPBLAS_STATUS_NOT_SUPPORTED;
}

hipblasStatus_t hipblasCtrmvStridedBatched(hipblasHandle_t       handle,
                                           hipblasFillMode_t     uplo,
                                           hipblasOperation_t    transA,
                                           hipblasDiagType_t     diag,
                                           int                   m,
                                           const hipblasComplex* A,
                                           int                   lda,
                                           int                   stride_a,
                                           hipblasComplex*       x,
                                           int                   incx,
                                           int                   stride_x,
                                           int                   batch_count)
{
    return HIPBLAS_STATUS_NOT_SUPPORTED;
}

hipblasStatus_t hipblasZtrmvStridedBatched(hipblasHandle_t             handle,
                                           hipblasFillMode_t           uplo,
                                           hipblasOperation_t          transA,
                                           hipblasDiagType_t           diag,
                                           int                         m,
                                           const hipblasDoubleComplex* A,
                                           int                         lda,
                                           int                         stride_a,
                                           hipblasDoubleComplex*       x,
                                           int                         incx,
                                           int                         stride_x,
                                           int                         batch_count)
{
    return HIPBLAS_STATUS_NOT_SUPPORTED;
}

// trsv
hipblasStatus_t hipblasStrsv(hipblasHandle_t    handle,
                             hipblasFillMode_t  uplo,
                             hipblasOperation_t transA,
                             hipblasDiagType_t  diag,
                             int                m,
                             const float*       A,
                             int                lda,
                             float*             x,
                             int                incx)
{
    return hipCUBLASStatusToHIPStatus(cublasStrsv((cublasHandle_t)handle,
                                                  hipFillToCudaFill(uplo),
                                                  hipOperationToCudaOperation(transA),
                                                  hipDiagonalToCudaDiagonal(diag),
                                                  m,
                                                  A,
                                                  lda,
                                                  x,
                                                  incx));
}

hipblasStatus_t hipblasDtrsv(hipblasHandle_t    handle,
                             hipblasFillMode_t  uplo,
                             hipblasOperation_t transA,
                             hipblasDiagType_t  diag,
                             int                m,
                             const double*      A,
                             int                lda,
                             double*            x,
                             int                incx)
{
    return hipCUBLASStatusToHIPStatus(cublasDtrsv((cublasHandle_t)handle,
                                                  hipFillToCudaFill(uplo),
                                                  hipOperationToCudaOperation(transA),
                                                  hipDiagonalToCudaDiagonal(diag),
                                                  m,
                                                  A,
                                                  lda,
                                                  x,
                                                  incx));
}

hipblasStatus_t hipblasCtrsv(hipblasHandle_t       handle,
                             hipblasFillMode_t     uplo,
                             hipblasOperation_t    transA,
                             hipblasDiagType_t     diag,
                             int                   m,
                             const hipblasComplex* A,
                             int                   lda,
                             hipblasComplex*       x,
                             int                   incx)
{
    return hipCUBLASStatusToHIPStatus(cublasCtrsv((cublasHandle_t)handle,
                                                  hipFillToCudaFill(uplo),
                                                  hipOperationToCudaOperation(transA),
                                                  hipDiagonalToCudaDiagonal(diag),
                                                  m,
                                                  (cuComplex*)A,
                                                  lda,
                                                  (cuComplex*)x,
                                                  incx));
}

hipblasStatus_t hipblasZtrsv(hipblasHandle_t             handle,
                             hipblasFillMode_t           uplo,
                             hipblasOperation_t          transA,
                             hipblasDiagType_t           diag,
                             int                         m,
                             const hipblasDoubleComplex* A,
                             int                         lda,
                             hipblasDoubleComplex*       x,
                             int                         incx)
{
    return hipCUBLASStatusToHIPStatus(cublasZtrsv((cublasHandle_t)handle,
                                                  hipFillToCudaFill(uplo),
                                                  hipOperationToCudaOperation(transA),
                                                  hipDiagonalToCudaDiagonal(diag),
                                                  m,
                                                  (cuDoubleComplex*)A,
                                                  lda,
                                                  (cuDoubleComplex*)x,
                                                  incx));
}

// trsv_batched
hipblasStatus_t hipblasStrsvBatched(hipblasHandle_t    handle,
                                    hipblasFillMode_t  uplo,
                                    hipblasOperation_t transA,
                                    hipblasDiagType_t  diag,
                                    int                m,
                                    const float* const A[],
                                    int                lda,
                                    float* const       x[],
                                    int                incx,
                                    int                batch_count)
{
    return HIPBLAS_STATUS_NOT_SUPPORTED;
}

hipblasStatus_t hipblasDtrsvBatched(hipblasHandle_t     handle,
                                    hipblasFillMode_t   uplo,
                                    hipblasOperation_t  transA,
                                    hipblasDiagType_t   diag,
                                    int                 m,
                                    const double* const A[],
                                    int                 lda,
                                    double* const       x[],
                                    int                 incx,
                                    int                 batch_count)
{
    return HIPBLAS_STATUS_NOT_SUPPORTED;
}

hipblasStatus_t hipblasCtrsvBatched(hipblasHandle_t             handle,
                                    hipblasFillMode_t           uplo,
                                    hipblasOperation_t          transA,
                                    hipblasDiagType_t           diag,
                                    int                         m,
                                    const hipblasComplex* const A[],
                                    int                         lda,
                                    hipblasComplex* const       x[],
                                    int                         incx,
                                    int                         batch_count)
{
    return HIPBLAS_STATUS_NOT_SUPPORTED;
}

hipblasStatus_t hipblasZtrsvBatched(hipblasHandle_t                   handle,
                                    hipblasFillMode_t                 uplo,
                                    hipblasOperation_t                transA,
                                    hipblasDiagType_t                 diag,
                                    int                               m,
                                    const hipblasDoubleComplex* const A[],
                                    int                               lda,
                                    hipblasDoubleComplex* const       x[],
                                    int                               incx,
                                    int                               batch_count)
{
    return HIPBLAS_STATUS_NOT_SUPPORTED;
}

// trsv_strided_batched
hipblasStatus_t hipblasStrsvStridedBatched(hipblasHandle_t    handle,
                                           hipblasFillMode_t  uplo,
                                           hipblasOperation_t transA,
                                           hipblasDiagType_t  diag,
                                           int                m,
                                           const float*       A,
                                           int                lda,
                                           int                strideA,
                                           float*             x,
                                           int                incx,
                                           int                stridex,
                                           int                batch_count)
{
    return HIPBLAS_STATUS_NOT_SUPPORTED;
}

hipblasStatus_t hipblasDtrsvStridedBatched(hipblasHandle_t    handle,
                                           hipblasFillMode_t  uplo,
                                           hipblasOperation_t transA,
                                           hipblasDiagType_t  diag,
                                           int                m,
                                           const double*      A,
                                           int                lda,
                                           int                strideA,
                                           double*            x,
                                           int                incx,
                                           int                stridex,
                                           int                batch_count)
{
    return HIPBLAS_STATUS_NOT_SUPPORTED;
}

hipblasStatus_t hipblasCtrsvStridedBatched(hipblasHandle_t       handle,
                                           hipblasFillMode_t     uplo,
                                           hipblasOperation_t    transA,
                                           hipblasDiagType_t     diag,
                                           int                   m,
                                           const hipblasComplex* A,
                                           int                   lda,
                                           int                   strideA,
                                           hipblasComplex*       x,
                                           int                   incx,
                                           int                   stridex,
                                           int                   batch_count)
{
    return HIPBLAS_STATUS_NOT_SUPPORTED;
}

hipblasStatus_t hipblasZtrsvStridedBatched(hipblasHandle_t             handle,
                                           hipblasFillMode_t           uplo,
                                           hipblasOperation_t          transA,
                                           hipblasDiagType_t           diag,
                                           int                         m,
                                           const hipblasDoubleComplex* A,
                                           int                         lda,
                                           int                         strideA,
                                           hipblasDoubleComplex*       x,
                                           int                         incx,
                                           int                         stridex,
                                           int                         batch_count)
{
    return HIPBLAS_STATUS_NOT_SUPPORTED;
}

// trmm
hipblasStatus_t hipblasStrmm(hipblasHandle_t    handle,
                             hipblasSideMode_t  side,
                             hipblasFillMode_t  uplo,
                             hipblasOperation_t transA,
                             hipblasDiagType_t  diag,
                             int                m,
                             int                n,
                             const float*       alpha,
                             const float*       A,
                             int                lda,
                             float*             B,
                             int                ldb)
{
    // cuBLAS API for trmm is a bit different, you can pass in a third
    // pointer to do out-of-place trmm. If you want the in-place behaviour
    // you can pass in B as the third pointer, as seen here.
    return hipCUBLASStatusToHIPStatus(cublasStrmm((cublasHandle_t)handle,
                                                  hipSideToCudaSide(side),
                                                  hipFillToCudaFill(uplo),
                                                  hipOperationToCudaOperation(transA),
                                                  hipDiagonalToCudaDiagonal(diag),
                                                  m,
                                                  n,
                                                  alpha,
                                                  A,
                                                  lda,
                                                  B,
                                                  ldb,
                                                  B,
                                                  ldb));
}

hipblasStatus_t hipblasDtrmm(hipblasHandle_t    handle,
                             hipblasSideMode_t  side,
                             hipblasFillMode_t  uplo,
                             hipblasOperation_t transA,
                             hipblasDiagType_t  diag,
                             int                m,
                             int                n,
                             const double*      alpha,
                             const double*      A,
                             int                lda,
                             double*            B,
                             int                ldb)
{
    return hipCUBLASStatusToHIPStatus(cublasDtrmm((cublasHandle_t)handle,
                                                  hipSideToCudaSide(side),
                                                  hipFillToCudaFill(uplo),
                                                  hipOperationToCudaOperation(transA),
                                                  hipDiagonalToCudaDiagonal(diag),
                                                  m,
                                                  n,
                                                  alpha,
                                                  A,
                                                  lda,
                                                  B,
                                                  ldb,
                                                  B,
                                                  ldb));
}

// trsm
hipblasStatus_t hipblasStrsm(hipblasHandle_t    handle,
                             hipblasSideMode_t  side,
                             hipblasFillMode_t  uplo,
                             hipblasOperation_t transA,
                             hipblasDiagType_t  diag,
                             int                m,
                             int                n,
                             const float*       alpha,
                             float*             A,
                             int                lda,
                             float*             B,
                             int                ldb)
{
    return hipCUBLASStatusToHIPStatus(cublasStrsm((cublasHandle_t)handle,
                                                  hipSideToCudaSide(side),
                                                  hipFillToCudaFill(uplo),
                                                  hipOperationToCudaOperation(transA),
                                                  hipDiagonalToCudaDiagonal(diag),
                                                  m,
                                                  n,
                                                  alpha,
                                                  A,
                                                  lda,
                                                  B,
                                                  ldb));
}

hipblasStatus_t hipblasDtrsm(hipblasHandle_t    handle,
                             hipblasSideMode_t  side,
                             hipblasFillMode_t  uplo,
                             hipblasOperation_t transA,
                             hipblasDiagType_t  diag,
                             int                m,
                             int                n,
                             const double*      alpha,
                             double*            A,
                             int                lda,
                             double*            B,
                             int                ldb)
{
    return hipCUBLASStatusToHIPStatus(cublasDtrsm((cublasHandle_t)handle,
                                                  hipSideToCudaSide(side),
                                                  hipFillToCudaFill(uplo),
                                                  hipOperationToCudaOperation(transA),
                                                  hipDiagonalToCudaDiagonal(diag),
                                                  m,
                                                  n,
                                                  alpha,
                                                  A,
                                                  lda,
                                                  B,
                                                  ldb));
}

// trsm_batched
hipblasStatus_t hipblasStrsmBatched(hipblasHandle_t    handle,
                                    hipblasSideMode_t  side,
                                    hipblasFillMode_t  uplo,
                                    hipblasOperation_t transA,
                                    hipblasDiagType_t  diag,
                                    int                m,
                                    int                n,
                                    const float*       alpha,
                                    float* const       A[],
                                    int                lda,
                                    float*             B[],
                                    int                ldb,
                                    int                batch_count)
{
    return hipCUBLASStatusToHIPStatus(cublasStrsmBatched((cublasHandle_t)handle,
                                                         hipSideToCudaSide(side),
                                                         hipFillToCudaFill(uplo),
                                                         hipOperationToCudaOperation(transA),
                                                         hipDiagonalToCudaDiagonal(diag),
                                                         m,
                                                         n,
                                                         alpha,
                                                         A,
                                                         lda,
                                                         B,
                                                         ldb,
                                                         batch_count));
}

hipblasStatus_t hipblasDtrsmBatched(hipblasHandle_t    handle,
                                    hipblasSideMode_t  side,
                                    hipblasFillMode_t  uplo,
                                    hipblasOperation_t transA,
                                    hipblasDiagType_t  diag,
                                    int                m,
                                    int                n,
                                    const double*      alpha,
                                    double* const      A[],
                                    int                lda,
                                    double*            B[],
                                    int                ldb,
                                    int                batch_count)
{
    return hipCUBLASStatusToHIPStatus(cublasDtrsmBatched((cublasHandle_t)handle,
                                                         hipSideToCudaSide(side),
                                                         hipFillToCudaFill(uplo),
                                                         hipOperationToCudaOperation(transA),
                                                         hipDiagonalToCudaDiagonal(diag),
                                                         m,
                                                         n,
                                                         alpha,
                                                         A,
                                                         lda,
                                                         B,
                                                         ldb,
                                                         batch_count));
}

// trsm_strided_batched
hipblasStatus_t hipblasStrsmStridedBatched(hipblasHandle_t    handle,
                                           hipblasSideMode_t  side,
                                           hipblasFillMode_t  uplo,
                                           hipblasOperation_t transA,
                                           hipblasDiagType_t  diag,
                                           int                m,
                                           int                n,
                                           const float*       alpha,
                                           float*             A,
                                           int                lda,
                                           int                strideA,
                                           float*             B,
                                           int                ldb,
                                           int                strideB,
                                           int                batch_count)
{
    return HIPBLAS_STATUS_NOT_SUPPORTED;
}

hipblasStatus_t hipblasDtrsmStridedBatched(hipblasHandle_t    handle,
                                           hipblasSideMode_t  side,
                                           hipblasFillMode_t  uplo,
                                           hipblasOperation_t transA,
                                           hipblasDiagType_t  diag,
                                           int                m,
                                           int                n,
                                           const double*      alpha,
                                           double*            A,
                                           int                lda,
                                           int                strideA,
                                           double*            B,
                                           int                ldb,
                                           int                strideB,
                                           int                batch_count)
{
    return HIPBLAS_STATUS_NOT_SUPPORTED;
}

// gemm
hipblasStatus_t hipblasHgemm(hipblasHandle_t    handle,
                             hipblasOperation_t transa,
                             hipblasOperation_t transb,
                             int                m,
                             int                n,
                             int                k,
                             const hipblasHalf* alpha,
                             const hipblasHalf* A,
                             int                lda,
                             const hipblasHalf* B,
                             int                ldb,
                             const hipblasHalf* beta,
                             hipblasHalf*       C,
                             int                ldc)
{
    return hipCUBLASStatusToHIPStatus(cublasHgemm((cublasHandle_t)handle,
                                                  hipOperationToCudaOperation(transa),
                                                  hipOperationToCudaOperation(transb),
                                                  m,
                                                  n,
                                                  k,
                                                  (__half*)alpha,
                                                  (__half*)A,
                                                  lda,
                                                  (__half*)B,
                                                  ldb,
                                                  (__half*)beta,
                                                  (__half*)C,
                                                  ldc));
}

hipblasStatus_t hipblasSgemm(hipblasHandle_t    handle,
                             hipblasOperation_t transa,
                             hipblasOperation_t transb,
                             int                m,
                             int                n,
                             int                k,
                             const float*       alpha,
                             const float*       A,
                             int                lda,
                             const float*       B,
                             int                ldb,
                             const float*       beta,
                             float*             C,
                             int                ldc)
{
    return hipCUBLASStatusToHIPStatus(cublasSgemm((cublasHandle_t)handle,
                                                  hipOperationToCudaOperation(transa),
                                                  hipOperationToCudaOperation(transb),
                                                  m,
                                                  n,
                                                  k,
                                                  alpha,
                                                  A,
                                                  lda,
                                                  B,
                                                  ldb,
                                                  beta,
                                                  C,
                                                  ldc));
}

hipblasStatus_t hipblasDgemm(hipblasHandle_t    handle,
                             hipblasOperation_t transa,
                             hipblasOperation_t transb,
                             int                m,
                             int                n,
                             int                k,
                             const double*      alpha,
                             const double*      A,
                             int                lda,
                             const double*      B,
                             int                ldb,
                             const double*      beta,
                             double*            C,
                             int                ldc)
{
    return hipCUBLASStatusToHIPStatus(cublasDgemm((cublasHandle_t)handle,
                                                  hipOperationToCudaOperation(transa),
                                                  hipOperationToCudaOperation(transb),
                                                  m,
                                                  n,
                                                  k,
                                                  alpha,
                                                  A,
                                                  lda,
                                                  B,
                                                  ldb,
                                                  beta,
                                                  C,
                                                  ldc));
}

hipblasStatus_t hipblasCgemm(hipblasHandle_t       handle,
                             hipblasOperation_t    transa,
                             hipblasOperation_t    transb,
                             int                   m,
                             int                   n,
                             int                   k,
                             const hipblasComplex* alpha,
                             const hipblasComplex* A,
                             int                   lda,
                             const hipblasComplex* B,
                             int                   ldb,
                             const hipblasComplex* beta,
                             hipblasComplex*       C,
                             int                   ldc)
{
    return hipCUBLASStatusToHIPStatus(cublasCgemm((cublasHandle_t)handle,
                                                  hipOperationToCudaOperation(transa),
                                                  hipOperationToCudaOperation(transb),
                                                  m,
                                                  n,
                                                  k,
                                                  (cuComplex*)alpha,
                                                  (cuComplex*)A,
                                                  lda,
                                                  (cuComplex*)B,
                                                  ldb,
                                                  (cuComplex*)beta,
                                                  (cuComplex*)C,
                                                  ldc));
}

hipblasStatus_t hipblasZgemm(hipblasHandle_t             handle,
                             hipblasOperation_t          transa,
                             hipblasOperation_t          transb,
                             int                         m,
                             int                         n,
                             int                         k,
                             const hipblasDoubleComplex* alpha,
                             const hipblasDoubleComplex* A,
                             int                         lda,
                             const hipblasDoubleComplex* B,
                             int                         ldb,
                             const hipblasDoubleComplex* beta,
                             hipblasDoubleComplex*       C,
                             int                         ldc)
{
    return hipCUBLASStatusToHIPStatus(cublasZgemm((cublasHandle_t)handle,
                                                  hipOperationToCudaOperation(transa),
                                                  hipOperationToCudaOperation(transb),
                                                  m,
                                                  n,
                                                  k,
                                                  (cuDoubleComplex*)alpha,
                                                  (cuDoubleComplex*)A,
                                                  lda,
                                                  (cuDoubleComplex*)B,
                                                  ldb,
                                                  (cuDoubleComplex*)beta,
                                                  (cuDoubleComplex*)C,
                                                  ldc));
}

// gemm_batched
hipblasStatus_t hipblasHgemmBatched(hipblasHandle_t          handle,
                                    hipblasOperation_t       transa,
                                    hipblasOperation_t       transb,
                                    int                      m,
                                    int                      n,
                                    int                      k,
                                    const hipblasHalf*       alpha,
                                    const hipblasHalf* const A[],
                                    int                      lda,
                                    const hipblasHalf* const B[],
                                    int                      ldb,
                                    const hipblasHalf*       beta,
                                    hipblasHalf* const       C[],
                                    int                      ldc,
                                    int                      batchCount)
{
    return hipCUBLASStatusToHIPStatus(cublasHgemmBatched((cublasHandle_t)handle,
                                                         hipOperationToCudaOperation(transa),
                                                         hipOperationToCudaOperation(transb),
                                                         m,
                                                         n,
                                                         k,
                                                         (__half*)alpha,
                                                         (__half* const*)A,
                                                         lda,
                                                         (__half* const*)B,
                                                         ldb,
                                                         (__half*)beta,
                                                         (__half* const*)C,
                                                         ldc,
                                                         batchCount));
}

hipblasStatus_t hipblasSgemmBatched(hipblasHandle_t    handle,
                                    hipblasOperation_t transa,
                                    hipblasOperation_t transb,
                                    int                m,
                                    int                n,
                                    int                k,
                                    const float*       alpha,
                                    const float* const A[],
                                    int                lda,
                                    const float* const B[],
                                    int                ldb,
                                    const float*       beta,
                                    float* const       C[],
                                    int                ldc,
                                    int                batchCount)
{
    return hipCUBLASStatusToHIPStatus(cublasSgemmBatched((cublasHandle_t)handle,
                                                         hipOperationToCudaOperation(transa),
                                                         hipOperationToCudaOperation(transb),
                                                         m,
                                                         n,
                                                         k,
                                                         alpha,
                                                         A,
                                                         lda,
                                                         B,
                                                         ldb,
                                                         beta,
                                                         C,
                                                         ldc,
                                                         batchCount));
}

hipblasStatus_t hipblasDgemmBatched(hipblasHandle_t     handle,
                                    hipblasOperation_t  transa,
                                    hipblasOperation_t  transb,
                                    int                 m,
                                    int                 n,
                                    int                 k,
                                    const double*       alpha,
                                    const double* const A[],
                                    int                 lda,
                                    const double* const B[],
                                    int                 ldb,
                                    const double*       beta,
                                    double* const       C[],
                                    int                 ldc,
                                    int                 batchCount)
{
    return hipCUBLASStatusToHIPStatus(cublasDgemmBatched((cublasHandle_t)handle,
                                                         hipOperationToCudaOperation(transa),
                                                         hipOperationToCudaOperation(transb),
                                                         m,
                                                         n,
                                                         k,
                                                         alpha,
                                                         A,
                                                         lda,
                                                         B,
                                                         ldb,
                                                         beta,
                                                         C,
                                                         ldc,
                                                         batchCount));
}

hipblasStatus_t hipblasCgemmBatched(hipblasHandle_t             handle,
                                    hipblasOperation_t          transa,
                                    hipblasOperation_t          transb,
                                    int                         m,
                                    int                         n,
                                    int                         k,
                                    const hipblasComplex*       alpha,
                                    const hipblasComplex* const A[],
                                    int                         lda,
                                    const hipblasComplex* const B[],
                                    int                         ldb,
                                    const hipblasComplex*       beta,
                                    hipblasComplex* const       C[],
                                    int                         ldc,
                                    int                         batchCount)
{
    return hipCUBLASStatusToHIPStatus(cublasCgemmBatched((cublasHandle_t)handle,
                                                         hipOperationToCudaOperation(transa),
                                                         hipOperationToCudaOperation(transb),
                                                         m,
                                                         n,
                                                         k,
                                                         (cuComplex*)alpha,
                                                         (cuComplex* const*)A,
                                                         lda,
                                                         (cuComplex* const*)B,
                                                         ldb,
                                                         (cuComplex*)beta,
                                                         (cuComplex* const*)C,
                                                         ldc,
                                                         batchCount));
}

hipblasStatus_t hipblasZgemmBatched(hipblasHandle_t                   handle,
                                    hipblasOperation_t                transa,
                                    hipblasOperation_t                transb,
                                    int                               m,
                                    int                               n,
                                    int                               k,
                                    const hipblasDoubleComplex*       alpha,
                                    const hipblasDoubleComplex* const A[],
                                    int                               lda,
                                    const hipblasDoubleComplex* const B[],
                                    int                               ldb,
                                    const hipblasDoubleComplex*       beta,
                                    hipblasDoubleComplex* const       C[],
                                    int                               ldc,
                                    int                               batchCount)
{
    return hipCUBLASStatusToHIPStatus(cublasZgemmBatched((cublasHandle_t)handle,
                                                         hipOperationToCudaOperation(transa),
                                                         hipOperationToCudaOperation(transb),
                                                         m,
                                                         n,
                                                         k,
                                                         (cuDoubleComplex*)alpha,
                                                         (cuDoubleComplex* const*)A,
                                                         lda,
                                                         (cuDoubleComplex* const*)B,
                                                         ldb,
                                                         (cuDoubleComplex*)beta,
                                                         (cuDoubleComplex* const*)C,
                                                         ldc,
                                                         batchCount));
}

// gemm_strided_batched
hipblasStatus_t hipblasHgemmStridedBatched(hipblasHandle_t    handle,
                                           hipblasOperation_t transa,
                                           hipblasOperation_t transb,
                                           int                m,
                                           int                n,
                                           int                k,
                                           const hipblasHalf* alpha,
                                           const hipblasHalf* A,
                                           int                lda,
                                           long long          bsa,
                                           const hipblasHalf* B,
                                           int                ldb,
                                           long long          bsb,
                                           const hipblasHalf* beta,
                                           hipblasHalf*       C,
                                           int                ldc,
                                           long long          bsc,
                                           int                batchCount)
{
    return hipCUBLASStatusToHIPStatus(cublasHgemmStridedBatched((cublasHandle_t)handle,
                                                                hipOperationToCudaOperation(transa),
                                                                hipOperationToCudaOperation(transb),
                                                                m,
                                                                n,
                                                                k,
                                                                (__half*)alpha,
                                                                (__half*)(A),
                                                                lda,
                                                                bsa,
                                                                (__half*)(B),
                                                                ldb,
                                                                bsb,
                                                                (__half*)beta,
                                                                (__half*)C,
                                                                ldc,
                                                                bsc,
                                                                batchCount));
}

hipblasStatus_t hipblasSgemmStridedBatched(hipblasHandle_t    handle,
                                           hipblasOperation_t transa,
                                           hipblasOperation_t transb,
                                           int                m,
                                           int                n,
                                           int                k,
                                           const float*       alpha,
                                           const float*       A,
                                           int                lda,
                                           long long          bsa,
                                           const float*       B,
                                           int                ldb,
                                           long long          bsb,
                                           const float*       beta,
                                           float*             C,
                                           int                ldc,
                                           long long          bsc,
                                           int                batchCount)
{
    return hipCUBLASStatusToHIPStatus(cublasSgemmStridedBatched((cublasHandle_t)handle,
                                                                hipOperationToCudaOperation(transa),
                                                                hipOperationToCudaOperation(transb),
                                                                m,
                                                                n,
                                                                k,
                                                                alpha,
                                                                const_cast<float*>(A),
                                                                lda,
                                                                bsa,
                                                                const_cast<float*>(B),
                                                                ldb,
                                                                bsb,
                                                                beta,
                                                                C,
                                                                ldc,
                                                                bsc,
                                                                batchCount));
}

hipblasStatus_t hipblasDgemmStridedBatched(hipblasHandle_t    handle,
                                           hipblasOperation_t transa,
                                           hipblasOperation_t transb,
                                           int                m,
                                           int                n,
                                           int                k,
                                           const double*      alpha,
                                           const double*      A,
                                           int                lda,
                                           long long          bsa,
                                           const double*      B,
                                           int                ldb,
                                           long long          bsb,
                                           const double*      beta,
                                           double*            C,
                                           int                ldc,
                                           long long          bsc,
                                           int                batchCount)
{
    return hipCUBLASStatusToHIPStatus(cublasDgemmStridedBatched((cublasHandle_t)handle,
                                                                hipOperationToCudaOperation(transa),
                                                                hipOperationToCudaOperation(transb),
                                                                m,
                                                                n,
                                                                k,
                                                                alpha,
                                                                const_cast<double*>(A),
                                                                lda,
                                                                bsa,
                                                                const_cast<double*>(B),
                                                                ldb,
                                                                bsb,
                                                                beta,
                                                                C,
                                                                ldc,
                                                                bsc,
                                                                batchCount));
}

hipblasStatus_t hipblasCgemmStridedBatched(hipblasHandle_t       handle,
                                           hipblasOperation_t    transa,
                                           hipblasOperation_t    transb,
                                           int                   m,
                                           int                   n,
                                           int                   k,
                                           const hipblasComplex* alpha,
                                           const hipblasComplex* A,
                                           int                   lda,
                                           long long             bsa,
                                           const hipblasComplex* B,
                                           int                   ldb,
                                           long long             bsb,
                                           const hipblasComplex* beta,
                                           hipblasComplex*       C,
                                           int                   ldc,
                                           long long             bsc,
                                           int                   batchCount)
{
    return hipCUBLASStatusToHIPStatus(cublasCgemmStridedBatched((cublasHandle_t)handle,
                                                                hipOperationToCudaOperation(transa),
                                                                hipOperationToCudaOperation(transb),
                                                                m,
                                                                n,
                                                                k,
                                                                (cuComplex*)alpha,
                                                                (cuComplex*)(A),
                                                                lda,
                                                                bsa,
                                                                (cuComplex*)(B),
                                                                ldb,
                                                                bsb,
                                                                (cuComplex*)beta,
                                                                (cuComplex*)C,
                                                                ldc,
                                                                bsc,
                                                                batchCount));
}

hipblasStatus_t hipblasZgemmStridedBatched(hipblasHandle_t             handle,
                                           hipblasOperation_t          transa,
                                           hipblasOperation_t          transb,
                                           int                         m,
                                           int                         n,
                                           int                         k,
                                           const hipblasDoubleComplex* alpha,
                                           const hipblasDoubleComplex* A,
                                           int                         lda,
                                           long long                   bsa,
                                           const hipblasDoubleComplex* B,
                                           int                         ldb,
                                           long long                   bsb,
                                           const hipblasDoubleComplex* beta,
                                           hipblasDoubleComplex*       C,
                                           int                         ldc,
                                           long long                   bsc,
                                           int                         batchCount)
{
    return hipCUBLASStatusToHIPStatus(cublasZgemmStridedBatched((cublasHandle_t)handle,
                                                                hipOperationToCudaOperation(transa),
                                                                hipOperationToCudaOperation(transb),
                                                                m,
                                                                n,
                                                                k,
                                                                (cuDoubleComplex*)alpha,
                                                                (cuDoubleComplex*)(A),
                                                                lda,
                                                                bsa,
                                                                (cuDoubleComplex*)(B),
                                                                ldb,
                                                                bsb,
                                                                (cuDoubleComplex*)beta,
                                                                (cuDoubleComplex*)C,
                                                                ldc,
                                                                bsc,
                                                                batchCount));
}

#ifdef __cplusplus
}
#endif

extern "C" hipblasStatus_t hipblasGemmEx(hipblasHandle_t    handle,
                                         hipblasOperation_t transa,
                                         hipblasOperation_t transb,
                                         int                m,
                                         int                n,
                                         int                k,
                                         const void*        alpha,
                                         const void*        A,
                                         hipblasDatatype_t  a_type,
                                         int                lda,
                                         const void*        B,
                                         hipblasDatatype_t  b_type,
                                         int                ldb,
                                         const void*        beta,
                                         void*              C,
                                         hipblasDatatype_t  c_type,
                                         int                ldc,
                                         hipblasDatatype_t  compute_type,
                                         hipblasGemmAlgo_t  algo)
{
    return hipCUBLASStatusToHIPStatus(cublasGemmEx((cublasHandle_t)handle,
                                                   hipOperationToCudaOperation(transa),
                                                   hipOperationToCudaOperation(transb),
                                                   m,
                                                   n,
                                                   k,
                                                   alpha,
                                                   A,
                                                   HIPDatatypeToCudaDatatype(a_type),
                                                   lda,
                                                   B,
                                                   HIPDatatypeToCudaDatatype(b_type),
                                                   ldb,
                                                   beta,
                                                   C,
                                                   HIPDatatypeToCudaDatatype(c_type),
                                                   ldc,
                                                   HIPDatatypeToCudaDatatype(compute_type),
                                                   HIPGemmAlgoToCudaGemmAlgo(algo)));
}<|MERGE_RESOLUTION|>--- conflicted
+++ resolved
@@ -3069,7 +3069,6 @@
     return HIPBLAS_STATUS_NOT_SUPPORTED;
 }
 
-<<<<<<< HEAD
 hipblasStatus_t hipblasCgeruStridedBatched(hipblasHandle_t       handle,
                                            int                   m,
                                            int                   n,
@@ -3084,7 +3083,64 @@
                                            int                   lda,
                                            int                   strideA,
                                            int                   batchCount)
-=======
+{
+    return HIPBLAS_STATUS_NOT_SUPPORTED;
+}
+
+hipblasStatus_t hipblasCgercStridedBatched(hipblasHandle_t       handle,
+                                           int                   m,
+                                           int                   n,
+                                           const hipblasComplex* alpha,
+                                           const hipblasComplex* x,
+                                           int                   incx,
+                                           int                   stridex,
+                                           const hipblasComplex* y,
+                                           int                   incy,
+                                           int                   stridey,
+                                           hipblasComplex*       A,
+                                           int                   lda,
+                                           int                   strideA,
+                                           int                   batchCount)
+{
+    return HIPBLAS_STATUS_NOT_SUPPORTED;
+}
+
+hipblasStatus_t hipblasZgeruStridedBatched(hipblasHandle_t             handle,
+                                           int                         m,
+                                           int                         n,
+                                           const hipblasDoubleComplex* alpha,
+                                           const hipblasDoubleComplex* x,
+                                           int                         incx,
+                                           int                         stridex,
+                                           const hipblasDoubleComplex* y,
+                                           int                         incy,
+                                           int                         stridey,
+                                           hipblasDoubleComplex*       A,
+                                           int                         lda,
+                                           int                         strideA,
+                                           int                         batchCount)
+{
+    return HIPBLAS_STATUS_NOT_SUPPORTED;
+}
+
+hipblasStatus_t hipblasZgercStridedBatched(hipblasHandle_t             handle,
+                                           int                         m,
+                                           int                         n,
+                                           const hipblasDoubleComplex* alpha,
+                                           const hipblasDoubleComplex* x,
+                                           int                         incx,
+                                           int                         stridex,
+                                           const hipblasDoubleComplex* y,
+                                           int                         incy,
+                                           int                         stridey,
+                                           hipblasDoubleComplex*       A,
+                                           int                         lda,
+                                           int                         strideA,
+                                           int                         batchCount)
+{
+    return HIPBLAS_STATUS_NOT_SUPPORTED;
+}
+
 // hbmv
 hipblasStatus_t hipblasChbmv(hipblasHandle_t       handle,
                              hipblasFillMode_t     uplo,
@@ -3151,7 +3207,7 @@
                                     const hipblasComplex* const x[],
                                     int                         incx,
                                     const hipblasComplex*       beta,
-                                    hipblasComplex* const       y[],
+                                    hipblasComplex*             y[],
                                     int                         incy,
                                     int                         batchCount)
 {
@@ -3168,29 +3224,13 @@
                                     const hipblasDoubleComplex* const x[],
                                     int                               incx,
                                     const hipblasDoubleComplex*       beta,
-                                    hipblasDoubleComplex* const       y[],
+                                    hipblasDoubleComplex*             y[],
                                     int                               incy,
                                     int                               batchCount)
->>>>>>> 9a876a06
-{
-    return HIPBLAS_STATUS_NOT_SUPPORTED;
-}
-
-<<<<<<< HEAD
-hipblasStatus_t hipblasCgercStridedBatched(hipblasHandle_t       handle,
-                                           int                   m,
-                                           int                   n,
-                                           const hipblasComplex* alpha,
-                                           const hipblasComplex* x,
-                                           int                   incx,
-                                           int                   stridex,
-                                           const hipblasComplex* y,
-                                           int                   incy,
-                                           int                   stridey,
-                                           hipblasComplex*       A,
-                                           int                   lda,
-                                           int                   strideA,
-=======
+{
+    return HIPBLAS_STATUS_NOT_SUPPORTED;
+}
+
 // hbmv_strided_batched
 hipblasStatus_t hipblasChbmvStridedBatched(hipblasHandle_t       handle,
                                            hipblasFillMode_t     uplo,
@@ -3207,45 +3247,11 @@
                                            hipblasComplex*       y,
                                            int                   incy,
                                            int                   stridey,
->>>>>>> 9a876a06
                                            int                   batchCount)
 {
     return HIPBLAS_STATUS_NOT_SUPPORTED;
 }
 
-<<<<<<< HEAD
-hipblasStatus_t hipblasZgeruStridedBatched(hipblasHandle_t             handle,
-                                           int                         m,
-                                           int                         n,
-                                           const hipblasDoubleComplex* alpha,
-                                           const hipblasDoubleComplex* x,
-                                           int                         incx,
-                                           int                         stridex,
-                                           const hipblasDoubleComplex* y,
-                                           int                         incy,
-                                           int                         stridey,
-                                           hipblasDoubleComplex*       A,
-                                           int                         lda,
-                                           int                         strideA,
-                                           int                         batchCount)
-{
-    return HIPBLAS_STATUS_NOT_SUPPORTED;
-}
-
-hipblasStatus_t hipblasZgercStridedBatched(hipblasHandle_t             handle,
-                                           int                         m,
-                                           int                         n,
-                                           const hipblasDoubleComplex* alpha,
-                                           const hipblasDoubleComplex* x,
-                                           int                         incx,
-                                           int                         stridex,
-                                           const hipblasDoubleComplex* y,
-                                           int                         incy,
-                                           int                         stridey,
-                                           hipblasDoubleComplex*       A,
-                                           int                         lda,
-                                           int                         strideA,
-=======
 hipblasStatus_t hipblasZhbmvStridedBatched(hipblasHandle_t             handle,
                                            hipblasFillMode_t           uplo,
                                            int                         n,
@@ -3261,22 +3267,15 @@
                                            hipblasDoubleComplex*       y,
                                            int                         incy,
                                            int                         stridey,
->>>>>>> 9a876a06
                                            int                         batchCount)
 {
     return HIPBLAS_STATUS_NOT_SUPPORTED;
 }
 
-<<<<<<< HEAD
-// hbmv
-hipblasStatus_t hipblasChbmv(hipblasHandle_t       handle,
-=======
 // hemv
 hipblasStatus_t hipblasChemv(hipblasHandle_t       handle,
->>>>>>> 9a876a06
                              hipblasFillMode_t     uplo,
                              int                   n,
-                             int                   k,
                              const hipblasComplex* alpha,
                              const hipblasComplex* A,
                              int                   lda,
@@ -3286,9 +3285,6 @@
                              hipblasComplex*       y,
                              int                   incy)
 {
-<<<<<<< HEAD
-    return hipCUBLASStatusToHIPStatus(cublasChbmv((cublasHandle_t)handle,
-=======
     return hipCUBLASStatusToHIPStatus(cublasChemv((cublasHandle_t)handle,
                                                   hipFillToCudaFill(uplo),
                                                   n,
@@ -4152,6 +4148,252 @@
     return HIPBLAS_STATUS_NOT_SUPPORTED;
 }
 
+// spr
+hipblasStatus_t hipblasSspr(hipblasHandle_t   handle,
+                            hipblasFillMode_t uplo,
+                            int               n,
+                            const float*      alpha,
+                            const float*      x,
+                            int               incx,
+                            float*            AP)
+{
+    return hipCUBLASStatusToHIPStatus(
+        cublasSspr((cublasHandle_t)handle, hipFillToCudaFill(uplo), n, alpha, x, incx, AP));
+}
+
+hipblasStatus_t hipblasDspr(hipblasHandle_t   handle,
+                            hipblasFillMode_t uplo,
+                            int               n,
+                            const double*     alpha,
+                            const double*     x,
+                            int               incx,
+                            double*           AP)
+{
+    return hipCUBLASStatusToHIPStatus(
+        cublasDspr((cublasHandle_t)handle, hipFillToCudaFill(uplo), n, alpha, x, incx, AP));
+}
+
+hipblasStatus_t hipblasCspr(hipblasHandle_t       handle,
+                            hipblasFillMode_t     uplo,
+                            int                   n,
+                            const hipblasComplex* alpha,
+                            const hipblasComplex* x,
+                            int                   incx,
+                            hipblasComplex*       AP)
+{
+    return HIPBLAS_STATUS_NOT_SUPPORTED;
+}
+
+hipblasStatus_t hipblasZspr(hipblasHandle_t             handle,
+                            hipblasFillMode_t           uplo,
+                            int                         n,
+                            const hipblasDoubleComplex* alpha,
+                            const hipblasDoubleComplex* x,
+                            int                         incx,
+                            hipblasDoubleComplex*       AP)
+{
+    return HIPBLAS_STATUS_NOT_SUPPORTED;
+}
+
+// spr_batched
+hipblasStatus_t hipblasSsprBatched(hipblasHandle_t    handle,
+                                   hipblasFillMode_t  uplo,
+                                   int                n,
+                                   const float*       alpha,
+                                   const float* const x[],
+                                   int                incx,
+                                   float* const       AP[],
+                                   int                batchCount)
+{
+    return HIPBLAS_STATUS_NOT_SUPPORTED;
+}
+
+hipblasStatus_t hipblasDsprBatched(hipblasHandle_t     handle,
+                                   hipblasFillMode_t   uplo,
+                                   int                 n,
+                                   const double*       alpha,
+                                   const double* const x[],
+                                   int                 incx,
+                                   double* const       AP[],
+                                   int                 batchCount)
+{
+    return HIPBLAS_STATUS_NOT_SUPPORTED;
+}
+
+hipblasStatus_t hipblasCsprBatched(hipblasHandle_t             handle,
+                                   hipblasFillMode_t           uplo,
+                                   int                         n,
+                                   const hipblasComplex*       alpha,
+                                   const hipblasComplex* const x[],
+                                   int                         incx,
+                                   hipblasComplex* const       AP[],
+                                   int                         batchCount)
+{
+    return HIPBLAS_STATUS_NOT_SUPPORTED;
+}
+
+hipblasStatus_t hipblasZsprBatched(hipblasHandle_t                   handle,
+                                   hipblasFillMode_t                 uplo,
+                                   int                               n,
+                                   const hipblasDoubleComplex*       alpha,
+                                   const hipblasDoubleComplex* const x[],
+                                   int                               incx,
+                                   hipblasDoubleComplex* const       AP[],
+                                   int                               batchCount)
+{
+    return HIPBLAS_STATUS_NOT_SUPPORTED;
+}
+
+// spr_strided_batched
+hipblasStatus_t hipblasSsprStridedBatched(hipblasHandle_t   handle,
+                                          hipblasFillMode_t uplo,
+                                          int               n,
+                                          const float*      alpha,
+                                          const float*      x,
+                                          int               incx,
+                                          int               stridex,
+                                          float*            AP,
+                                          int               strideAP,
+                                          int               batchCount)
+{
+    return HIPBLAS_STATUS_NOT_SUPPORTED;
+}
+
+hipblasStatus_t hipblasDsprStridedBatched(hipblasHandle_t   handle,
+                                          hipblasFillMode_t uplo,
+                                          int               n,
+                                          const double*     alpha,
+                                          const double*     x,
+                                          int               incx,
+                                          int               stridex,
+                                          double*           AP,
+                                          int               strideAP,
+                                          int               batchCount)
+{
+    return HIPBLAS_STATUS_NOT_SUPPORTED;
+}
+
+hipblasStatus_t hipblasCsprStridedBatched(hipblasHandle_t       handle,
+                                          hipblasFillMode_t     uplo,
+                                          int                   n,
+                                          const hipblasComplex* alpha,
+                                          const hipblasComplex* x,
+                                          int                   incx,
+                                          int                   stridex,
+                                          hipblasComplex*       AP,
+                                          int                   strideAP,
+                                          int                   batchCount)
+{
+    return HIPBLAS_STATUS_NOT_SUPPORTED;
+}
+
+hipblasStatus_t hipblasZsprStridedBatched(hipblasHandle_t             handle,
+                                          hipblasFillMode_t           uplo,
+                                          int                         n,
+                                          const hipblasDoubleComplex* alpha,
+                                          const hipblasDoubleComplex* x,
+                                          int                         incx,
+                                          int                         stridex,
+                                          hipblasDoubleComplex*       AP,
+                                          int                         strideAP,
+                                          int                         batchCount)
+{
+    return HIPBLAS_STATUS_NOT_SUPPORTED;
+}
+
+// spr2
+hipblasStatus_t hipblasSspr2(hipblasHandle_t   handle,
+                             hipblasFillMode_t uplo,
+                             int               n,
+                             const float*      alpha,
+                             const float*      x,
+                             int               incx,
+                             const float*      y,
+                             int               incy,
+                             float*            AP)
+{
+    return hipCUBLASStatusToHIPStatus(cublasSspr2(
+        (cublasHandle_t)handle, hipFillToCudaFill(uplo), n, alpha, x, incx, y, incy, AP));
+}
+
+hipblasStatus_t hipblasDspr2(hipblasHandle_t   handle,
+                             hipblasFillMode_t uplo,
+                             int               n,
+                             const double*     alpha,
+                             const double*     x,
+                             int               incx,
+                             const double*     y,
+                             int               incy,
+                             double*           AP)
+{
+    return hipCUBLASStatusToHIPStatus(cublasDspr2(
+        (cublasHandle_t)handle, hipFillToCudaFill(uplo), n, alpha, x, incx, y, incy, AP));
+}
+
+// spr2_batched
+hipblasStatus_t hipblasSspr2Batched(hipblasHandle_t    handle,
+                                    hipblasFillMode_t  uplo,
+                                    int                n,
+                                    const float*       alpha,
+                                    const float* const x[],
+                                    int                incx,
+                                    const float* const y[],
+                                    int                incy,
+                                    float* const       AP[],
+                                    int                batchCount)
+{
+    return HIPBLAS_STATUS_NOT_SUPPORTED;
+}
+
+hipblasStatus_t hipblasDspr2Batched(hipblasHandle_t     handle,
+                                    hipblasFillMode_t   uplo,
+                                    int                 n,
+                                    const double*       alpha,
+                                    const double* const x[],
+                                    int                 incx,
+                                    const double* const y[],
+                                    int                 incy,
+                                    double* const       AP[],
+                                    int                 batchCount)
+{
+    return HIPBLAS_STATUS_NOT_SUPPORTED;
+}
+
+// spr2_strided_batched
+hipblasStatus_t hipblasSspr2StridedBatched(hipblasHandle_t   handle,
+                                           hipblasFillMode_t uplo,
+                                           int               n,
+                                           const float*      alpha,
+                                           const float*      x,
+                                           int               incx,
+                                           int               stridex,
+                                           const float*      y,
+                                           int               incy,
+                                           int               stridey,
+                                           float*            AP,
+                                           int               strideAP,
+                                           int               batchCount)
+{
+    return HIPBLAS_STATUS_NOT_SUPPORTED;
+}
+
+hipblasStatus_t hipblasDspr2StridedBatched(hipblasHandle_t   handle,
+                                           hipblasFillMode_t uplo,
+                                           int               n,
+                                           const double*     alpha,
+                                           const double*     x,
+                                           int               incx,
+                                           int               stridex,
+                                           const double*     y,
+                                           int               incy,
+                                           int               stridey,
+                                           double*           AP,
+                                           int               strideAP,
+                                           int               batchCount)
+{
+    return HIPBLAS_STATUS_NOT_SUPPORTED;
+}
+
 // symv
 hipblasStatus_t hipblasSsymv(hipblasHandle_t   handle,
                              hipblasFillMode_t uplo,
@@ -4198,10 +4440,8 @@
                              int                   incy)
 {
     return hipCUBLASStatusToHIPStatus(cublasCsymv((cublasHandle_t)handle,
->>>>>>> 9a876a06
                                                   hipFillToCudaFill(uplo),
                                                   n,
-                                                  k,
                                                   (cuComplex*)alpha,
                                                   (cuComplex*)A,
                                                   lda,
@@ -4212,14 +4452,9 @@
                                                   incy));
 }
 
-<<<<<<< HEAD
-hipblasStatus_t hipblasZhbmv(hipblasHandle_t             handle,
-=======
 hipblasStatus_t hipblasZsymv(hipblasHandle_t             handle,
->>>>>>> 9a876a06
                              hipblasFillMode_t           uplo,
                              int                         n,
-                             int                         k,
                              const hipblasDoubleComplex* alpha,
                              const hipblasDoubleComplex* A,
                              int                         lda,
@@ -4229,14 +4464,9 @@
                              hipblasDoubleComplex*       y,
                              int                         incy)
 {
-<<<<<<< HEAD
-    return hipCUBLASStatusToHIPStatus(cublasZhbmv((cublasHandle_t)handle,
-=======
     return hipCUBLASStatusToHIPStatus(cublasZsymv((cublasHandle_t)handle,
->>>>>>> 9a876a06
                                                   hipFillToCudaFill(uplo),
                                                   n,
-                                                  k,
                                                   (cuDoubleComplex*)alpha,
                                                   (cuDoubleComplex*)A,
                                                   lda,
@@ -4247,10 +4477,6 @@
                                                   incy));
 }
 
-<<<<<<< HEAD
-// hbmv_batched
-hipblasStatus_t hipblasChbmvBatched(hipblasHandle_t             handle,
-=======
 // symv_batched
 hipblasStatus_t hipblasSsymvBatched(hipblasHandle_t    handle,
                                     hipblasFillMode_t  uplo,
@@ -4285,10 +4511,8 @@
 }
 
 hipblasStatus_t hipblasCsymvBatched(hipblasHandle_t             handle,
->>>>>>> 9a876a06
                                     hipblasFillMode_t           uplo,
                                     int                         n,
-                                    int                         k,
                                     const hipblasComplex*       alpha,
                                     const hipblasComplex* const A[],
                                     int                         lda,
@@ -4302,14 +4526,9 @@
     return HIPBLAS_STATUS_NOT_SUPPORTED;
 }
 
-<<<<<<< HEAD
-hipblasStatus_t hipblasZhbmvBatched(hipblasHandle_t                   handle,
-=======
 hipblasStatus_t hipblasZsymvBatched(hipblasHandle_t                   handle,
->>>>>>> 9a876a06
                                     hipblasFillMode_t                 uplo,
                                     int                               n,
-                                    int                               k,
                                     const hipblasDoubleComplex*       alpha,
                                     const hipblasDoubleComplex* const A[],
                                     int                               lda,
@@ -4323,10 +4542,6 @@
     return HIPBLAS_STATUS_NOT_SUPPORTED;
 }
 
-<<<<<<< HEAD
-// hbmv_strided_batched
-hipblasStatus_t hipblasChbmvStridedBatched(hipblasHandle_t       handle,
-=======
 // symv_strided_batched
 hipblasStatus_t hipblasSsymvStridedBatched(hipblasHandle_t   handle,
                                            hipblasFillMode_t uplo,
@@ -4367,1360 +4582,6 @@
 }
 
 hipblasStatus_t hipblasCsymvStridedBatched(hipblasHandle_t       handle,
->>>>>>> 9a876a06
-                                           hipblasFillMode_t     uplo,
-                                           int                   n,
-                                           int                   k,
-                                           const hipblasComplex* alpha,
-                                           const hipblasComplex* A,
-                                           int                   lda,
-                                           int                   strideA,
-                                           const hipblasComplex* x,
-                                           int                   incx,
-                                           int                   stridex,
-                                           const hipblasComplex* beta,
-                                           hipblasComplex*       y,
-                                           int                   incy,
-                                           int                   stridey,
-                                           int                   batchCount)
-{
-    return HIPBLAS_STATUS_NOT_SUPPORTED;
-}
-
-<<<<<<< HEAD
-hipblasStatus_t hipblasZhbmvStridedBatched(hipblasHandle_t             handle,
-=======
-hipblasStatus_t hipblasZsymvStridedBatched(hipblasHandle_t             handle,
->>>>>>> 9a876a06
-                                           hipblasFillMode_t           uplo,
-                                           int                         n,
-                                           int                         k,
-                                           const hipblasDoubleComplex* alpha,
-                                           const hipblasDoubleComplex* A,
-                                           int                         lda,
-                                           int                         strideA,
-                                           const hipblasDoubleComplex* x,
-                                           int                         incx,
-                                           int                         stridex,
-                                           const hipblasDoubleComplex* beta,
-                                           hipblasDoubleComplex*       y,
-                                           int                         incy,
-                                           int                         stridey,
-                                           int                         batchCount)
-{
-    return HIPBLAS_STATUS_NOT_SUPPORTED;
-}
-
-// hemv
-hipblasStatus_t hipblasChemv(hipblasHandle_t       handle,
-                             hipblasFillMode_t     uplo,
-                             int                   n,
-                             const hipblasComplex* alpha,
-                             const hipblasComplex* A,
-                             int                   lda,
-                             const hipblasComplex* x,
-                             int                   incx,
-                             const hipblasComplex* beta,
-                             hipblasComplex*       y,
-                             int                   incy)
-{
-    return hipCUBLASStatusToHIPStatus(cublasChemv((cublasHandle_t)handle,
-                                                  hipFillToCudaFill(uplo),
-                                                  n,
-                                                  (cuComplex*)alpha,
-                                                  (cuComplex*)A,
-                                                  lda,
-                                                  (cuComplex*)x,
-                                                  incx,
-                                                  (cuComplex*)beta,
-                                                  (cuComplex*)y,
-                                                  incy));
-}
-
-hipblasStatus_t hipblasZhemv(hipblasHandle_t             handle,
-                             hipblasFillMode_t           uplo,
-                             int                         n,
-                             const hipblasDoubleComplex* alpha,
-                             const hipblasDoubleComplex* A,
-                             int                         lda,
-                             const hipblasDoubleComplex* x,
-                             int                         incx,
-                             const hipblasDoubleComplex* beta,
-                             hipblasDoubleComplex*       y,
-                             int                         incy)
-{
-    return hipCUBLASStatusToHIPStatus(cublasZhemv((cublasHandle_t)handle,
-                                                  hipFillToCudaFill(uplo),
-                                                  n,
-                                                  (cuDoubleComplex*)alpha,
-                                                  (cuDoubleComplex*)A,
-                                                  lda,
-                                                  (cuDoubleComplex*)x,
-                                                  incx,
-                                                  (cuDoubleComplex*)beta,
-                                                  (cuDoubleComplex*)y,
-                                                  incy));
-}
-
-// hemv_batched
-hipblasStatus_t hipblasChemvBatched(hipblasHandle_t             handle,
-                                    hipblasFillMode_t           uplo,
-                                    int                         n,
-                                    const hipblasComplex*       alpha,
-                                    const hipblasComplex* const A[],
-                                    int                         lda,
-                                    const hipblasComplex* const x[],
-                                    int                         incx,
-                                    const hipblasComplex*       beta,
-                                    hipblasComplex* const       y[],
-                                    int                         incy,
-                                    int                         batch_count)
-{
-    return HIPBLAS_STATUS_NOT_SUPPORTED;
-}
-
-hipblasStatus_t hipblasZhemvBatched(hipblasHandle_t                   handle,
-                                    hipblasFillMode_t                 uplo,
-                                    int                               n,
-                                    const hipblasDoubleComplex*       alpha,
-                                    const hipblasDoubleComplex* const A[],
-                                    int                               lda,
-                                    const hipblasDoubleComplex* const x[],
-                                    int                               incx,
-                                    const hipblasDoubleComplex*       beta,
-                                    hipblasDoubleComplex* const       y[],
-                                    int                               incy,
-                                    int                               batch_count)
-{
-    return HIPBLAS_STATUS_NOT_SUPPORTED;
-}
-
-// hemv_strided_batched
-hipblasStatus_t hipblasChemvStridedBatched(hipblasHandle_t       handle,
-                                           hipblasFillMode_t     uplo,
-                                           int                   n,
-                                           const hipblasComplex* alpha,
-                                           const hipblasComplex* A,
-                                           int                   lda,
-                                           int                   stride_a,
-                                           const hipblasComplex* x,
-                                           int                   incx,
-                                           int                   stride_x,
-                                           const hipblasComplex* beta,
-                                           hipblasComplex*       y,
-                                           int                   incy,
-                                           int                   stride_y,
-                                           int                   batch_count)
-{
-    return HIPBLAS_STATUS_NOT_SUPPORTED;
-}
-
-hipblasStatus_t hipblasZhemvStridedBatched(hipblasHandle_t             handle,
-                                           hipblasFillMode_t           uplo,
-                                           int                         n,
-                                           const hipblasDoubleComplex* alpha,
-                                           const hipblasDoubleComplex* A,
-                                           int                         lda,
-                                           int                         stride_a,
-                                           const hipblasDoubleComplex* x,
-                                           int                         incx,
-                                           int                         stride_x,
-                                           const hipblasDoubleComplex* beta,
-                                           hipblasDoubleComplex*       y,
-                                           int                         incy,
-                                           int                         stride_y,
-                                           int                         batch_count)
-{
-    return HIPBLAS_STATUS_NOT_SUPPORTED;
-}
-
-// her
-hipblasStatus_t hipblasCher(hipblasHandle_t       handle,
-                            hipblasFillMode_t     uplo,
-                            int                   n,
-                            const float*          alpha,
-                            const hipblasComplex* x,
-                            int                   incx,
-                            hipblasComplex*       A,
-                            int                   lda)
-{
-    return hipCUBLASStatusToHIPStatus(cublasCher((cublasHandle_t)handle,
-                                                 hipFillToCudaFill(uplo),
-                                                 n,
-                                                 alpha,
-                                                 (cuComplex*)x,
-                                                 incx,
-                                                 (cuComplex*)A,
-                                                 lda));
-}
-
-hipblasStatus_t hipblasZher(hipblasHandle_t             handle,
-                            hipblasFillMode_t           uplo,
-                            int                         n,
-                            const double*               alpha,
-                            const hipblasDoubleComplex* x,
-                            int                         incx,
-                            hipblasDoubleComplex*       A,
-                            int                         lda)
-{
-    return hipCUBLASStatusToHIPStatus(cublasZher((cublasHandle_t)handle,
-                                                 hipFillToCudaFill(uplo),
-                                                 n,
-                                                 alpha,
-                                                 (cuDoubleComplex*)x,
-                                                 incx,
-                                                 (cuDoubleComplex*)A,
-                                                 lda));
-}
-
-// her_batched
-hipblasStatus_t hipblasCherBatched(hipblasHandle_t             handle,
-                                   hipblasFillMode_t           uplo,
-                                   int                         n,
-                                   const float*                alpha,
-                                   const hipblasComplex* const x[],
-                                   int                         incx,
-                                   hipblasComplex* const       A[],
-                                   int                         lda,
-                                   int                         batchCount)
-{
-    return HIPBLAS_STATUS_NOT_SUPPORTED;
-}
-
-hipblasStatus_t hipblasZherBatched(hipblasHandle_t                   handle,
-                                   hipblasFillMode_t                 uplo,
-                                   int                               n,
-                                   const double*                     alpha,
-                                   const hipblasDoubleComplex* const x[],
-                                   int                               incx,
-                                   hipblasDoubleComplex* const       A[],
-                                   int                               lda,
-                                   int                               batchCount)
-{
-    return HIPBLAS_STATUS_NOT_SUPPORTED;
-}
-
-// her_strided_batched
-hipblasStatus_t hipblasCherStridedBatched(hipblasHandle_t       handle,
-                                          hipblasFillMode_t     uplo,
-                                          int                   n,
-                                          const float*          alpha,
-                                          const hipblasComplex* x,
-                                          int                   incx,
-                                          int                   stridex,
-                                          hipblasComplex*       A,
-                                          int                   lda,
-                                          int                   strideA,
-                                          int                   batchCount)
-{
-    return HIPBLAS_STATUS_NOT_SUPPORTED;
-}
-
-hipblasStatus_t hipblasZherStridedBatched(hipblasHandle_t             handle,
-                                          hipblasFillMode_t           uplo,
-                                          int                         n,
-                                          const double*               alpha,
-                                          const hipblasDoubleComplex* x,
-                                          int                         incx,
-                                          int                         stridex,
-                                          hipblasDoubleComplex*       A,
-                                          int                         lda,
-                                          int                         strideA,
-                                          int                         batchCount)
-{
-    return HIPBLAS_STATUS_NOT_SUPPORTED;
-}
-
-// her2
-hipblasStatus_t hipblasCher2(hipblasHandle_t       handle,
-                             hipblasFillMode_t     uplo,
-                             int                   n,
-                             const hipblasComplex* alpha,
-                             const hipblasComplex* x,
-                             int                   incx,
-                             const hipblasComplex* y,
-                             int                   incy,
-                             hipblasComplex*       A,
-                             int                   lda)
-{
-    return hipCUBLASStatusToHIPStatus(cublasCher2((cublasHandle_t)handle,
-                                                  hipFillToCudaFill(uplo),
-                                                  n,
-                                                  (cuComplex*)alpha,
-                                                  (cuComplex*)x,
-                                                  incx,
-                                                  (cuComplex*)y,
-                                                  incy,
-                                                  (cuComplex*)A,
-                                                  lda));
-}
-
-hipblasStatus_t hipblasZher2(hipblasHandle_t             handle,
-                             hipblasFillMode_t           uplo,
-                             int                         n,
-                             const hipblasDoubleComplex* alpha,
-                             const hipblasDoubleComplex* x,
-                             int                         incx,
-                             const hipblasDoubleComplex* y,
-                             int                         incy,
-                             hipblasDoubleComplex*       A,
-                             int                         lda)
-{
-    return hipCUBLASStatusToHIPStatus(cublasZher2((cublasHandle_t)handle,
-                                                  hipFillToCudaFill(uplo),
-                                                  n,
-                                                  (cuDoubleComplex*)alpha,
-                                                  (cuDoubleComplex*)x,
-                                                  incx,
-                                                  (cuDoubleComplex*)y,
-                                                  incy,
-                                                  (cuDoubleComplex*)A,
-                                                  lda));
-}
-
-// her2_batched
-hipblasStatus_t hipblasCher2Batched(hipblasHandle_t             handle,
-                                    hipblasFillMode_t           uplo,
-                                    int                         n,
-                                    const hipblasComplex*       alpha,
-                                    const hipblasComplex* const x[],
-                                    int                         incx,
-                                    const hipblasComplex* const y[],
-                                    int                         incy,
-                                    hipblasComplex* const       A[],
-                                    int                         lda,
-                                    int                         batchCount)
-{
-    return HIPBLAS_STATUS_NOT_SUPPORTED;
-}
-
-hipblasStatus_t hipblasZher2Batched(hipblasHandle_t                   handle,
-                                    hipblasFillMode_t                 uplo,
-                                    int                               n,
-                                    const hipblasDoubleComplex*       alpha,
-                                    const hipblasDoubleComplex* const x[],
-                                    int                               incx,
-                                    const hipblasDoubleComplex* const y[],
-                                    int                               incy,
-                                    hipblasDoubleComplex* const       A[],
-                                    int                               lda,
-                                    int                               batchCount)
-{
-    return HIPBLAS_STATUS_NOT_SUPPORTED;
-}
-
-// her2_strided_batched
-hipblasStatus_t hipblasCher2StridedBatched(hipblasHandle_t       handle,
-                                           hipblasFillMode_t     uplo,
-                                           int                   n,
-                                           const hipblasComplex* alpha,
-                                           const hipblasComplex* x,
-                                           int                   incx,
-                                           int                   stridex,
-                                           const hipblasComplex* y,
-                                           int                   incy,
-                                           int                   stridey,
-                                           hipblasComplex*       A,
-                                           int                   lda,
-                                           int                   strideA,
-                                           int                   batchCount)
-{
-    return HIPBLAS_STATUS_NOT_SUPPORTED;
-}
-
-hipblasStatus_t hipblasZher2StridedBatched(hipblasHandle_t             handle,
-                                           hipblasFillMode_t           uplo,
-                                           int                         n,
-                                           const hipblasDoubleComplex* alpha,
-                                           const hipblasDoubleComplex* x,
-                                           int                         incx,
-                                           int                         stridex,
-                                           const hipblasDoubleComplex* y,
-                                           int                         incy,
-                                           int                         stridey,
-                                           hipblasDoubleComplex*       A,
-                                           int                         lda,
-                                           int                         strideA,
-                                           int                         batchCount)
-{
-    return HIPBLAS_STATUS_NOT_SUPPORTED;
-}
-
-// hpmv
-hipblasStatus_t hipblasChpmv(hipblasHandle_t       handle,
-                             hipblasFillMode_t     uplo,
-                             int                   n,
-                             const hipblasComplex* alpha,
-                             const hipblasComplex* AP,
-                             const hipblasComplex* x,
-                             int                   incx,
-                             const hipblasComplex* beta,
-                             hipblasComplex*       y,
-                             int                   incy)
-{
-    return hipCUBLASStatusToHIPStatus(cublasChpmv((cublasHandle_t)handle,
-                                                  hipFillToCudaFill(uplo),
-                                                  n,
-                                                  (cuComplex*)alpha,
-                                                  (cuComplex*)AP,
-                                                  (cuComplex*)x,
-                                                  incx,
-                                                  (cuComplex*)beta,
-                                                  (cuComplex*)y,
-                                                  incy));
-}
-
-hipblasStatus_t hipblasZhpmv(hipblasHandle_t             handle,
-                             hipblasFillMode_t           uplo,
-                             int                         n,
-                             const hipblasDoubleComplex* alpha,
-                             const hipblasDoubleComplex* AP,
-                             const hipblasDoubleComplex* x,
-                             int                         incx,
-                             const hipblasDoubleComplex* beta,
-                             hipblasDoubleComplex*       y,
-                             int                         incy)
-{
-    return hipCUBLASStatusToHIPStatus(cublasZhpmv((cublasHandle_t)handle,
-                                                  hipFillToCudaFill(uplo),
-                                                  n,
-                                                  (cuDoubleComplex*)alpha,
-                                                  (cuDoubleComplex*)AP,
-                                                  (cuDoubleComplex*)x,
-                                                  incx,
-                                                  (cuDoubleComplex*)beta,
-                                                  (cuDoubleComplex*)y,
-                                                  incy));
-}
-
-// hpmv_batched
-hipblasStatus_t hipblasChpmvBatched(hipblasHandle_t             handle,
-                                    hipblasFillMode_t           uplo,
-                                    int                         n,
-                                    const hipblasComplex*       alpha,
-                                    const hipblasComplex* const AP[],
-                                    const hipblasComplex* const x[],
-                                    int                         incx,
-                                    const hipblasComplex*       beta,
-                                    hipblasComplex* const       y[],
-                                    int                         incy,
-                                    int                         batchCount)
-{
-    return HIPBLAS_STATUS_NOT_SUPPORTED;
-}
-
-hipblasStatus_t hipblasZhpmvBatched(hipblasHandle_t                   handle,
-                                    hipblasFillMode_t                 uplo,
-                                    int                               n,
-                                    const hipblasDoubleComplex*       alpha,
-                                    const hipblasDoubleComplex* const AP[],
-                                    const hipblasDoubleComplex* const x[],
-                                    int                               incx,
-                                    const hipblasDoubleComplex*       beta,
-                                    hipblasDoubleComplex* const       y[],
-                                    int                               incy,
-                                    int                               batchCount)
-{
-    return HIPBLAS_STATUS_NOT_SUPPORTED;
-}
-
-// hpmv_strided_batched
-hipblasStatus_t hipblasChpmvStridedBatched(hipblasHandle_t       handle,
-                                           hipblasFillMode_t     uplo,
-                                           int                   n,
-                                           const hipblasComplex* alpha,
-                                           const hipblasComplex* AP,
-                                           int                   strideAP,
-                                           const hipblasComplex* x,
-                                           int                   incx,
-                                           int                   stridex,
-                                           const hipblasComplex* beta,
-                                           hipblasComplex*       y,
-                                           int                   incy,
-                                           int                   stridey,
-                                           int                   batchCount)
-{
-    return HIPBLAS_STATUS_NOT_SUPPORTED;
-}
-
-hipblasStatus_t hipblasZhpmvStridedBatched(hipblasHandle_t             handle,
-                                           hipblasFillMode_t           uplo,
-                                           int                         n,
-                                           const hipblasDoubleComplex* alpha,
-                                           const hipblasDoubleComplex* AP,
-                                           int                         strideAP,
-                                           const hipblasDoubleComplex* x,
-                                           int                         incx,
-                                           int                         stridex,
-                                           const hipblasDoubleComplex* beta,
-                                           hipblasDoubleComplex*       y,
-                                           int                         incy,
-                                           int                         stridey,
-                                           int                         batchCount)
-{
-    return HIPBLAS_STATUS_NOT_SUPPORTED;
-}
-
-// hpr
-hipblasStatus_t hipblasChpr(hipblasHandle_t       handle,
-                            hipblasFillMode_t     uplo,
-                            int                   n,
-                            const float*          alpha,
-                            const hipblasComplex* x,
-                            int                   incx,
-                            hipblasComplex*       AP)
-{
-    return hipCUBLASStatusToHIPStatus(cublasChpr((cublasHandle_t)handle,
-                                                 hipFillToCudaFill(uplo),
-                                                 n,
-                                                 alpha,
-                                                 (cuComplex*)x,
-                                                 incx,
-                                                 (cuComplex*)AP));
-}
-
-hipblasStatus_t hipblasZhpr(hipblasHandle_t             handle,
-                            hipblasFillMode_t           uplo,
-                            int                         n,
-                            const double*               alpha,
-                            const hipblasDoubleComplex* x,
-                            int                         incx,
-                            hipblasDoubleComplex*       AP)
-{
-    return hipCUBLASStatusToHIPStatus(cublasZhpr((cublasHandle_t)handle,
-                                                 hipFillToCudaFill(uplo),
-                                                 n,
-                                                 alpha,
-                                                 (cuDoubleComplex*)x,
-                                                 incx,
-                                                 (cuDoubleComplex*)AP));
-}
-
-// hpr_batched
-hipblasStatus_t hipblasChprBatched(hipblasHandle_t             handle,
-                                   hipblasFillMode_t           uplo,
-                                   int                         n,
-                                   const float*                alpha,
-                                   const hipblasComplex* const x[],
-                                   int                         incx,
-                                   hipblasComplex* const       AP[],
-                                   int                         batchCount)
-{
-    return HIPBLAS_STATUS_NOT_SUPPORTED;
-}
-
-hipblasStatus_t hipblasZhprBatched(hipblasHandle_t                   handle,
-                                   hipblasFillMode_t                 uplo,
-                                   int                               n,
-                                   const double*                     alpha,
-                                   const hipblasDoubleComplex* const x[],
-                                   int                               incx,
-                                   hipblasDoubleComplex* const       AP[],
-                                   int                               batchCount)
-{
-    return HIPBLAS_STATUS_NOT_SUPPORTED;
-}
-
-// hpr_strided_batched
-hipblasStatus_t hipblasChprStridedBatched(hipblasHandle_t       handle,
-                                          hipblasFillMode_t     uplo,
-                                          int                   n,
-                                          const float*          alpha,
-                                          const hipblasComplex* x,
-                                          int                   incx,
-                                          int                   stridex,
-                                          hipblasComplex*       AP,
-                                          int                   strideAP,
-                                          int                   batchCount)
-{
-    return HIPBLAS_STATUS_NOT_SUPPORTED;
-}
-
-hipblasStatus_t hipblasZhprStridedBatched(hipblasHandle_t             handle,
-                                          hipblasFillMode_t           uplo,
-                                          int                         n,
-                                          const double*               alpha,
-                                          const hipblasDoubleComplex* x,
-                                          int                         incx,
-                                          int                         stridex,
-                                          hipblasDoubleComplex*       AP,
-                                          int                         strideAP,
-                                          int                         batchCount)
-{
-    return HIPBLAS_STATUS_NOT_SUPPORTED;
-}
-
-// hpr2
-hipblasStatus_t hipblasChpr2(hipblasHandle_t       handle,
-                             hipblasFillMode_t     uplo,
-                             int                   n,
-                             const hipblasComplex* alpha,
-                             const hipblasComplex* x,
-                             int                   incx,
-                             const hipblasComplex* y,
-                             int                   incy,
-                             hipblasComplex*       AP)
-{
-    return hipCUBLASStatusToHIPStatus(cublasChpr2((cublasHandle_t)handle,
-                                                  hipFillToCudaFill(uplo),
-                                                  n,
-                                                  (cuComplex*)alpha,
-                                                  (cuComplex*)x,
-                                                  incx,
-                                                  (cuComplex*)y,
-                                                  incy,
-                                                  (cuComplex*)AP));
-}
-
-hipblasStatus_t hipblasZhpr2(hipblasHandle_t             handle,
-                             hipblasFillMode_t           uplo,
-                             int                         n,
-                             const hipblasDoubleComplex* alpha,
-                             const hipblasDoubleComplex* x,
-                             int                         incx,
-                             const hipblasDoubleComplex* y,
-                             int                         incy,
-                             hipblasDoubleComplex*       AP)
-{
-    return hipCUBLASStatusToHIPStatus(cublasZhpr2((cublasHandle_t)handle,
-                                                  hipFillToCudaFill(uplo),
-                                                  n,
-                                                  (cuDoubleComplex*)alpha,
-                                                  (cuDoubleComplex*)x,
-                                                  incx,
-                                                  (cuDoubleComplex*)y,
-                                                  incy,
-                                                  (cuDoubleComplex*)AP));
-}
-
-// hpr2_batched
-hipblasStatus_t hipblasChpr2Batched(hipblasHandle_t             handle,
-                                    hipblasFillMode_t           uplo,
-                                    int                         n,
-                                    const hipblasComplex*       alpha,
-                                    const hipblasComplex* const x[],
-                                    int                         incx,
-                                    const hipblasComplex* const yp[],
-                                    int                         incy,
-                                    hipblasComplex* const       AP[],
-                                    int                         batchCount)
-{
-    return HIPBLAS_STATUS_NOT_SUPPORTED;
-}
-
-hipblasStatus_t hipblasZhpr2Batched(hipblasHandle_t                   handle,
-                                    hipblasFillMode_t                 uplo,
-                                    int                               n,
-                                    const hipblasDoubleComplex*       alpha,
-                                    const hipblasDoubleComplex* const x[],
-                                    int                               incx,
-                                    const hipblasDoubleComplex* const yp[],
-                                    int                               incy,
-                                    hipblasDoubleComplex* const       AP[],
-                                    int                               batchCount)
-{
-    return HIPBLAS_STATUS_NOT_SUPPORTED;
-}
-
-// hpr2_strided_batched
-hipblasStatus_t hipblasChpr2StridedBatched(hipblasHandle_t       handle,
-                                           hipblasFillMode_t     uplo,
-                                           int                   n,
-                                           const hipblasComplex* alpha,
-                                           const hipblasComplex* x,
-                                           int                   incx,
-                                           int                   stridex,
-                                           const hipblasComplex* y,
-                                           int                   incy,
-                                           int                   stridey,
-                                           hipblasComplex*       AP,
-                                           int                   strideAP,
-                                           int                   batchCount)
-{
-    return HIPBLAS_STATUS_NOT_SUPPORTED;
-}
-
-hipblasStatus_t hipblasZhpr2StridedBatched(hipblasHandle_t             handle,
-                                           hipblasFillMode_t           uplo,
-                                           int                         n,
-                                           const hipblasDoubleComplex* alpha,
-                                           const hipblasDoubleComplex* x,
-                                           int                         incx,
-                                           int                         stridex,
-                                           const hipblasDoubleComplex* y,
-                                           int                         incy,
-                                           int                         stridey,
-                                           hipblasDoubleComplex*       AP,
-                                           int                         strideAP,
-                                           int                         batchCount)
-{
-    return HIPBLAS_STATUS_NOT_SUPPORTED;
-}
-
-// sbmv
-hipblasStatus_t hipblasSsbmv(hipblasHandle_t   handle,
-                             hipblasFillMode_t uplo,
-                             int               n,
-                             int               k,
-                             const float*      alpha,
-                             const float*      A,
-                             int               lda,
-                             const float*      x,
-                             int               incx,
-                             const float*      beta,
-                             float*            y,
-                             int               incy)
-{
-    return hipCUBLASStatusToHIPStatus(cublasSsbmv((cublasHandle_t)handle,
-                                                  hipFillToCudaFill(uplo),
-                                                  n,
-                                                  k,
-                                                  alpha,
-                                                  A,
-                                                  lda,
-                                                  x,
-                                                  incx,
-                                                  beta,
-                                                  y,
-                                                  incy));
-}
-
-hipblasStatus_t hipblasDsbmv(hipblasHandle_t   handle,
-                             hipblasFillMode_t uplo,
-                             int               n,
-                             int               k,
-                             const double*     alpha,
-                             const double*     A,
-                             int               lda,
-                             const double*     x,
-                             int               incx,
-                             const double*     beta,
-                             double*           y,
-                             int               incy)
-{
-    return hipCUBLASStatusToHIPStatus(cublasDsbmv((cublasHandle_t)handle,
-                                                  hipFillToCudaFill(uplo),
-                                                  n,
-                                                  k,
-                                                  alpha,
-                                                  A,
-                                                  lda,
-                                                  x,
-                                                  incx,
-                                                  beta,
-                                                  y,
-                                                  incy));
-}
-
-// sbmv_batched
-hipblasStatus_t hipblasSsbmvBatched(hipblasHandle_t    handle,
-                                    hipblasFillMode_t  uplo,
-                                    int                n,
-                                    int                k,
-                                    const float*       alpha,
-                                    const float* const A[],
-                                    int                lda,
-                                    const float* const x[],
-                                    int                incx,
-                                    const float*       beta,
-                                    float*             y[],
-                                    int                incy,
-                                    int                batchCount)
-{
-    return HIPBLAS_STATUS_NOT_SUPPORTED;
-}
-
-hipblasStatus_t hipblasDsbmvBatched(hipblasHandle_t     handle,
-                                    hipblasFillMode_t   uplo,
-                                    int                 n,
-                                    int                 k,
-                                    const double*       alpha,
-                                    const double* const A[],
-                                    int                 lda,
-                                    const double* const x[],
-                                    int                 incx,
-                                    const double*       beta,
-                                    double*             y[],
-                                    int                 incy,
-                                    int                 batchCount)
-{
-    return HIPBLAS_STATUS_NOT_SUPPORTED;
-}
-
-// sbmv_strided_batched
-hipblasStatus_t hipblasSsbmvStridedBatched(hipblasHandle_t   handle,
-                                           hipblasFillMode_t uplo,
-                                           int               n,
-                                           int               k,
-                                           const float*      alpha,
-                                           const float*      A,
-                                           int               lda,
-                                           int               strideA,
-                                           const float*      x,
-                                           int               incx,
-                                           int               stridex,
-                                           const float*      beta,
-                                           float*            y,
-                                           int               incy,
-                                           int               stridey,
-                                           int               batchCount)
-{
-    return HIPBLAS_STATUS_NOT_SUPPORTED;
-}
-
-hipblasStatus_t hipblasDsbmvStridedBatched(hipblasHandle_t   handle,
-                                           hipblasFillMode_t uplo,
-                                           int               n,
-                                           int               k,
-                                           const double*     alpha,
-                                           const double*     A,
-                                           int               lda,
-                                           int               strideA,
-                                           const double*     x,
-                                           int               incx,
-                                           int               stridex,
-                                           const double*     beta,
-                                           double*           y,
-                                           int               incy,
-                                           int               stridey,
-                                           int               batchCount)
-{
-    return HIPBLAS_STATUS_NOT_SUPPORTED;
-}
-
-// spmv
-hipblasStatus_t hipblasSspmv(hipblasHandle_t   handle,
-                             hipblasFillMode_t uplo,
-                             int               n,
-                             const float*      alpha,
-                             const float*      AP,
-                             const float*      x,
-                             int               incx,
-                             const float*      beta,
-                             float*            y,
-                             int               incy)
-{
-    return hipCUBLASStatusToHIPStatus(cublasSspmv(
-        (cublasHandle_t)handle, hipFillToCudaFill(uplo), n, alpha, AP, x, incx, beta, y, incy));
-}
-
-hipblasStatus_t hipblasDspmv(hipblasHandle_t   handle,
-                             hipblasFillMode_t uplo,
-                             int               n,
-                             const double*     alpha,
-                             const double*     AP,
-                             const double*     x,
-                             int               incx,
-                             const double*     beta,
-                             double*           y,
-                             int               incy)
-{
-    return hipCUBLASStatusToHIPStatus(cublasDspmv(
-        (cublasHandle_t)handle, hipFillToCudaFill(uplo), n, alpha, AP, x, incx, beta, y, incy));
-}
-
-// spmv_batched
-hipblasStatus_t hipblasSspmvBatched(hipblasHandle_t    handle,
-                                    hipblasFillMode_t  uplo,
-                                    int                n,
-                                    const float*       alpha,
-                                    const float* const AP[],
-                                    const float* const x[],
-                                    int                incx,
-                                    const float*       beta,
-                                    float*             y[],
-                                    int                incy,
-                                    int                batchCount)
-{
-    return HIPBLAS_STATUS_NOT_SUPPORTED;
-}
-
-hipblasStatus_t hipblasDspmvBatched(hipblasHandle_t     handle,
-                                    hipblasFillMode_t   uplo,
-                                    int                 n,
-                                    const double*       alpha,
-                                    const double* const AP[],
-                                    const double* const x[],
-                                    int                 incx,
-                                    const double*       beta,
-                                    double*             y[],
-                                    int                 incy,
-                                    int                 batchCount)
-{
-    return HIPBLAS_STATUS_NOT_SUPPORTED;
-}
-
-// spmv_strided_batched
-hipblasStatus_t hipblasSspmvStridedBatched(hipblasHandle_t   handle,
-                                           hipblasFillMode_t uplo,
-                                           int               n,
-                                           const float*      alpha,
-                                           const float*      AP,
-                                           int               strideAP,
-                                           const float*      x,
-                                           int               incx,
-                                           int               stridex,
-                                           const float*      beta,
-                                           float*            y,
-                                           int               incy,
-                                           int               stridey,
-                                           int               batchCount)
-{
-    return HIPBLAS_STATUS_NOT_SUPPORTED;
-}
-
-hipblasStatus_t hipblasDspmvStridedBatched(hipblasHandle_t   handle,
-                                           hipblasFillMode_t uplo,
-                                           int               n,
-                                           const double*     alpha,
-                                           const double*     AP,
-                                           int               strideAP,
-                                           const double*     x,
-                                           int               incx,
-                                           int               stridex,
-                                           const double*     beta,
-                                           double*           y,
-                                           int               incy,
-                                           int               stridey,
-                                           int               batchCount)
-{
-    return HIPBLAS_STATUS_NOT_SUPPORTED;
-}
-
-// spr
-hipblasStatus_t hipblasSspr(hipblasHandle_t   handle,
-                            hipblasFillMode_t uplo,
-                            int               n,
-                            const float*      alpha,
-                            const float*      x,
-                            int               incx,
-                            float*            AP)
-{
-    return hipCUBLASStatusToHIPStatus(
-        cublasSspr((cublasHandle_t)handle, hipFillToCudaFill(uplo), n, alpha, x, incx, AP));
-}
-
-hipblasStatus_t hipblasDspr(hipblasHandle_t   handle,
-                            hipblasFillMode_t uplo,
-                            int               n,
-                            const double*     alpha,
-                            const double*     x,
-                            int               incx,
-                            double*           AP)
-{
-    return hipCUBLASStatusToHIPStatus(
-        cublasDspr((cublasHandle_t)handle, hipFillToCudaFill(uplo), n, alpha, x, incx, AP));
-}
-
-hipblasStatus_t hipblasCspr(hipblasHandle_t       handle,
-                            hipblasFillMode_t     uplo,
-                            int                   n,
-                            const hipblasComplex* alpha,
-                            const hipblasComplex* x,
-                            int                   incx,
-                            hipblasComplex*       AP)
-{
-    return HIPBLAS_STATUS_NOT_SUPPORTED;
-}
-
-hipblasStatus_t hipblasZspr(hipblasHandle_t             handle,
-                            hipblasFillMode_t           uplo,
-                            int                         n,
-                            const hipblasDoubleComplex* alpha,
-                            const hipblasDoubleComplex* x,
-                            int                         incx,
-                            hipblasDoubleComplex*       AP)
-{
-    return HIPBLAS_STATUS_NOT_SUPPORTED;
-}
-
-// spr_batched
-hipblasStatus_t hipblasSsprBatched(hipblasHandle_t    handle,
-                                   hipblasFillMode_t  uplo,
-                                   int                n,
-                                   const float*       alpha,
-                                   const float* const x[],
-                                   int                incx,
-                                   float* const       AP[],
-                                   int                batchCount)
-{
-    return HIPBLAS_STATUS_NOT_SUPPORTED;
-}
-
-hipblasStatus_t hipblasDsprBatched(hipblasHandle_t     handle,
-                                   hipblasFillMode_t   uplo,
-                                   int                 n,
-                                   const double*       alpha,
-                                   const double* const x[],
-                                   int                 incx,
-                                   double* const       AP[],
-                                   int                 batchCount)
-{
-    return HIPBLAS_STATUS_NOT_SUPPORTED;
-}
-
-hipblasStatus_t hipblasCsprBatched(hipblasHandle_t             handle,
-                                   hipblasFillMode_t           uplo,
-                                   int                         n,
-                                   const hipblasComplex*       alpha,
-                                   const hipblasComplex* const x[],
-                                   int                         incx,
-                                   hipblasComplex* const       AP[],
-                                   int                         batchCount)
-{
-    return HIPBLAS_STATUS_NOT_SUPPORTED;
-}
-
-hipblasStatus_t hipblasZsprBatched(hipblasHandle_t                   handle,
-                                   hipblasFillMode_t                 uplo,
-                                   int                               n,
-                                   const hipblasDoubleComplex*       alpha,
-                                   const hipblasDoubleComplex* const x[],
-                                   int                               incx,
-                                   hipblasDoubleComplex* const       AP[],
-                                   int                               batchCount)
-{
-    return HIPBLAS_STATUS_NOT_SUPPORTED;
-}
-
-// spr_strided_batched
-hipblasStatus_t hipblasSsprStridedBatched(hipblasHandle_t   handle,
-                                          hipblasFillMode_t uplo,
-                                          int               n,
-                                          const float*      alpha,
-                                          const float*      x,
-                                          int               incx,
-                                          int               stridex,
-                                          float*            AP,
-                                          int               strideAP,
-                                          int               batchCount)
-{
-    return HIPBLAS_STATUS_NOT_SUPPORTED;
-}
-
-hipblasStatus_t hipblasDsprStridedBatched(hipblasHandle_t   handle,
-                                          hipblasFillMode_t uplo,
-                                          int               n,
-                                          const double*     alpha,
-                                          const double*     x,
-                                          int               incx,
-                                          int               stridex,
-                                          double*           AP,
-                                          int               strideAP,
-                                          int               batchCount)
-{
-    return HIPBLAS_STATUS_NOT_SUPPORTED;
-}
-
-hipblasStatus_t hipblasCsprStridedBatched(hipblasHandle_t       handle,
-                                          hipblasFillMode_t     uplo,
-                                          int                   n,
-                                          const hipblasComplex* alpha,
-                                          const hipblasComplex* x,
-                                          int                   incx,
-                                          int                   stridex,
-                                          hipblasComplex*       AP,
-                                          int                   strideAP,
-                                          int                   batchCount)
-{
-    return HIPBLAS_STATUS_NOT_SUPPORTED;
-}
-
-hipblasStatus_t hipblasZsprStridedBatched(hipblasHandle_t             handle,
-                                          hipblasFillMode_t           uplo,
-                                          int                         n,
-                                          const hipblasDoubleComplex* alpha,
-                                          const hipblasDoubleComplex* x,
-                                          int                         incx,
-                                          int                         stridex,
-                                          hipblasDoubleComplex*       AP,
-                                          int                         strideAP,
-                                          int                         batchCount)
-{
-    return HIPBLAS_STATUS_NOT_SUPPORTED;
-}
-
-// spr2
-hipblasStatus_t hipblasSspr2(hipblasHandle_t   handle,
-                             hipblasFillMode_t uplo,
-                             int               n,
-                             const float*      alpha,
-                             const float*      x,
-                             int               incx,
-                             const float*      y,
-                             int               incy,
-                             float*            AP)
-{
-    return hipCUBLASStatusToHIPStatus(cublasSspr2(
-        (cublasHandle_t)handle, hipFillToCudaFill(uplo), n, alpha, x, incx, y, incy, AP));
-}
-
-hipblasStatus_t hipblasDspr2(hipblasHandle_t   handle,
-                             hipblasFillMode_t uplo,
-                             int               n,
-                             const double*     alpha,
-                             const double*     x,
-                             int               incx,
-                             const double*     y,
-                             int               incy,
-                             double*           AP)
-{
-    return hipCUBLASStatusToHIPStatus(cublasDspr2(
-        (cublasHandle_t)handle, hipFillToCudaFill(uplo), n, alpha, x, incx, y, incy, AP));
-}
-
-// spr2_batched
-hipblasStatus_t hipblasSspr2Batched(hipblasHandle_t    handle,
-                                    hipblasFillMode_t  uplo,
-                                    int                n,
-                                    const float*       alpha,
-                                    const float* const x[],
-                                    int                incx,
-                                    const float* const y[],
-                                    int                incy,
-                                    float* const       AP[],
-                                    int                batchCount)
-{
-    return HIPBLAS_STATUS_NOT_SUPPORTED;
-}
-
-hipblasStatus_t hipblasDspr2Batched(hipblasHandle_t     handle,
-                                    hipblasFillMode_t   uplo,
-                                    int                 n,
-                                    const double*       alpha,
-                                    const double* const x[],
-                                    int                 incx,
-                                    const double* const y[],
-                                    int                 incy,
-                                    double* const       AP[],
-                                    int                 batchCount)
-{
-    return HIPBLAS_STATUS_NOT_SUPPORTED;
-}
-
-// spr2_strided_batched
-hipblasStatus_t hipblasSspr2StridedBatched(hipblasHandle_t   handle,
-                                           hipblasFillMode_t uplo,
-                                           int               n,
-                                           const float*      alpha,
-                                           const float*      x,
-                                           int               incx,
-                                           int               stridex,
-                                           const float*      y,
-                                           int               incy,
-                                           int               stridey,
-                                           float*            AP,
-                                           int               strideAP,
-                                           int               batchCount)
-{
-    return HIPBLAS_STATUS_NOT_SUPPORTED;
-}
-
-hipblasStatus_t hipblasDspr2StridedBatched(hipblasHandle_t   handle,
-                                           hipblasFillMode_t uplo,
-                                           int               n,
-                                           const double*     alpha,
-                                           const double*     x,
-                                           int               incx,
-                                           int               stridex,
-                                           const double*     y,
-                                           int               incy,
-                                           int               stridey,
-                                           double*           AP,
-                                           int               strideAP,
-                                           int               batchCount)
-{
-    return HIPBLAS_STATUS_NOT_SUPPORTED;
-}
-
-// symv
-hipblasStatus_t hipblasSsymv(hipblasHandle_t   handle,
-                             hipblasFillMode_t uplo,
-                             int               n,
-                             const float*      alpha,
-                             const float*      A,
-                             int               lda,
-                             const float*      x,
-                             int               incx,
-                             const float*      beta,
-                             float*            y,
-                             int               incy)
-{
-    return hipCUBLASStatusToHIPStatus(cublasSsymv(
-        (cublasHandle_t)handle, hipFillToCudaFill(uplo), n, alpha, A, lda, x, incx, beta, y, incy));
-}
-
-hipblasStatus_t hipblasDsymv(hipblasHandle_t   handle,
-                             hipblasFillMode_t uplo,
-                             int               n,
-                             const double*     alpha,
-                             const double*     A,
-                             int               lda,
-                             const double*     x,
-                             int               incx,
-                             const double*     beta,
-                             double*           y,
-                             int               incy)
-{
-    return hipCUBLASStatusToHIPStatus(cublasDsymv(
-        (cublasHandle_t)handle, hipFillToCudaFill(uplo), n, alpha, A, lda, x, incx, beta, y, incy));
-}
-
-hipblasStatus_t hipblasCsymv(hipblasHandle_t       handle,
-                             hipblasFillMode_t     uplo,
-                             int                   n,
-                             const hipblasComplex* alpha,
-                             const hipblasComplex* A,
-                             int                   lda,
-                             const hipblasComplex* x,
-                             int                   incx,
-                             const hipblasComplex* beta,
-                             hipblasComplex*       y,
-                             int                   incy)
-{
-    return hipCUBLASStatusToHIPStatus(cublasCsymv((cublasHandle_t)handle,
-                                                  hipFillToCudaFill(uplo),
-                                                  n,
-                                                  (cuComplex*)alpha,
-                                                  (cuComplex*)A,
-                                                  lda,
-                                                  (cuComplex*)x,
-                                                  incx,
-                                                  (cuComplex*)beta,
-                                                  (cuComplex*)y,
-                                                  incy));
-}
-
-hipblasStatus_t hipblasZsymv(hipblasHandle_t             handle,
-                             hipblasFillMode_t           uplo,
-                             int                         n,
-                             const hipblasDoubleComplex* alpha,
-                             const hipblasDoubleComplex* A,
-                             int                         lda,
-                             const hipblasDoubleComplex* x,
-                             int                         incx,
-                             const hipblasDoubleComplex* beta,
-                             hipblasDoubleComplex*       y,
-                             int                         incy)
-{
-    return hipCUBLASStatusToHIPStatus(cublasZsymv((cublasHandle_t)handle,
-                                                  hipFillToCudaFill(uplo),
-                                                  n,
-                                                  (cuDoubleComplex*)alpha,
-                                                  (cuDoubleComplex*)A,
-                                                  lda,
-                                                  (cuDoubleComplex*)x,
-                                                  incx,
-                                                  (cuDoubleComplex*)beta,
-                                                  (cuDoubleComplex*)y,
-                                                  incy));
-}
-
-// symv_batched
-hipblasStatus_t hipblasSsymvBatched(hipblasHandle_t    handle,
-                                    hipblasFillMode_t  uplo,
-                                    int                n,
-                                    const float*       alpha,
-                                    const float* const A[],
-                                    int                lda,
-                                    const float* const x[],
-                                    int                incx,
-                                    const float*       beta,
-                                    float*             y[],
-                                    int                incy,
-                                    int                batchCount)
-{
-    return HIPBLAS_STATUS_NOT_SUPPORTED;
-}
-
-hipblasStatus_t hipblasDsymvBatched(hipblasHandle_t     handle,
-                                    hipblasFillMode_t   uplo,
-                                    int                 n,
-                                    const double*       alpha,
-                                    const double* const A[],
-                                    int                 lda,
-                                    const double* const x[],
-                                    int                 incx,
-                                    const double*       beta,
-                                    double*             y[],
-                                    int                 incy,
-                                    int                 batchCount)
-{
-    return HIPBLAS_STATUS_NOT_SUPPORTED;
-}
-
-hipblasStatus_t hipblasCsymvBatched(hipblasHandle_t             handle,
-                                    hipblasFillMode_t           uplo,
-                                    int                         n,
-                                    const hipblasComplex*       alpha,
-                                    const hipblasComplex* const A[],
-                                    int                         lda,
-                                    const hipblasComplex* const x[],
-                                    int                         incx,
-                                    const hipblasComplex*       beta,
-                                    hipblasComplex*             y[],
-                                    int                         incy,
-                                    int                         batchCount)
-{
-    return HIPBLAS_STATUS_NOT_SUPPORTED;
-}
-
-hipblasStatus_t hipblasZsymvBatched(hipblasHandle_t                   handle,
-                                    hipblasFillMode_t                 uplo,
-                                    int                               n,
-                                    const hipblasDoubleComplex*       alpha,
-                                    const hipblasDoubleComplex* const A[],
-                                    int                               lda,
-                                    const hipblasDoubleComplex* const x[],
-                                    int                               incx,
-                                    const hipblasDoubleComplex*       beta,
-                                    hipblasDoubleComplex*             y[],
-                                    int                               incy,
-                                    int                               batchCount)
-{
-    return HIPBLAS_STATUS_NOT_SUPPORTED;
-}
-
-// symv_strided_batched
-hipblasStatus_t hipblasSsymvStridedBatched(hipblasHandle_t   handle,
-                                           hipblasFillMode_t uplo,
-                                           int               n,
-                                           const float*      alpha,
-                                           const float*      A,
-                                           int               lda,
-                                           int               strideA,
-                                           const float*      x,
-                                           int               incx,
-                                           int               stridex,
-                                           const float*      beta,
-                                           float*            y,
-                                           int               incy,
-                                           int               stridey,
-                                           int               batchCount)
-{
-    return HIPBLAS_STATUS_NOT_SUPPORTED;
-}
-
-hipblasStatus_t hipblasDsymvStridedBatched(hipblasHandle_t   handle,
-                                           hipblasFillMode_t uplo,
-                                           int               n,
-                                           const double*     alpha,
-                                           const double*     A,
-                                           int               lda,
-                                           int               strideA,
-                                           const double*     x,
-                                           int               incx,
-                                           int               stridex,
-                                           const double*     beta,
-                                           double*           y,
-                                           int               incy,
-                                           int               stridey,
-                                           int               batchCount)
-{
-    return HIPBLAS_STATUS_NOT_SUPPORTED;
-}
-
-hipblasStatus_t hipblasCsymvStridedBatched(hipblasHandle_t       handle,
                                            hipblasFillMode_t     uplo,
                                            int                   n,
                                            const hipblasComplex* alpha,
@@ -6367,197 +5228,6 @@
                                            int                         incx,
                                            int                         stride_x,
                                            int                         batch_count)
-{
-    return HIPBLAS_STATUS_NOT_SUPPORTED;
-}
-
-// tpmv
-hipblasStatus_t hipblasStpmv(hipblasHandle_t    handle,
-                             hipblasFillMode_t  uplo,
-                             hipblasOperation_t transA,
-                             hipblasDiagType_t  diag,
-                             int                m,
-                             const float*       AP,
-                             float*             x,
-                             int                incx)
-{
-    return hipCUBLASStatusToHIPStatus(cublasStpmv((cublasHandle_t)handle,
-                                                  hipFillToCudaFill(uplo),
-                                                  hipOperationToCudaOperation(transA),
-                                                  hipDiagonalToCudaDiagonal(diag),
-                                                  m,
-                                                  AP,
-                                                  x,
-                                                  incx));
-}
-
-hipblasStatus_t hipblasDtpmv(hipblasHandle_t    handle,
-                             hipblasFillMode_t  uplo,
-                             hipblasOperation_t transA,
-                             hipblasDiagType_t  diag,
-                             int                m,
-                             const double*      AP,
-                             double*            x,
-                             int                incx)
-{
-    return hipCUBLASStatusToHIPStatus(cublasDtpmv((cublasHandle_t)handle,
-                                                  hipFillToCudaFill(uplo),
-                                                  hipOperationToCudaOperation(transA),
-                                                  hipDiagonalToCudaDiagonal(diag),
-                                                  m,
-                                                  AP,
-                                                  x,
-                                                  incx));
-}
-
-hipblasStatus_t hipblasCtpmv(hipblasHandle_t       handle,
-                             hipblasFillMode_t     uplo,
-                             hipblasOperation_t    transA,
-                             hipblasDiagType_t     diag,
-                             int                   m,
-                             const hipblasComplex* AP,
-                             hipblasComplex*       x,
-                             int                   incx)
-{
-    return hipCUBLASStatusToHIPStatus(cublasCtpmv((cublasHandle_t)handle,
-                                                  hipFillToCudaFill(uplo),
-                                                  hipOperationToCudaOperation(transA),
-                                                  hipDiagonalToCudaDiagonal(diag),
-                                                  m,
-                                                  (cuComplex*)AP,
-                                                  (cuComplex*)x,
-                                                  incx));
-}
-
-hipblasStatus_t hipblasZtpmv(hipblasHandle_t             handle,
-                             hipblasFillMode_t           uplo,
-                             hipblasOperation_t          transA,
-                             hipblasDiagType_t           diag,
-                             int                         m,
-                             const hipblasDoubleComplex* AP,
-                             hipblasDoubleComplex*       x,
-                             int                         incx)
-{
-    return hipCUBLASStatusToHIPStatus(cublasZtpmv((cublasHandle_t)handle,
-                                                  hipFillToCudaFill(uplo),
-                                                  hipOperationToCudaOperation(transA),
-                                                  hipDiagonalToCudaDiagonal(diag),
-                                                  m,
-                                                  (cuDoubleComplex*)AP,
-                                                  (cuDoubleComplex*)x,
-                                                  incx));
-}
-
-// tpmv_batched
-hipblasStatus_t hipblasStpmvBatched(hipblasHandle_t    handle,
-                                    hipblasFillMode_t  uplo,
-                                    hipblasOperation_t transA,
-                                    hipblasDiagType_t  diag,
-                                    int                m,
-                                    const float* const AP[],
-                                    float* const       x[],
-                                    int                incx,
-                                    int                batchCount)
-{
-    return HIPBLAS_STATUS_NOT_SUPPORTED;
-}
-
-hipblasStatus_t hipblasDtpmvBatched(hipblasHandle_t     handle,
-                                    hipblasFillMode_t   uplo,
-                                    hipblasOperation_t  transA,
-                                    hipblasDiagType_t   diag,
-                                    int                 m,
-                                    const double* const AP[],
-                                    double* const       x[],
-                                    int                 incx,
-                                    int                 batchCount)
-{
-    return HIPBLAS_STATUS_NOT_SUPPORTED;
-}
-
-hipblasStatus_t hipblasCtpmvBatched(hipblasHandle_t             handle,
-                                    hipblasFillMode_t           uplo,
-                                    hipblasOperation_t          transA,
-                                    hipblasDiagType_t           diag,
-                                    int                         m,
-                                    const hipblasComplex* const AP[],
-                                    hipblasComplex* const       x[],
-                                    int                         incx,
-                                    int                         batchCount)
-{
-    return HIPBLAS_STATUS_NOT_SUPPORTED;
-}
-
-hipblasStatus_t hipblasZtpmvBatched(hipblasHandle_t                   handle,
-                                    hipblasFillMode_t                 uplo,
-                                    hipblasOperation_t                transA,
-                                    hipblasDiagType_t                 diag,
-                                    int                               m,
-                                    const hipblasDoubleComplex* const AP[],
-                                    hipblasDoubleComplex* const       x[],
-                                    int                               incx,
-                                    int                               batchCount)
-{
-    return HIPBLAS_STATUS_NOT_SUPPORTED;
-}
-
-// tpmv_strided_batched
-hipblasStatus_t hipblasStpmvStridedBatched(hipblasHandle_t    handle,
-                                           hipblasFillMode_t  uplo,
-                                           hipblasOperation_t transA,
-                                           hipblasDiagType_t  diag,
-                                           int                m,
-                                           const float*       AP,
-                                           int                strideAP,
-                                           float*             x,
-                                           int                incx,
-                                           int                stridex,
-                                           int                batchCount)
-{
-    return HIPBLAS_STATUS_NOT_SUPPORTED;
-}
-
-hipblasStatus_t hipblasDtpmvStridedBatched(hipblasHandle_t    handle,
-                                           hipblasFillMode_t  uplo,
-                                           hipblasOperation_t transA,
-                                           hipblasDiagType_t  diag,
-                                           int                m,
-                                           const double*      AP,
-                                           int                strideAP,
-                                           double*            x,
-                                           int                incx,
-                                           int                stridex,
-                                           int                batchCount)
-{
-    return HIPBLAS_STATUS_NOT_SUPPORTED;
-}
-
-hipblasStatus_t hipblasCtpmvStridedBatched(hipblasHandle_t       handle,
-                                           hipblasFillMode_t     uplo,
-                                           hipblasOperation_t    transA,
-                                           hipblasDiagType_t     diag,
-                                           int                   m,
-                                           const hipblasComplex* AP,
-                                           int                   strideAP,
-                                           hipblasComplex*       x,
-                                           int                   incx,
-                                           int                   stridex,
-                                           int                   batchCount)
-{
-    return HIPBLAS_STATUS_NOT_SUPPORTED;
-}
-
-hipblasStatus_t hipblasZtpmvStridedBatched(hipblasHandle_t             handle,
-                                           hipblasFillMode_t           uplo,
-                                           hipblasOperation_t          transA,
-                                           hipblasDiagType_t           diag,
-                                           int                         m,
-                                           const hipblasDoubleComplex* AP,
-                                           int                         strideAP,
-                                           hipblasDoubleComplex*       x,
-                                           int                         incx,
-                                           int                         stridex,
-                                           int                         batchCount)
 {
     return HIPBLAS_STATUS_NOT_SUPPORTED;
 }
