/* ************************************************************************
 * Copyright 2016 Advanced Micro Devices, Inc.
 * ************************************************************************ */

#include "hipblas.h"
#include <cublas.h>
#include <cublas_v2.h>
#include <cuda_runtime_api.h>
#include <hip/hip_runtime.h>

#ifdef __cplusplus
extern "C" {
#endif

cublasOperation_t hipOperationToCudaOperation(hipblasOperation_t op)
{
    switch(op)
    {
    case HIPBLAS_OP_N:
        return CUBLAS_OP_N;

    case HIPBLAS_OP_T:
        return CUBLAS_OP_T;

    case HIPBLAS_OP_C:
        return CUBLAS_OP_C;

    default:
        throw "Non existent OP";
    }
}

hipblasOperation_t CudaOperationToHIPOperation(cublasOperation_t op)
{
    switch(op)
    {
    case CUBLAS_OP_N:
        return HIPBLAS_OP_N;

    case CUBLAS_OP_T:
        return HIPBLAS_OP_T;

    case CUBLAS_OP_C:
        return HIPBLAS_OP_C;

    default:
        throw "Non existent OP";
    }
}

cublasFillMode_t hipFillToCudaFill(hipblasFillMode_t fill)
{
    switch(fill)
    {
    case HIPBLAS_FILL_MODE_UPPER:
        return CUBLAS_FILL_MODE_UPPER;
    case HIPBLAS_FILL_MODE_LOWER:
        return CUBLAS_FILL_MODE_LOWER;
    default:
        throw "Non existent FILL";
    }
}

hipblasFillMode_t CudaFillToHIPFill(cublasFillMode_t fill)
{
    switch(fill)
    {
    case CUBLAS_FILL_MODE_UPPER:
        return HIPBLAS_FILL_MODE_UPPER;
    case CUBLAS_FILL_MODE_LOWER:
        return HIPBLAS_FILL_MODE_LOWER;
    default:
        throw "Non existent FILL";
    }
}

cublasDiagType_t hipDiagonalToCudaDiagonal(hipblasDiagType_t diagonal)
{
    switch(diagonal)
    {
    case HIPBLAS_DIAG_NON_UNIT:
        return CUBLAS_DIAG_NON_UNIT;
    case HIPBLAS_DIAG_UNIT:
        return CUBLAS_DIAG_UNIT;
    default:
        throw "Non existent DIAGONAL";
    }
}

hipblasDiagType_t CudaDiagonalToHIPDiagonal(cublasDiagType_t diagonal)
{
    switch(diagonal)
    {
    case CUBLAS_DIAG_NON_UNIT:
        return HIPBLAS_DIAG_NON_UNIT;
    case CUBLAS_DIAG_UNIT:
        return HIPBLAS_DIAG_UNIT;
    default:
        throw "Non existent DIAGONAL";
    }
}

cublasSideMode_t hipSideToCudaSide(hipblasSideMode_t side)
{
    switch(side)
    {
    case HIPBLAS_SIDE_LEFT:
        return CUBLAS_SIDE_LEFT;
    case HIPBLAS_SIDE_RIGHT:
        return CUBLAS_SIDE_RIGHT;
    default:
        throw "Non existent SIDE";
    }
}

hipblasSideMode_t CudaSideToHIPSide(cublasSideMode_t side)
{
    switch(side)
    {
    case CUBLAS_SIDE_LEFT:
        return HIPBLAS_SIDE_LEFT;
    case CUBLAS_SIDE_RIGHT:
        return HIPBLAS_SIDE_RIGHT;
    default:
        throw "Non existent SIDE";
    }
}

cublasPointerMode_t HIPPointerModeToCudaPointerMode(hipblasPointerMode_t mode)
{
    switch(mode)
    {
    case HIPBLAS_POINTER_MODE_HOST:
        return CUBLAS_POINTER_MODE_HOST;

    case HIPBLAS_POINTER_MODE_DEVICE:
        return CUBLAS_POINTER_MODE_DEVICE;

    default:
        throw "Non existent PointerMode";
    }
}

hipblasPointerMode_t CudaPointerModeToHIPPointerMode(cublasPointerMode_t mode)
{
    switch(mode)
    {
    case CUBLAS_POINTER_MODE_HOST:
        return HIPBLAS_POINTER_MODE_HOST;

    case CUBLAS_POINTER_MODE_DEVICE:
        return HIPBLAS_POINTER_MODE_DEVICE;

    default:
        throw "Non existent PointerMode";
    }
}

hipblasStatus_t hipCUBLASStatusToHIPStatus(cublasStatus_t cuStatus)
{
    switch(cuStatus)
    {
    case CUBLAS_STATUS_SUCCESS:
        return HIPBLAS_STATUS_SUCCESS;
    case CUBLAS_STATUS_NOT_INITIALIZED:
        return HIPBLAS_STATUS_NOT_INITIALIZED;
    case CUBLAS_STATUS_ALLOC_FAILED:
        return HIPBLAS_STATUS_ALLOC_FAILED;
    case CUBLAS_STATUS_INVALID_VALUE:
        return HIPBLAS_STATUS_INVALID_VALUE;
    case CUBLAS_STATUS_MAPPING_ERROR:
        return HIPBLAS_STATUS_MAPPING_ERROR;
    case CUBLAS_STATUS_EXECUTION_FAILED:
        return HIPBLAS_STATUS_EXECUTION_FAILED;
    case CUBLAS_STATUS_INTERNAL_ERROR:
        return HIPBLAS_STATUS_INTERNAL_ERROR;
    case CUBLAS_STATUS_NOT_SUPPORTED:
        return HIPBLAS_STATUS_NOT_SUPPORTED;
    case CUBLAS_STATUS_ARCH_MISMATCH:
        return HIPBLAS_STATUS_ARCH_MISMATCH;
    default:
        throw "Unimplemented status";
    }
}

hipblasStatus_t hipblasSetStream(hipblasHandle_t handle, hipStream_t streamId)
{
    return hipCUBLASStatusToHIPStatus(cublasSetStream((cublasHandle_t)handle, streamId));
}

hipblasStatus_t hipblasGetStream(hipblasHandle_t handle, hipStream_t* streamId)
{
    return hipCUBLASStatusToHIPStatus(cublasGetStream((cublasHandle_t)handle, streamId));
}

hipblasStatus_t hipblasCreate(hipblasHandle_t* handle)
{
    return hipCUBLASStatusToHIPStatus(cublasCreate((cublasHandle_t*)handle));
}

// TODO broke common API semantics, think about this again.
hipblasStatus_t hipblasDestroy(hipblasHandle_t handle)
{
    return hipCUBLASStatusToHIPStatus(cublasDestroy((cublasHandle_t)handle));
}

hipblasStatus_t hipblasSetPointerMode(hipblasHandle_t handle, hipblasPointerMode_t mode)
{
    return hipCUBLASStatusToHIPStatus(
        cublasSetPointerMode((cublasHandle_t)handle, HIPPointerModeToCudaPointerMode(mode)));
}

hipblasStatus_t hipblasGetPointerMode(hipblasHandle_t handle, hipblasPointerMode_t* mode)
{
    cublasPointerMode_t cublasMode;
    cublasStatus        status = cublasGetPointerMode((cublasHandle_t)handle, &cublasMode);
    *mode                      = CudaPointerModeToHIPPointerMode(cublasMode);
    return hipCUBLASStatusToHIPStatus(status);
}

// note: no handle
hipblasStatus_t hipblasSetVector(int n, int elemSize, const void* x, int incx, void* y, int incy)
{
    return hipCUBLASStatusToHIPStatus(
        cublasSetVector(n, elemSize, x, incx, y, incy)); // HGSOS no need for handle
}

// note: no handle
hipblasStatus_t hipblasGetVector(int n, int elemSize, const void* x, int incx, void* y, int incy)
{
    return hipCUBLASStatusToHIPStatus(
        cublasGetVector(n, elemSize, x, incx, y, incy)); // HGSOS no need for handle
}

// note: no handle
hipblasStatus_t
    hipblasSetMatrix(int rows, int cols, int elemSize, const void* A, int lda, void* B, int ldb)
{
    return hipCUBLASStatusToHIPStatus(cublasSetMatrix(rows, cols, elemSize, A, lda, B, ldb));
}

// note: no handle
hipblasStatus_t
    hipblasGetMatrix(int rows, int cols, int elemSize, const void* A, int lda, void* B, int ldb)
{
    return hipCUBLASStatusToHIPStatus(cublasGetMatrix(rows, cols, elemSize, A, lda, B, ldb));
}

hipblasStatus_t hipblasSgeam(hipblasHandle_t    handle,
                             hipblasOperation_t transa,
                             hipblasOperation_t transb,
                             int                m,
                             int                n,
                             const float*       alpha,
                             const float*       A,
                             int                lda,
                             const float*       beta,
                             const float*       B,
                             int                ldb,
                             float*             C,
                             int                ldc)
{
    return hipCUBLASStatusToHIPStatus(cublasSgeam((cublasHandle_t)handle,
                                                  hipOperationToCudaOperation(transa),
                                                  hipOperationToCudaOperation(transb),
                                                  m,
                                                  n,
                                                  alpha,
                                                  A,
                                                  lda,
                                                  beta,
                                                  B,
                                                  ldb,
                                                  C,
                                                  ldc));
}

hipblasStatus_t hipblasDgeam(hipblasHandle_t    handle,
                             hipblasOperation_t transa,
                             hipblasOperation_t transb,
                             int                m,
                             int                n,
                             const double*      alpha,
                             const double*      A,
                             int                lda,
                             const double*      beta,
                             const double*      B,
                             int                ldb,
                             double*            C,
                             int                ldc)
{
    return hipCUBLASStatusToHIPStatus(cublasDgeam((cublasHandle_t)handle,
                                                  hipOperationToCudaOperation(transa),
                                                  hipOperationToCudaOperation(transb),
                                                  m,
                                                  n,
                                                  alpha,
                                                  A,
                                                  lda,
                                                  beta,
                                                  B,
                                                  ldb,
                                                  C,
                                                  ldc));
}

// MAX
hipblasStatus_t hipblasIsamax(hipblasHandle_t handle, int n, const float* x, int incx, int* result)
{
    return hipCUBLASStatusToHIPStatus(cublasIsamax((cublasHandle_t)handle, n, x, incx, result));
}

hipblasStatus_t hipblasIdamax(hipblasHandle_t handle, int n, const double* x, int incx, int* result)
{
    return hipCUBLASStatusToHIPStatus(cublasIdamax((cublasHandle_t)handle, n, x, incx, result));
}

<<<<<<< HEAD
hipblasStatus_t
    hipblasIcamax(hipblasHandle_t handle, int n, const hipComplex* x, int incx, int* result)
{
    return hipCUBLASStatusToHIPStatus(
        cublasIcamax((cublasHandle_t)handle, n, (cuComplex*)x, incx, result));
}

hipblasStatus_t
    hipblasIzamax(hipblasHandle_t handle, int n, const hipDoubleComplex* x, int incx, int* result)
{
    return hipCUBLASStatusToHIPStatus(
        cublasIzamax((cublasHandle_t)handle, n, (cuDoubleComplex*)x, incx, result));
}

=======
>>>>>>> 1703cbc2
// MIN
hipblasStatus_t hipblasIsamin(hipblasHandle_t handle, int n, const float* x, int incx, int* result)
{
    return hipCUBLASStatusToHIPStatus(cublasIsamin((cublasHandle_t)handle, n, x, incx, result));
}

hipblasStatus_t hipblasIdamin(hipblasHandle_t handle, int n, const double* x, int incx, int* result)
{
    return hipCUBLASStatusToHIPStatus(cublasIdamin((cublasHandle_t)handle, n, x, incx, result));
}

<<<<<<< HEAD
hipblasStatus_t
    hipblasIcamin(hipblasHandle_t handle, int n, const hipComplex* x, int incx, int* result)
{
    return hipCUBLASStatusToHIPStatus(
        cublasIcamin((cublasHandle_t)handle, n, (cuComplex*)x, incx, result));
}

hipblasStatus_t
    hipblasIzamin(hipblasHandle_t handle, int n, const hipDoubleComplex* x, int incx, int* result)
{
    return hipCUBLASStatusToHIPStatus(
        cublasIzamin((cublasHandle_t)handle, n, (cuDoubleComplex*)x, incx, result));
}

=======
>>>>>>> 1703cbc2
// ASUM
hipblasStatus_t hipblasSasum(hipblasHandle_t handle, int n, const float* x, int incx, float* result)
{
    return hipCUBLASStatusToHIPStatus(cublasSasum((cublasHandle_t)handle, n, x, incx, result));
}

hipblasStatus_t
    hipblasDasum(hipblasHandle_t handle, int n, const double* x, int incx, double* result)
{
    return hipCUBLASStatusToHIPStatus(cublasDasum((cublasHandle_t)handle, n, x, incx, result));
}

hipblasStatus_t
    hipblasScasum(hipblasHandle_t handle, int n, const hipComplex* x, int incx, float* result)
{
    return hipCUBLASStatusToHIPStatus(
        cublasScasum((cublasHandle_t)handle, n, (cuComplex*)x, incx, result));
}

hipblasStatus_t hipblasDzasum(
    hipblasHandle_t handle, int n, const hipDoubleComplex* x, int incx, double* result)
{
    return hipCUBLASStatusToHIPStatus(
        cublasDzasum((cublasHandle_t)handle, n, (cuDoubleComplex*)x, incx, result));
}

// asum_batched
hipblasStatus_t hipblasSasumBatched(
    hipblasHandle_t handle, int n, float* x, int incx, float* result, int batchCount)
{
    // TODO warn user that function was demoted to ignore batch
    return hipCUBLASStatusToHIPStatus(cublasSasum((cublasHandle_t)handle, n, x, incx, result));
}

hipblasStatus_t hipblasDasumBatched(
    hipblasHandle_t handle, int n, double* x, int incx, double* result, int batchCount)
{
    // TODO warn user that function was demoted to ignore batch
    return hipCUBLASStatusToHIPStatus(cublasDasum((cublasHandle_t)handle, n, x, incx, result));
}

hipblasStatus_t hipblasSaxpy(
    hipblasHandle_t handle, int n, const float* alpha, const float* x, int incx, float* y, int incy)
{
    return hipCUBLASStatusToHIPStatus(
        cublasSaxpy((cublasHandle_t)handle, n, alpha, x, incx, y, incy));
}

hipblasStatus_t hipblasDaxpy(hipblasHandle_t handle,
                             int             n,
                             const double*   alpha,
                             const double*   x,
                             int             incx,
                             double*         y,
                             int             incy)
{
    return hipCUBLASStatusToHIPStatus(
        cublasDaxpy((cublasHandle_t)handle, n, alpha, x, incx, y, incy));
}

hipblasStatus_t hipblasCaxpy(hipblasHandle_t   handle,
                             int               n,
                             const hipComplex* alpha,
                             const hipComplex* x,
                             int               incx,
                             hipComplex*       y,
                             int               incy)
{
    return hipCUBLASStatusToHIPStatus(cublasCaxpy(
        (cublasHandle_t)handle, n, (cuComplex*)alpha, (cuComplex*)x, incx, (cuComplex*)y, incy));
}

hipblasStatus_t hipblasZaxpy(hipblasHandle_t         handle,
                             int                     n,
                             const hipDoubleComplex* alpha,
                             const hipDoubleComplex* x,
                             int                     incx,
                             hipDoubleComplex*       y,
                             int                     incy)
{
    return hipCUBLASStatusToHIPStatus(cublasZaxpy((cublasHandle_t)handle,
                                                  n,
                                                  (cuDoubleComplex*)alpha,
                                                  (cuDoubleComplex*)x,
                                                  incx,
                                                  (cuDoubleComplex*)y,
                                                  incy));
}

hipblasStatus_t hipblasSaxpyBatched(hipblasHandle_t handle,
                                    int             n,
                                    const float*    alpha,
                                    const float*    x,
                                    int             incx,
                                    float*          y,
                                    int             incy,
                                    int             batchCount)
{
    // TODO warn user that function was demoted to ignore batch
    return hipCUBLASStatusToHIPStatus(
        cublasSaxpy((cublasHandle_t)handle, n, alpha, x, incx, y, incy));
}

hipblasStatus_t hipblasDaxpyBatched(hipblasHandle_t handle,
                                    int             n,
                                    const double*   alpha,
                                    const double*   x,
                                    int             incx,
                                    double*         y,
                                    int             incy,
                                    int             batchCount)
{
    // TODO warn user that function was demoted to ignore batch
    return hipCUBLASStatusToHIPStatus(
        cublasDaxpy((cublasHandle_t)handle, n, alpha, x, incx, y, incy));
}

// copy
hipblasStatus_t
    hipblasScopy(hipblasHandle_t handle, int n, const float* x, int incx, float* y, int incy)
{
    return hipCUBLASStatusToHIPStatus(cublasScopy((cublasHandle_t)handle, n, x, incx, y, incy));
}

hipblasStatus_t
    hipblasDcopy(hipblasHandle_t handle, int n, const double* x, int incx, double* y, int incy)
{
    return hipCUBLASStatusToHIPStatus(cublasDcopy((cublasHandle_t)handle, n, x, incx, y, incy));
}

hipblasStatus_t hipblasCcopy(
    hipblasHandle_t handle, int n, const hipComplex* x, int incx, hipComplex* y, int incy)
{
    return hipCUBLASStatusToHIPStatus(
        cublasCcopy((cublasHandle_t)handle, n, (cuComplex*)x, incx, (cuComplex*)y, incy));
}

hipblasStatus_t hipblasZcopy(hipblasHandle_t         handle,
                             int                     n,
                             const hipDoubleComplex* x,
                             int                     incx,
                             hipDoubleComplex*       y,
                             int                     incy)
{
    return hipCUBLASStatusToHIPStatus(cublasZcopy(
        (cublasHandle_t)handle, n, (cuDoubleComplex*)x, incx, (cuDoubleComplex*)y, incy));
}

hipblasStatus_t hipblasScopyBatched(
    hipblasHandle_t handle, int n, const float* x, int incx, float* y, int incy, int batchCount)
{
    // TODO warn user that function was demoted to ignore batch
    return hipCUBLASStatusToHIPStatus(cublasScopy((cublasHandle_t)handle, n, x, incx, y, incy));
}

hipblasStatus_t hipblasDcopyBatched(
    hipblasHandle_t handle, int n, const double* x, int incx, double* y, int incy, int batchCount)
{
    // TODO warn user that function was demoted to ignore batch
    return hipCUBLASStatusToHIPStatus(cublasDcopy((cublasHandle_t)handle, n, x, incx, y, incy));
}

// dot
hipblasStatus_t hipblasSdot(hipblasHandle_t handle,
                            int             n,
                            const float*    x,
                            int             incx,
                            const float*    y,
                            int             incy,
                            float*          result)
{
    return hipCUBLASStatusToHIPStatus(
        cublasSdot((cublasHandle_t)handle, n, x, incx, y, incy, result));
}

hipblasStatus_t hipblasDdot(hipblasHandle_t handle,
                            int             n,
                            const double*   x,
                            int             incx,
                            const double*   y,
                            int             incy,
                            double*         result)
{
    return hipCUBLASStatusToHIPStatus(
        cublasDdot((cublasHandle_t)handle, n, x, incx, y, incy, result));
}

hipblasStatus_t hipblasCdotc(hipblasHandle_t   handle,
                             int               n,
                             const hipComplex* x,
                             int               incx,
                             const hipComplex* y,
                             int               incy,
                             hipComplex*       result)
{
    return hipCUBLASStatusToHIPStatus(cublasCdotc(
        (cublasHandle_t)handle, n, (cuComplex*)x, incx, (cuComplex*)y, incy, (cuComplex*)result));
}

hipblasStatus_t hipblasCdotu(hipblasHandle_t   handle,
                             int               n,
                             const hipComplex* x,
                             int               incx,
                             const hipComplex* y,
                             int               incy,
                             hipComplex*       result)
{
    return hipCUBLASStatusToHIPStatus(cublasCdotu(
        (cublasHandle_t)handle, n, (cuComplex*)x, incx, (cuComplex*)y, incy, (cuComplex*)result));
}

hipblasStatus_t hipblasZdotc(hipblasHandle_t         handle,
                             int                     n,
                             const hipDoubleComplex* x,
                             int                     incx,
                             const hipDoubleComplex* y,
                             int                     incy,
                             hipDoubleComplex*       result)
{
    return hipCUBLASStatusToHIPStatus(cublasZdotc((cublasHandle_t)handle,
                                                  n,
                                                  (cuDoubleComplex*)x,
                                                  incx,
                                                  (cuDoubleComplex*)y,
                                                  incy,
                                                  (cuDoubleComplex*)result));
}

hipblasStatus_t hipblasZdotu(hipblasHandle_t         handle,
                             int                     n,
                             const hipDoubleComplex* x,
                             int                     incx,
                             const hipDoubleComplex* y,
                             int                     incy,
                             hipDoubleComplex*       result)
{
    return hipCUBLASStatusToHIPStatus(cublasZdotu((cublasHandle_t)handle,
                                                  n,
                                                  (cuDoubleComplex*)x,
                                                  incx,
                                                  (cuDoubleComplex*)y,
                                                  incy,
                                                  (cuDoubleComplex*)result));
}

hipblasStatus_t hipblasSdotBatched(hipblasHandle_t handle,
                                   int             n,
                                   const float*    x,
                                   int             incx,
                                   const float*    y,
                                   int             incy,
                                   float*          result,
                                   int             batchCount)
{
    // TODO warn user that function was demoted to ignore batch
    return hipCUBLASStatusToHIPStatus(
        cublasSdot((cublasHandle_t)handle, n, x, incx, y, incy, result));
}

hipblasStatus_t hipblasDdotBatched(hipblasHandle_t handle,
                                   int             n,
                                   const double*   x,
                                   int             incx,
                                   const double*   y,
                                   int             incy,
                                   double*         result,
                                   int             batchCount)
{
    // TODO warn user that function was demoted to ignore batch
    return hipCUBLASStatusToHIPStatus(
        cublasDdot((cublasHandle_t)handle, n, x, incx, y, incy, result));
}

// nrm2
hipblasStatus_t hipblasSnrm2(hipblasHandle_t handle, int n, const float* x, int incx, float* result)
{
    return hipCUBLASStatusToHIPStatus(cublasSnrm2((cublasHandle_t)handle, n, x, incx, result));
}

hipblasStatus_t
    hipblasDnrm2(hipblasHandle_t handle, int n, const double* x, int incx, double* result)
{
    return hipCUBLASStatusToHIPStatus(cublasDnrm2((cublasHandle_t)handle, n, x, incx, result));
}

<<<<<<< HEAD
hipblasStatus_t
    hipblasScnrm2(hipblasHandle_t handle, int n, const hipComplex* x, int incx, float* result)
{
    return hipCUBLASStatusToHIPStatus(
        cublasScnrm2((cublasHandle_t)handle, n, (cuComplex*)x, incx, result));
}

hipblasStatus_t hipblasDznrm2(
    hipblasHandle_t handle, int n, const hipDoubleComplex* x, int incx, double* result)
{
    return hipCUBLASStatusToHIPStatus(
        cublasDznrm2((cublasHandle_t)handle, n, (cuDoubleComplex*)x, incx, result));
}

=======
>>>>>>> 1703cbc2
// hipblasStatus_t hipblasSrot(hipblasHandle_t handle,
//                             int             n,
//                             float*          x,
//                             int             incx,
//                             float*          y,
//                             int             incy,
//                             const float*    c,
//                             const float*    s)
// {
//     return hipCUBLASStatusToHIPStatus(cublasSrot((cublasHandle_t)handle, n, x, incx, y, incy, c, s));
// }

// hipblasStatus_t hipblasDrot(hipblasHandle_t handle,
//                             int             n,
//                             double*         x,
//                             int             incx,
//                             double*         y,
//                             int             incy,
//                             const double*   c,
//                             const double*   s)
// {
//     return hipCUBLASStatusToHIPStatus(cublasDrot((cublasHandle_t)handle, n, x, incx, y, incy, c, s));
// }

<<<<<<< HEAD
// scal
=======
>>>>>>> 1703cbc2
hipblasStatus_t hipblasSscal(hipblasHandle_t handle, int n, const float* alpha, float* x, int incx)
{
    return hipCUBLASStatusToHIPStatus(cublasSscal((cublasHandle_t)handle, n, alpha, x, incx));
}

hipblasStatus_t
    hipblasDscal(hipblasHandle_t handle, int n, const double* alpha, double* x, int incx)
{
    return hipCUBLASStatusToHIPStatus(cublasDscal((cublasHandle_t)handle, n, alpha, x, incx));
}

hipblasStatus_t
    hipblasCscal(hipblasHandle_t handle, int n, const hipComplex* alpha, hipComplex* x, int incx)
{
    return hipCUBLASStatusToHIPStatus(
        cublasCscal((cublasHandle_t)handle, n, (cuComplex*)alpha, (cuComplex*)x, incx));
}

hipblasStatus_t
    hipblasCsscal(hipblasHandle_t handle, int n, const float* alpha, hipComplex* x, int incx)
{
    return hipCUBLASStatusToHIPStatus(
        cublasCsscal((cublasHandle_t)handle, n, alpha, (cuComplex*)x, incx));
}

hipblasStatus_t hipblasZscal(
    hipblasHandle_t handle, int n, const hipDoubleComplex* alpha, hipDoubleComplex* x, int incx)
{
    return hipCUBLASStatusToHIPStatus(
        cublasZscal((cublasHandle_t)handle, n, (cuDoubleComplex*)alpha, (cuDoubleComplex*)x, incx));
}

hipblasStatus_t
    hipblasZdscal(hipblasHandle_t handle, int n, const double* alpha, hipDoubleComplex* x, int incx)
{
    return hipCUBLASStatusToHIPStatus(
        cublasZdscal((cublasHandle_t)handle, n, alpha, (cuDoubleComplex*)x, incx));
}

hipblasStatus_t hipblasSscalBatched(
    hipblasHandle_t handle, int n, const float* alpha, float* x, int incx, int batchCount)
{
    // TODO warn user that function was demoted to ignore batch
    return hipCUBLASStatusToHIPStatus(cublasSscal((cublasHandle_t)handle, n, alpha, x, incx));
}
hipblasStatus_t hipblasDscalBatched(
    hipblasHandle_t handle, int n, const double* alpha, double* x, int incx, int batchCount)
{
    // TODO warn user that function was demoted to ignore batch
    return hipCUBLASStatusToHIPStatus(cublasDscal((cublasHandle_t)handle, n, alpha, x, incx));
}

<<<<<<< HEAD
// swap
=======
>>>>>>> 1703cbc2
hipblasStatus_t hipblasSswap(hipblasHandle_t handle, int n, float* x, int incx, float* y, int incy)
{
    return hipCUBLASStatusToHIPStatus(cublasSswap((cublasHandle_t)handle, n, x, incx, y, incy));
}

hipblasStatus_t
    hipblasDswap(hipblasHandle_t handle, int n, double* x, int incx, double* y, int incy)
{
    return hipCUBLASStatusToHIPStatus(cublasDswap((cublasHandle_t)handle, n, x, incx, y, incy));
}

<<<<<<< HEAD
hipblasStatus_t
    hipblasCswap(hipblasHandle_t handle, int n, hipComplex* x, int incx, hipComplex* y, int incy)
{
    return hipCUBLASStatusToHIPStatus(
        cublasSswap((cublasHandle_t)handle, n, (cuComplex*)x, incx, (cuComplex*)y, incy));
}

hipblasStatus_t hipblasZswap(
    hipblasHandle_t handle, int n, hipDoubleComplex* x, int incx, hipDoubleComplex* y, int incy)
{
    return hipCUBLASStatusToHIPStatus(cublasDswap(
        (cublasHandle_t)handle, n, (cuDoubleComplex*)x, incx, (cuDoubleComplex*)y, incy));
}

// gemv
=======
/*
hipblasStatus_t hipblasCswap(hipblasHandle_t handle,
                             int             n,
                             hipComplex*     x,
                             int             incx,
                             hipComplex*          y,
                             int             incy)
{
    return hipCUBLASStatusToHIPStatus(cublasCswap((cublasHandle_t)handle, n, x, incx, y, incy));
}

hipblasStatus_t hipblasZswap(hipblasHandle_t handle,
                             int             n,
                             hipDoubleComplex*         x,
                             int             incx,
                             hipDoubleComplex*         y,
                             int             incy)
{
    return hipCUBLASStatusToHIPStatus(cublasZswap((cublasHandle_t)handle, n, x, incx, y, incy));
}
*/

>>>>>>> 1703cbc2
hipblasStatus_t hipblasSgemv(hipblasHandle_t    handle,
                             hipblasOperation_t trans,
                             int                m,
                             int                n,
                             const float*       alpha,
                             const float*       A,
                             int                lda,
                             const float*       x,
                             int                incx,
                             const float*       beta,
                             float*             y,
                             int                incy)
{
    return hipCUBLASStatusToHIPStatus(cublasSgemv((cublasHandle_t)handle,
                                                  hipOperationToCudaOperation(trans),
                                                  m,
                                                  n,
                                                  alpha,
                                                  A,
                                                  lda,
                                                  x,
                                                  incx,
                                                  beta,
                                                  y,
                                                  incy));
}

hipblasStatus_t hipblasDgemv(hipblasHandle_t    handle,
                             hipblasOperation_t trans,
                             int                m,
                             int                n,
                             const double*      alpha,
                             const double*      A,
                             int                lda,
                             const double*      x,
                             int                incx,
                             const double*      beta,
                             double*            y,
                             int                incy)
{
    return hipCUBLASStatusToHIPStatus(cublasDgemv((cublasHandle_t)handle,
                                                  hipOperationToCudaOperation(trans),
                                                  m,
                                                  n,
                                                  alpha,
                                                  A,
                                                  lda,
                                                  x,
                                                  incx,
                                                  beta,
                                                  y,
                                                  incy));
}

hipblasStatus_t hipblasCgemv(hipblasHandle_t    handle,
                             hipblasOperation_t trans,
                             int                m,
                             int                n,
                             const hipComplex*  alpha,
                             const hipComplex*  A,
                             int                lda,
                             const hipComplex*  x,
                             int                incx,
                             const hipComplex*  beta,
                             hipComplex*        y,
                             int                incy)
{
    return hipCUBLASStatusToHIPStatus(cublasCgemv((cublasHandle_t)handle,
                                                  hipOperationToHCCOperation(trans),
                                                  m,
                                                  n,
                                                  (cuComplex*)alpha,
                                                  (cuComplex*)A,
                                                  lda,
                                                  (cuComplex*)x,
                                                  incx,
                                                  (cuComplex*)beta,
                                                  (cuComplex*)y,
                                                  incy));
}

hipblasStatus_t hipblasZgemv(hipblasHandle_t         handle,
                             hipblasOperation_t      trans,
                             int                     m,
                             int                     n,
                             const hipDoubleComplex* alpha,
                             const hipDoubleComplex* A,
                             int                     lda,
                             const hipDoubleComplex* x,
                             int                     incx,
                             const hipDoubleComplex* beta,
                             hipDoubleComplex*       y,
                             int                     incy)
{
    return hipCUBLASStatusToHIPStatus(cublasZgemv((cublasHandle_t)handle,
                                                  hipOperationToHCCOperation(trans),
                                                  m,
                                                  n,
                                                  (cuDoubleComplex*)alpha,
                                                  (cuDoubleComplex*)A,
                                                  lda,
                                                  (cuDoubleComplex*)x,
                                                  incx,
                                                  (cuDoubleComplex*)beta,
                                                  (cuDoubleComplex*)y,
                                                  incy));
}

hipblasStatus_t hipblasSgemvBatched(hipblasHandle_t    handle,
                                    hipblasOperation_t trans,
                                    int                m,
                                    int                n,
                                    const float*       alpha,
                                    float*             A,
                                    int                lda,
                                    float*             x,
                                    int                incx,
                                    const float*       beta,
                                    float*             y,
                                    int                incy,
                                    int                batchCount)
{
    // TODO warn user that function was demoted to ignore batch
    return hipCUBLASStatusToHIPStatus(cublasSgemv((cublasHandle_t)handle,
                                                  hipOperationToCudaOperation(trans),
                                                  m,
                                                  n,
                                                  alpha,
                                                  A,
                                                  lda,
                                                  x,
                                                  incx,
                                                  beta,
                                                  y,
                                                  incy));
}

hipblasStatus_t hipblasSger(hipblasHandle_t handle,
                            int             m,
                            int             n,
                            const float*    alpha,
                            const float*    x,
                            int             incx,
                            const float*    y,
                            int             incy,
                            float*          A,
                            int             lda)
{
    return hipCUBLASStatusToHIPStatus(
        cublasSger((cublasHandle_t)handle, m, n, alpha, x, incx, y, incy, A, lda));
}

hipblasStatus_t hipblasDger(hipblasHandle_t handle,
                            int             m,
                            int             n,
                            const double*   alpha,
                            const double*   x,
                            int             incx,
                            const double*   y,
                            int             incy,
                            double*         A,
                            int             lda)
{
    return hipCUBLASStatusToHIPStatus(
        cublasDger((cublasHandle_t)handle, m, n, alpha, x, incx, y, incy, A, lda));
}

hipblasStatus_t hipblasSgerBatched(hipblasHandle_t handle,
                                   int             m,
                                   int             n,
                                   const float*    alpha,
                                   const float*    x,
                                   int             incx,
                                   const float*    y,
                                   int             incy,
                                   float*          A,
                                   int             lda,
                                   int             batchCount)
{
    // TODO warn user that function was demoted to ignore batch
    return hipCUBLASStatusToHIPStatus(
        cublasSger((cublasHandle_t)handle, m, n, alpha, x, incx, y, incy, A, lda));
}

// syr
hipblasStatus_t hipblasSsyr(hipblasHandle_t   handle,
                            hipblasFillMode_t uplo,
                            int               n,
                            const float*      alpha,
                            const float*      x,
                            int               incx,
                            float*            A,
                            int               lda)
{
    return hipCUBLASStatusToHIPStatus(
        cublasSsyr((cublasHandle_t)handle, hipFillToCudaFill(uplo), n, alpha, x, incx, A, lda));
}

hipblasStatus_t hipblasDsyr(hipblasHandle_t   handle,
                            hipblasFillMode_t uplo,
                            int               n,
                            const double*     alpha,
                            const double*     x,
                            int               incx,
                            double*           A,
                            int               lda)
{
    return hipCUBLASStatusToHIPStatus(
        cublasDsyr((cublasHandle_t)handle, hipFillToCudaFill(uplo), n, alpha, x, incx, A, lda));
}

// trsv
hipblasStatus_t hipblasStrsv(hipblasHandle_t    handle,
                             hipblasFillMode_t  uplo,
                             hipblasOperation_t transA,
                             hipblasDiagType_t  diag,
                             int                m,
                             const float*       A,
                             int                lda,
                             float*             x,
                             int                incx)
{
    return hipCUBLASStatusToHIPStatus(cublasStrsv((cublasHandle_t)handle,
                                                  hipFillToCudaFill(uplo),
                                                  hipOperationToCudaOperation(transA),
                                                  hipDiagonalToCudaDiagonal(diag),
                                                  m,
                                                  A,
                                                  lda,
                                                  x,
                                                  incx));
}

hipblasStatus_t hipblasDtrsv(hipblasHandle_t    handle,
                             hipblasFillMode_t  uplo,
                             hipblasOperation_t transA,
                             hipblasDiagType_t  diag,
                             int                m,
                             const double*      A,
                             int                lda,
                             double*            x,
                             int                incx)
{
    return hipCUBLASStatusToHIPStatus(cublasDtrsv((cublasHandle_t)handle,
                                                  hipFillToCudaFill(uplo),
                                                  hipOperationToCudaOperation(transA),
                                                  hipDiagonalToCudaDiagonal(diag),
                                                  m,
                                                  A,
                                                  lda,
                                                  x,
                                                  incx));
}

// trsm
hipblasStatus_t hipblasStrsm(hipblasHandle_t    handle,
                             hipblasSideMode_t  side,
                             hipblasFillMode_t  uplo,
                             hipblasOperation_t transA,
                             hipblasDiagType_t  diag,
                             int                m,
                             int                n,
                             const float*       alpha,
                             float*             A,
                             int                lda,
                             float*             B,
                             int                ldb)
{
    return hipCUBLASStatusToHIPStatus(cublasStrsm((cublasHandle_t)handle,
                                                  hipSideToCudaSide(side),
                                                  hipFillToCudaFill(uplo),
                                                  hipOperationToCudaOperation(transA),
                                                  hipDiagonalToCudaDiagonal(diag),
                                                  m,
                                                  n,
                                                  alpha,
                                                  A,
                                                  lda,
                                                  B,
                                                  ldb));
}

hipblasStatus_t hipblasDtrsm(hipblasHandle_t    handle,
                             hipblasSideMode_t  side,
                             hipblasFillMode_t  uplo,
                             hipblasOperation_t transA,
                             hipblasDiagType_t  diag,
                             int                m,
                             int                n,
                             const double*      alpha,
                             double*            A,
                             int                lda,
                             double*            B,
                             int                ldb)
{
    return hipCUBLASStatusToHIPStatus(cublasDtrsm((cublasHandle_t)handle,
                                                  hipSideToCudaSide(side),
                                                  hipFillToCudaFill(uplo),
                                                  hipOperationToCudaOperation(transA),
                                                  hipDiagonalToCudaDiagonal(diag),
                                                  m,
                                                  n,
                                                  alpha,
                                                  A,
                                                  lda,
                                                  B,
                                                  ldb));
}

hipblasStatus_t hipblasSgemm(hipblasHandle_t    handle,
                             hipblasOperation_t transa,
                             hipblasOperation_t transb,
                             int                m,
                             int                n,
                             int                k,
                             const float*       alpha,
                             const float*       A,
                             int                lda,
                             const float*       B,
                             int                ldb,
                             const float*       beta,
                             float*             C,
                             int                ldc)
{
    return hipCUBLASStatusToHIPStatus(cublasSgemm((cublasHandle_t)handle,
                                                  hipOperationToCudaOperation(transa),
                                                  hipOperationToCudaOperation(transb),
                                                  m,
                                                  n,
                                                  k,
                                                  alpha,
                                                  A,
                                                  lda,
                                                  B,
                                                  ldb,
                                                  beta,
                                                  C,
                                                  ldc));
}

/*   complex not supported in hcc
hipblasStatus_t hipblasCgemm(hipblasHandle_t handle,  hipblasOperation_t transa, hipblasOperation_t
transb,
                           int m, int n, int k,  const hipComplex *alpha, hipComplex *A, int lda,
hipComplex *B, int ldb, const hipComplex *beta, hipComplex *C, int ldc){
  return hipCUBLASStatusToHIPStatus(cublasCgemm((cublasHandle_t) handle,
hipOperationToCudaOperation(transa),  hipOperationToCudaOperation(transb), m,  n,  k, alpha, A,
lda, B,  ldb, beta, C,  ldc));
}
*/

hipblasStatus_t hipblasHgemm(hipblasHandle_t    handle,
                             hipblasOperation_t transa,
                             hipblasOperation_t transb,
                             int                m,
                             int                n,
                             int                k,
                             const hipblasHalf* alpha,
                             const hipblasHalf* A,
                             int                lda,
                             const hipblasHalf* B,
                             int                ldb,
                             const hipblasHalf* beta,
                             hipblasHalf*       C,
                             int                ldc)
{
    return hipCUBLASStatusToHIPStatus(cublasHgemm((cublasHandle_t)handle,
                                                  hipOperationToCudaOperation(transa),
                                                  hipOperationToCudaOperation(transb),
                                                  m,
                                                  n,
                                                  k,
                                                  (__half*)alpha,
                                                  (__half*)A,
                                                  lda,
                                                  (__half*)B,
                                                  ldb,
                                                  (__half*)beta,
                                                  (__half*)C,
                                                  ldc));
}

/*  complex not supported in hcc
hipblasStatus_t hipblasCgemmBatched(hipblasHandle_t handle,  hipblasOperation_t transa,
hipblasOperation_t transb,
                           int m, int n, int k,  const hipComplex *alpha, const hipComplex *A[], int
lda, const hipComplex *B[], int ldb, const hipComplex *beta, hipComplex *C[], int ldc, int
batchCount){

  return hipCUBLASStatusToHIPStatus(cublasCgemmBatched((cublasHandle_t) handle,
hipOperationToCudaOperation(transa),  hipOperationToCudaOperation(transb), m,  n,  k, alpha, A,
lda, B,  ldb, beta, C,  ldc, batchCount));
}
*/

hipblasStatus_t hipblasDgemm(hipblasHandle_t    handle,
                             hipblasOperation_t transa,
                             hipblasOperation_t transb,
                             int                m,
                             int                n,
                             int                k,
                             const double*      alpha,
                             const double*      A,
                             int                lda,
                             const double*      B,
                             int                ldb,
                             const double*      beta,
                             double*            C,
                             int                ldc)
{
    return hipCUBLASStatusToHIPStatus(cublasDgemm((cublasHandle_t)handle,
                                                  hipOperationToCudaOperation(transa),
                                                  hipOperationToCudaOperation(transb),
                                                  m,
                                                  n,
                                                  k,
                                                  alpha,
                                                  A,
                                                  lda,
                                                  B,
                                                  ldb,
                                                  beta,
                                                  C,
                                                  ldc));
}

hipblasStatus_t hipblasSgemmStridedBatched(hipblasHandle_t    handle,
                                           hipblasOperation_t transa,
                                           hipblasOperation_t transb,
                                           int                m,
                                           int                n,
                                           int                k,
                                           const float*       alpha,
                                           const float*       A,
                                           int                lda,
                                           long long          bsa,
                                           const float*       B,
                                           int                ldb,
                                           long long          bsb,
                                           const float*       beta,
                                           float*             C,
                                           int                ldc,
                                           long long          bsc,
                                           int                batchCount)
{
    return hipCUBLASStatusToHIPStatus(cublasSgemmStridedBatched((cublasHandle_t)handle,
                                                                hipOperationToCudaOperation(transa),
                                                                hipOperationToCudaOperation(transb),
                                                                m,
                                                                n,
                                                                k,
                                                                alpha,
                                                                const_cast<float*>(A),
                                                                lda,
                                                                bsa,
                                                                const_cast<float*>(B),
                                                                ldb,
                                                                bsb,
                                                                beta,
                                                                C,
                                                                ldc,
                                                                bsc,
                                                                batchCount));
}

hipblasStatus_t hipblasDgemmStridedBatched(hipblasHandle_t    handle,
                                           hipblasOperation_t transa,
                                           hipblasOperation_t transb,
                                           int                m,
                                           int                n,
                                           int                k,
                                           const double*      alpha,
                                           const double*      A,
                                           int                lda,
                                           long long          bsa,
                                           const double*      B,
                                           int                ldb,
                                           long long          bsb,
                                           const double*      beta,
                                           double*            C,
                                           int                ldc,
                                           long long          bsc,
                                           int                batchCount)
{
    return hipCUBLASStatusToHIPStatus(cublasDgemmStridedBatched((cublasHandle_t)handle,
                                                                hipOperationToCudaOperation(transa),
                                                                hipOperationToCudaOperation(transb),
                                                                m,
                                                                n,
                                                                k,
                                                                alpha,
                                                                const_cast<double*>(A),
                                                                lda,
                                                                bsa,
                                                                const_cast<double*>(B),
                                                                ldb,
                                                                bsb,
                                                                beta,
                                                                C,
                                                                ldc,
                                                                bsc,
                                                                batchCount));
}

hipblasStatus_t hipblasSgemmBatched(hipblasHandle_t    handle,
                                    hipblasOperation_t transa,
                                    hipblasOperation_t transb,
                                    int                m,
                                    int                n,
                                    int                k,
                                    const float*       alpha,
                                    const float*       A[],
                                    int                lda,
                                    const float*       B[],
                                    int                ldb,
                                    const float*       beta,
                                    float*             C[],
                                    int                ldc,
                                    int                batchCount)
{
    return hipCUBLASStatusToHIPStatus(cublasSgemmBatched((cublasHandle_t)handle,
                                                         hipOperationToCudaOperation(transa),
                                                         hipOperationToCudaOperation(transb),
                                                         m,
                                                         n,
                                                         k,
                                                         alpha,
                                                         A,
                                                         lda,
                                                         B,
                                                         ldb,
                                                         beta,
                                                         C,
                                                         ldc,
                                                         batchCount));
}

hipblasStatus_t hipblasDgemmBatched(hipblasHandle_t    handle,
                                    hipblasOperation_t transa,
                                    hipblasOperation_t transb,
                                    int                m,
                                    int                n,
                                    int                k,
                                    const double*      alpha,
                                    const double*      A[],
                                    int                lda,
                                    const double*      B[],
                                    int                ldb,
                                    const double*      beta,
                                    double*            C[],
                                    int                ldc,
                                    int                batchCount)
{
    return hipCUBLASStatusToHIPStatus(cublasDgemmBatched((cublasHandle_t)handle,
                                                         hipOperationToCudaOperation(transa),
                                                         hipOperationToCudaOperation(transb),
                                                         m,
                                                         n,
                                                         k,
                                                         alpha,
                                                         A,
                                                         lda,
                                                         B,
                                                         ldb,
                                                         beta,
                                                         C,
                                                         ldc,
                                                         batchCount));
}

#ifdef __cplusplus
}
#endif<|MERGE_RESOLUTION|>--- conflicted
+++ resolved
@@ -315,7 +315,6 @@
     return hipCUBLASStatusToHIPStatus(cublasIdamax((cublasHandle_t)handle, n, x, incx, result));
 }
 
-<<<<<<< HEAD
 hipblasStatus_t
     hipblasIcamax(hipblasHandle_t handle, int n, const hipComplex* x, int incx, int* result)
 {
@@ -330,8 +329,6 @@
         cublasIzamax((cublasHandle_t)handle, n, (cuDoubleComplex*)x, incx, result));
 }
 
-=======
->>>>>>> 1703cbc2
 // MIN
 hipblasStatus_t hipblasIsamin(hipblasHandle_t handle, int n, const float* x, int incx, int* result)
 {
@@ -343,7 +340,6 @@
     return hipCUBLASStatusToHIPStatus(cublasIdamin((cublasHandle_t)handle, n, x, incx, result));
 }
 
-<<<<<<< HEAD
 hipblasStatus_t
     hipblasIcamin(hipblasHandle_t handle, int n, const hipComplex* x, int incx, int* result)
 {
@@ -358,8 +354,6 @@
         cublasIzamin((cublasHandle_t)handle, n, (cuDoubleComplex*)x, incx, result));
 }
 
-=======
->>>>>>> 1703cbc2
 // ASUM
 hipblasStatus_t hipblasSasum(hipblasHandle_t handle, int n, const float* x, int incx, float* result)
 {
@@ -645,7 +639,6 @@
     return hipCUBLASStatusToHIPStatus(cublasDnrm2((cublasHandle_t)handle, n, x, incx, result));
 }
 
-<<<<<<< HEAD
 hipblasStatus_t
     hipblasScnrm2(hipblasHandle_t handle, int n, const hipComplex* x, int incx, float* result)
 {
@@ -660,8 +653,6 @@
         cublasDznrm2((cublasHandle_t)handle, n, (cuDoubleComplex*)x, incx, result));
 }
 
-=======
->>>>>>> 1703cbc2
 // hipblasStatus_t hipblasSrot(hipblasHandle_t handle,
 //                             int             n,
 //                             float*          x,
@@ -686,10 +677,7 @@
 //     return hipCUBLASStatusToHIPStatus(cublasDrot((cublasHandle_t)handle, n, x, incx, y, incy, c, s));
 // }
 
-<<<<<<< HEAD
 // scal
-=======
->>>>>>> 1703cbc2
 hipblasStatus_t hipblasSscal(hipblasHandle_t handle, int n, const float* alpha, float* x, int incx)
 {
     return hipCUBLASStatusToHIPStatus(cublasSscal((cublasHandle_t)handle, n, alpha, x, incx));
@@ -742,10 +730,7 @@
     return hipCUBLASStatusToHIPStatus(cublasDscal((cublasHandle_t)handle, n, alpha, x, incx));
 }
 
-<<<<<<< HEAD
 // swap
-=======
->>>>>>> 1703cbc2
 hipblasStatus_t hipblasSswap(hipblasHandle_t handle, int n, float* x, int incx, float* y, int incy)
 {
     return hipCUBLASStatusToHIPStatus(cublasSswap((cublasHandle_t)handle, n, x, incx, y, incy));
@@ -757,7 +742,6 @@
     return hipCUBLASStatusToHIPStatus(cublasDswap((cublasHandle_t)handle, n, x, incx, y, incy));
 }
 
-<<<<<<< HEAD
 hipblasStatus_t
     hipblasCswap(hipblasHandle_t handle, int n, hipComplex* x, int incx, hipComplex* y, int incy)
 {
@@ -773,30 +757,6 @@
 }
 
 // gemv
-=======
-/*
-hipblasStatus_t hipblasCswap(hipblasHandle_t handle,
-                             int             n,
-                             hipComplex*     x,
-                             int             incx,
-                             hipComplex*          y,
-                             int             incy)
-{
-    return hipCUBLASStatusToHIPStatus(cublasCswap((cublasHandle_t)handle, n, x, incx, y, incy));
-}
-
-hipblasStatus_t hipblasZswap(hipblasHandle_t handle,
-                             int             n,
-                             hipDoubleComplex*         x,
-                             int             incx,
-                             hipDoubleComplex*         y,
-                             int             incy)
-{
-    return hipCUBLASStatusToHIPStatus(cublasZswap((cublasHandle_t)handle, n, x, incx, y, incy));
-}
-*/
-
->>>>>>> 1703cbc2
 hipblasStatus_t hipblasSgemv(hipblasHandle_t    handle,
                              hipblasOperation_t trans,
                              int                m,
